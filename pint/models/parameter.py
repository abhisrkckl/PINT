# parameter.py
# Defines Parameter class for timing model parameters
from ..utils import fortran_float, time_from_mjd_string, time_to_mjd_string,\
    time_to_longdouble, is_number, time_from_longdouble
import numpy
import astropy.units as u
from astropy import log
from pint import pint_units
import astropy.units as u
import astropy.constants as const
from astropy.coordinates.angles import Angle
import re
import numbers
import priors


class Parameter(object):
    """A PINT class describing a single timing model parameter. The parameter
    value will be stored at `value` property in a users speicified format. At
    the same time property `num_value` will store a num value from the value
    and `num_unit` will store the basic unit in the format of `Astropy.units`

    Parameters
    ----------
    name : str, optional
        The name of the parameter.
    value : number, str, `Astropy.units.Quantity` object, or other datatype or
            object
        The current value of parameter. It is the internal storage of
        parameter value
    units : str, optional
        String format for parameter unit
    description : str, optional
        A short description of what this parameter means.
    uncertainty : number
        Current uncertainty of the value.
    frozen : bool, optional
        A flag specifying whether "fitters" should adjust the value of this
        parameter or leave it fixed.
    aliases : list, optional
        An optional list of strings specifying alternate names that can also
        be accepted for this parameter.
    continuous : bool, optional
        A flag specifying whether phase derivatives with respect to this
        parameter exist.
    parse_value : method, optional
        A function that converts string input into the appropriate internal
        representation of the parameter (typically floating-point but could be
        any datatype).
    print_value : method, optional
        A function that converts the internal value to a string for output.
    get_value : method, optional
        A function that converts num_value attribute and num_unit to value
        attribute
    get_num_value:
        A function that get purely value from value attribute
    """

    def __init__(self, name=None, value=None, units=None, description=None,
<<<<<<< HEAD
            uncertainty=None, frozen=True, aliases=None, continuous=True,
            prior=priors.Prior(),
            parse_value=fortran_float, print_value=str, get_value=lambda x: x,
            get_num_value=lambda x: x):
=======
                 uncertainty=None, frozen=True, aliases=None, continuous=True,
                 parse_value=fortran_float, print_value=str,
                 get_value=lambda x: x, get_num_value=lambda x: x):
>>>>>>> 98da117c
        self.name = name  # name of the parameter
        self.units = units  # parameter unit in string format,or None
        # parameter num unit, in astropy.units object format.
        # Once it is speicified, num_unit will not be changed.

<<<<<<< HEAD
        self.get_num_value = get_num_value # Method to get num_value from value
        self.get_value = get_value # Method to update value from num_value
        self.value = value # The value of parameter, internal storage
        
        self.prior = prior

=======
        # Method to get num_value from value
        self.get_num_value = get_num_value
        self.get_value = get_value  # Method to update value from num_value
        self.value = value  # The value of parameter, internal storage
>>>>>>> 98da117c
        self.description = description
        self.uncertainty = uncertainty
        self.frozen = frozen
        self.continuous = continuous
        self.aliases = [] if aliases is None else aliases

        self.is_prefix = False
        self.parse_value = parse_value  # method to read a value from string,
                                        # user can put the speicified format
                                        # here
        self.print_value = print_value  # method to convert value to a string.
        self.parse_uncertainty = fortran_float
        self.paramType = 'Parameter'  # Type of parameter. Here is general type

    # Setup units property
    @property
    def units(self):
        return self._units

    @units.setter
    def units(self, unt):
        # Check if this is the first time set units
        if hasattr(self, 'value'):
            if self.units is None:
                return
            wmsg = 'Parameter '+self.name+' units has been reset to '+unt
            log.warning(wmsg)
            try:
                if hasattr(self.value, 'unit'):
                    temp = self.value.to(self.num_unit)
            except:
                log.warning('The value unit is not compatable with'
                            ' parameter units,right now.')
        # Setup unit and num unit
        if isinstance(unt, (u.Unit, u.CompositeUnit)):
            self._units = unt.to_string()
            self._num_unit = unt
        elif isinstance(unt, (str)):
            if unt in pint_units.keys():
                self._units = unt
                self._num_unit = pint_units[unt]
            else:
                self._units = unt
                self._num_unit = u.Unit(self._units)
        elif unt is None:
            self._units = unt
            self._num_unit = unt
        else:
            raise ValueError('Units can only take string, astropy units or'
                             ' None')

    # Setup value property
    @property
    def value(self):
        return self._value

    @value.setter
    def value(self, val):
        self._value = val
        # If the new value is astropy angle or Quantity
        if hasattr(self._value, 'unit'):
            if self._num_unit is not None:  # Check unit
                try:
                    value_num_unit = self._value.to(self._num_unit)
                except:
                    raise ValueError('The value unit is not compatable with'
                                     ' parameter units.')
                self._num_value = value_num_unit.value
            else:
                self.unit = self._value.unit.to_string()
                self._num_value = self._value.value
        elif isinstance(self._value, (str, bool)) or self._value is None:
            self._num_value = None
        else:
            self._num_value = self.get_num_value(self._value)
            if not isinstance(self._num_value, numbers.Number):
                if not self._num_value is not None:
                    raise ValueError("The ._num_value has to be a pure number "
                                     "or None. Please check your .get_num_value"
                                     " method. ")

    def prior_probability(self,value=None):
        """Return the prior probability, evaluated at the current value of
        the parameter, or at a proposed value.
        
        Probabilities are evaluated using the num_value attribute
        """
        if value is None:
            return self.prior.prior_probability(self.num_value)
        else:
            return self.prior.prior_probability(value)
            
    # Setup num_value property
    @property
    def num_value(self):
        return self._num_value

    @num_value.setter
    def num_value(self, val):
        if val is None:
            self._num_value = val
            if not isinstance(self.value, (str, bool)):
                raise ValueError('This parameter value is number convertable. '
                                 'Setting ._num_value to None will lost the '
                                 'parameter value.')
            else:
                self.value = None

<<<<<<< HEAD
        elif not isinstance(val,numbers.Number):
            raise ValueError('num_value has to be a pure number or None. ({0} <- {1} ({2})'.format(self.name,val,type(val)))
=======
        elif not isinstance(val, numbers.Number):
            raise ValueError('num_value has to be a pure number or None.')
>>>>>>> 98da117c
        else:
            self._num_value = val
            # Update value
            if self.get_value is None:
                self.value = self._num_value*self.num_unit
            else:
                self.value = self.get_value(self._num_value)

    # Setup num_unit property
    @property
    def num_unit(self):
        return self._num_unit

    def __str__(self):
        out = self.name
        if self.units is not None:
            out += " (" + str(self.units) + ")"
        out += " " + self.print_value(self.value)
        if self.uncertainty is not None:
            out += " +/- " + str(self.uncertainty)
        return out

    def set(self, value):

        """Parses a string 'value' into the appropriate internal representation
        of the parameter.
        """
        self.value = self.parse_value(value)

    def add_alias(self, alias):
        """Add a name to the list of aliases for this parameter."""
        self.aliases.append(alias)

    def help_line(self):
        """Return a help line containing param name, description and units."""
        out = "%-12s %s" % (self.name, self.description)
        if self.units is not None:
            out += ' (' + str(self.units) + ')'
        return out

    def as_parfile_line(self):
        """Return a parfile line giving the current state of the parameter."""
        # Don't print unset parameters
        if self.value is None:
            return ""
        line = "%-15s %25s" % (self.name, self.print_value(self.value))
        if self.uncertainty is not None:
            line += " %d %s" % (0 if self.frozen else 1, str(self.uncertainty))
        elif not self.frozen:
            line += " 1"
        return line + "\n"

    def from_parfile_line(self, line):
        """
        Parse a parfile line into the current state of the parameter.
        Returns True if line was successfully parsed, False otherwise.
        """
        try:
            k = line.split()
            name = k[0].upper()
        except IndexError:
            return False
        # Test that name matches
        if not self.name_matches(name):
            return False
        if len(k) < 2:
            return False
        if len(k) >= 2:
            self.set(k[1])
        if len(k) >= 3:
            try:
                if int(k[2]) > 0:
                    self.frozen = False
                    ucty = '0.0'
            except:
                if is_number(k[2]):
                    ucty = k[2]
                else:
                    errmsg = 'The third column of parfile can only be fitting '
                    errmsg += 'flag (1/0) or uncertainty.'
                    raise ValueError(errmsg)
            if len(k) == 4:
                ucty = k[3]
            self.uncertainty = self.parse_uncertainty(ucty)
        return True

    def name_matches(self, name):
        """Whether or not the parameter name matches the provided name
        """
        return (name == self.name) or (name in self.aliases)


class MJDParameter(Parameter):
    """This is a Parameter type that is specific to MJD values."""
    def __init__(self, name=None, value=None, description=None,
                 uncertainty=None, frozen=True, continuous=True, aliases=None,
                 time_scale='utc'):
        super(MJDParameter, self).__init__(name=name, value=value,
                                       units="MJD", description=description,
                                       uncertainty=uncertainty, frozen=frozen,
                                       continuous=continuous,
                                       aliases=aliases)

        self.parse_value = lambda x: time_from_mjd_string(x, time_scale)
        self.print_value = time_to_mjd_string
        self.get_value = lambda x: time_from_longdouble(x, time_scale)
        self.get_num_value = time_to_longdouble
        self.paramType = 'MJDParameter'


class AngleParameter(Parameter):
    """This is a Parameter type that is specific to Angle values."""
    def __init__(self, name=None, value=None, description=None, units='rad',
             uncertainty=None, frozen=True, continuous=True, aliases=None):
        super(AngleParameter, self).__init__(name=name, value=value,
              units=units, description=description, uncertainty=uncertainty,
              frozen=frozen, continuous=continuous, aliases=aliases)

        self.separator = {
            'h:m:s': (u.hourangle, 'h', '0:0:%.15fh'),
            'd:m:s': (u.deg, 'd', '0:0:%.15fd'),
            'rad': (u.rad, 'rad', '%.15frad'),
            'deg': (u.deg, 'deg', '%.15fdeg'),
        }
        # Check unit format
        if self.units.lower() not in self.separator.keys():
            raise ValueError('Unidentified unit ' + self.units)

        unitsuffix = self.separator[self.units.lower()][1]
        self.parse_value = lambda x: Angle(x+unitsuffix)
        self.print_value = lambda x: x.to_string(sep=':', precision=8) \
                           if x.unit != u.rad else x.to_string(decimal = True,
                           precision=8)
        self.get_value = lambda x: Angle(x * self.separator[units.lower()][0])
        self.get_num_value = lambda x: x.value
        self.parse_uncertainty = lambda x: \
                                Angle(self.separator[self.units.lower()][2] \
                                      % fortran_float(x))
        self.paramType = 'AngleParameter'


class prefixParameter(Parameter):
    """ This is a Parameter type for prefix parameters, for example DMX_

        Create a prefix parameter
        To create a prefix parameter, there are two ways:
        1. Create by name
            If optional agrument name with a prefixed format, such as DMX_001
            or F10, is given. prefixParameter class will figure out the prefix
            name, index and indexformat.
        2. Create by prefix and index
            This method allows you create a prefixParameter class using prefix
            name and index. The class name will be returned as prefix name plus
            index with the right index format. So the optional arguments
            prefix, indexformat and index are need. index default value is 1.
        If both of two methods are fillfulled, It will using the first method.
        Add descrition and units.
        1. Direct add
            A descrition and unit can be added directly by using the optional
            arguments, descrition and units. Both of them will return as a
            string attribution.
        2. descrition and units template.
            If the descrition and unit are changing with the prefix parameter
            index, optional argurment descritionTplt and unitTplt are need.
            These two attributions are lambda functions, for example
            >>> descritionTplt = lambda x: 'This is the descrition of parameter
                                            %d'%x
            The class will fill the descrition and unit automaticly.
        If both two methods are fillfulled, it prefer the first one.

        Parameter
        ---------
        name : str optional
            The name of the parameter. If it is not provided, the prefix and
            index format are needed.
        prefix : str optional
            Paremeter prefix, now it is only supporting 'prefix_' type and
            'prefix0' type.
        indexformat : str optional
            The format for parameter index
        index : int optional [default 1]
            The index number for the prefixed parameter.
        units :  str optional
            The unit of parameter
        unitTplt : lambda method
            The unit template for prefixed parameter
        description : str optional
            Description for the parameter
        descriptionTplt : lambda method optional
            Description template for prefixed parameters
        prefix_aliases : list of str optional
            Alias for the prefix
    """

    def __init__(self, name=None, prefix=None, indexformat=None, index=1,
                 value=None, units=None, unitTplt=None,
                 description=None, descriptionTplt=None,
                 uncertainty=None, frozen=True, continuous=True,
                 prefix_aliases=[], parse_value=fortran_float,
                 print_value=str, get_value=None, get_num_value=lambda x: x):
        # Create prefix parameter by name
        if name is None:
            if prefix is None or indexformat is None:
                errorMsg = 'When prefix parameter name is not give, the prefix'
                errorMsg += 'and indexformat are both needed.'
                raise ValueError(errorMsg)
            else:
                # Get format fields
                digitLen = 0
                for i in range(len(indexformat)-1, -1, -1):
                    if indexformat[i].isdigit():
                        digitLen += 1
                self.indexformat_field = indexformat[0:len(indexformat)
                                                     - digitLen]
                self.indexformat_field += '{0:0' + str(digitLen) + 'd}'

                name = prefix+self.indexformat_field.format(index)
                self.prefix = prefix
                self.indexformat = self.indexformat_field.format(0)
                self.index = index
        else:  # Detect prefix and indexformat from name.
            namefield = re.split('(\d+)', name)
            if len(namefield) < 2 or namefield[-2].isdigit() is False\
               or namefield[-1] != '':
            #When Name has no index in the end or no prefix part.
                errorMsg = 'Prefix parameter name needs a perfix part'\
                           + ' and an index part in the end. '
                errorMsg += 'If you meant to set up with prefix, please use' \
                            + 'prefix and indexformat optional agruments.' \
                            + 'Leave name argument alone.'
                raise ValueError(errorMsg)
            else:  # When name has index in the end and prefix in front.
                indexPart = namefield[-2]
                prefixPart = namefield[0:-2]
                self.indexformat_field = '{0:0' + str(len(indexPart)) + 'd}'
                self.indexformat = self.indexformat_field.format(0)
                self.prefix = ''.join(prefixPart)
                self.index = int(indexPart)
        self.unit_template = unitTplt
        self.description_template = descriptionTplt
        # set templates
        if self.unit_template is None:
            self.unit_template = lambda x: self.units
        if self.description_template is None:
            self.description_template = lambda x: self.descrition

        super(prefixParameter, self).__init__(name=name, value=value,
                                              units=units,
                                              description=description,
                                              uncertainty=uncertainty,
                                              frozen=frozen,
                                              continuous=continuous,
                                              parse_value=parse_value,
                                              print_value=print_value,
                                              get_value=get_value,
                                              get_num_value=get_num_value)

        if units == 'MJD':
            self.parse_value = time_from_mjd_string
            self.print_value = time_to_mjd_string
            self.get_num_value = time_to_longdouble
        self.prefix_aliases = prefix_aliases
        self.is_prefix = True

    def prefix_matches(self, prefix):
        return (prefix == self.perfix) or (prefix in self.prefix_aliases)

    def apply_template(self):
        dsc = self.description_template(self.index)
        unt = self.unit_template(self.index)
        if self.description is None:
            self.description = dsc
        if self.units is None:
            self.units = unt

    def new_index_prefix_param(self, index):
        newpfx = prefixParameter(prefix=self.prefix,
                                 indexformat=self.indexformat, index=index,
                                 unitTplt=self.unit_template,
                                 descriptionTplt=self.description_template,
                                 frozen=self.frozen,
                                 continuous=self.continuous,
                                 parse_value=self.parse_value,
                                 print_value=self.print_value)
        newpfx.apply_template()
        return newpfx<|MERGE_RESOLUTION|>--- conflicted
+++ resolved
@@ -57,34 +57,21 @@
     """
 
     def __init__(self, name=None, value=None, units=None, description=None,
-<<<<<<< HEAD
-            uncertainty=None, frozen=True, aliases=None, continuous=True,
-            prior=priors.Prior(),
-            parse_value=fortran_float, print_value=str, get_value=lambda x: x,
-            get_num_value=lambda x: x):
-=======
                  uncertainty=None, frozen=True, aliases=None, continuous=True,
+                 prior=priors.Prior(),
                  parse_value=fortran_float, print_value=str,
                  get_value=lambda x: x, get_num_value=lambda x: x):
->>>>>>> 98da117c
         self.name = name  # name of the parameter
         self.units = units  # parameter unit in string format,or None
         # parameter num unit, in astropy.units object format.
         # Once it is speicified, num_unit will not be changed.
 
-<<<<<<< HEAD
         self.get_num_value = get_num_value # Method to get num_value from value
         self.get_value = get_value # Method to update value from num_value
         self.value = value # The value of parameter, internal storage
         
         self.prior = prior
 
-=======
-        # Method to get num_value from value
-        self.get_num_value = get_num_value
-        self.get_value = get_value  # Method to update value from num_value
-        self.value = value  # The value of parameter, internal storage
->>>>>>> 98da117c
         self.description = description
         self.uncertainty = uncertainty
         self.frozen = frozen
@@ -193,13 +180,8 @@
             else:
                 self.value = None
 
-<<<<<<< HEAD
-        elif not isinstance(val,numbers.Number):
+        elif not isinstance(val, numbers.Number):
             raise ValueError('num_value has to be a pure number or None. ({0} <- {1} ({2})'.format(self.name,val,type(val)))
-=======
-        elif not isinstance(val, numbers.Number):
-            raise ValueError('num_value has to be a pure number or None.')
->>>>>>> 98da117c
         else:
             self._num_value = val
             # Update value

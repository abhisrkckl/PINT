# Changelog
All notable changes to this project will be documented in this file.

The format is based on [Keep a Changelog](https://keepachangelog.com/en/1.0.0/),
and this project, at least loosely, adheres to [Semantic Versioning](https://semver.org/spec/v2.0.0.html).

This file contains the unreleased changes to the codebase. See CHANGELOG.md for
the released changes.

## Unreleased
### Changed
- In `Residuals`, store correlated noise amplitudes instead of noise residuals. `Residuals.noise_resids` is now a `@property`.
- Refactor `pint.fitter` to reduce code duplication
### Added
- Simulate correlated DM noise for wideband TOAs
- Type hints in `pint.models.timing_model`
- `full_designmatrix()` and `full_basis_weights()` methods in `TimingModel`
- Added checkbox for optional subtraction of mean in `pintk`
<<<<<<< HEAD
- Added Log-Linear Powerlaw noise parameters to PLRedNoise, PLDMNoise, PLChromNoise
=======
- `TimingModel.ntmpar` property
>>>>>>> 47d1868c
### Fixed
- Shape of `Fitter.resids.noise_ampls` (it was wrong before due to bad indexing)
- Made `TimingModel.is_binary()` more robust.
- Correct value of (1/year) in `powerlaw()` function
- Fixed `TestPintk`
- Fixed the noise realization indexing in `Fitter`s
### Removed
- Definition of `@cached_property` to support Python<=3.7
- The broken `data.nanograv.org` URL from the list of solar system ephemeris mirrors
- Broken fitter class `CompositeMCMCFitter` (this fitter was added seemingly to deal with combined radio and high-energy datasets, but has since been broken for a while.)<|MERGE_RESOLUTION|>--- conflicted
+++ resolved
@@ -16,11 +16,8 @@
 - Type hints in `pint.models.timing_model`
 - `full_designmatrix()` and `full_basis_weights()` methods in `TimingModel`
 - Added checkbox for optional subtraction of mean in `pintk`
-<<<<<<< HEAD
 - Added Log-Linear Powerlaw noise parameters to PLRedNoise, PLDMNoise, PLChromNoise
-=======
 - `TimingModel.ntmpar` property
->>>>>>> 47d1868c
 ### Fixed
 - Shape of `Fitter.resids.noise_ampls` (it was wrong before due to bad indexing)
 - Made `TimingModel.is_binary()` more robust.

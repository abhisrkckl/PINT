--- conflicted
+++ resolved
@@ -17,15 +17,11 @@
 - Updated location of CCERA
 ### Added
 - `bayesian_information_criterion()` function 
-<<<<<<< HEAD
-- test for `pint.utils.split_swx()` 
-- `pint.models.chromatic_model.Chromatic` as the base class for variable-index chromatic delays.
-- `pint.models.chromatic_model.ChromaticCM` for a Taylor series representation of the variable-index chromatic delay.
-=======
 - `pintk` now reads and automatically converts TCB par files and par files with `BINARY T2`.
 - Test for `pint.utils.split_swx()`
 - Custom type definitions for type hints
->>>>>>> b5586567
+- `pint.models.chromatic_model.Chromatic` as the base class for variable-index chromatic delays.
+- `pint.models.chromatic_model.ChromaticCM` for a Taylor series representation of the variable-index chromatic delay.
 ### Fixed
 - `pint.utils.split_swx()` to use updated `SolarWindDispersionX()` parameter naming convention 
 - Fix #1759 by changing order of comparison

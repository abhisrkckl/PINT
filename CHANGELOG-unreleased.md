# Changelog
All notable changes to this project will be documented in this file.

The format is based on [Keep a Changelog](https://keepachangelog.com/en/1.0.0/),
and this project, at least loosely, adheres to [Semantic Versioning](https://semver.org/spec/v2.0.0.html).

This file contains the unreleased changes to the codebase. See CHANGELOG.md for
the released changes.

## Unreleased
### Changed
- `WAVE` parameters can be added to a `Wave` model with `add_wave_component()` in `wave.py` 
- Moved design matrix normalization code from `pint.fitter` to the new `pint.utils.normalize_designmatrix()` function.
- Made `Residuals` independent of `GLSFitter` (GLS chi2 is now computed using the new function `Residuals._calc_gls_chi2()`).
- Creation of `Fitter` objects will fail if there are free unfittable parameters in the timing model.
- Only fittable parameters will be listed as check boxes in the `plk` interface.
### Added
- CHI2, CHI2R, TRES, DMRES now in postfit par files
- Added `WaveX` model as a `DelayComponent` with Fourier amplitudes as fitted parameters
- `Parameter.as_latex` method for latex representation of a parameter.
- `pint.output.publish` module and `pintpublish` script for generating publication (LaTeX) output.
- Added radial velocity methods for binary models
- Support for wideband data in `pint.bayesian` (no correlated noise).
- Added `DMWaveX` model (Fourier representation of DM noise)
- Piecewise orbital model (`BinaryBTPiecewise`)
<<<<<<< HEAD
- `TimingModel.fittable_params` property
=======
- Simulate correlated noise using `pint.simulation` (also available via the `zima` script)
>>>>>>> 79437d97
### Fixed
- Wave model `validate()` can correctly use PEPOCH to assign WAVEEPOCH parameter
- Fixed RTD by specifying theme explicitly.
- `.value()` now works for pairParameters
- Setting `model.PARAM1 = model.PARAM2` no longer overrides the name of `PARAM1`
- Fixed an incorrect docstring in `pbprime()` functions. 
- Fix ICRS -> ECL conversion when parameter uncertainties are not set.
- `get_TOAs` raises an exception upon finding mixed narrowband and wideband TOAs in a tim file. `TOAs.is_wideband` returns True only if *ALL* TOAs have the -pp_dm flag.
- `TimingModel.designmatrix()` method will fail with an informative error message if there are free unfittable parameters in the timing model.
### Removed<|MERGE_RESOLUTION|>--- conflicted
+++ resolved
@@ -23,11 +23,8 @@
 - Support for wideband data in `pint.bayesian` (no correlated noise).
 - Added `DMWaveX` model (Fourier representation of DM noise)
 - Piecewise orbital model (`BinaryBTPiecewise`)
-<<<<<<< HEAD
 - `TimingModel.fittable_params` property
-=======
 - Simulate correlated noise using `pint.simulation` (also available via the `zima` script)
->>>>>>> 79437d97
 ### Fixed
 - Wave model `validate()` can correctly use PEPOCH to assign WAVEEPOCH parameter
 - Fixed RTD by specifying theme explicitly.

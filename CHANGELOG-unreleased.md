# Changelog
All notable changes to this project will be documented in this file.

The format is based on [Keep a Changelog](https://keepachangelog.com/en/1.0.0/),
and this project, at least loosely, adheres to [Semantic Versioning](https://semver.org/spec/v2.0.0.html).

This file contains the unreleased changes to the codebase. See CHANGELOG.md for
the released changes.

## Unreleased
### Changed
- Moved `get_derived_params` to `timing_model`
- `check_ephemeris_connection` CI test no longer requires access to static NANOGrav site
- `TimingModel.compare()` now calls `change_binary_epoch()`.
- When clock files contain out-of-order entries, the exception now records the first MJDs that are out of order
- `np.compat.long` -> `int` (former is deprecated)
- Turned ErfaWarning into an exception during testing; cleaned up test suite.
- macos-latest runner changed to macos-12 runner for CI tests to avoid M1 architecture issues
### Added
- Added numdifftools to setup.cfg to match requirements.txt
- Documentation: Added `convert_parfile` to list of command-line tools in RTD
- DDH binary model
- function `pint.utils.xxxselections` to do DMX-style selections for any parameter name
- Plot model DM in pintk
- More tests for pintk
- Maximum likelihood fitting for ECORR
    - `is_time_correlated` class attribute in correlated `NoiseComponent`s
    - `has_time_correlated_errors` property in `TimingModel`
    - `Residuals._calc_ecorr_chi2()` method for fast chi2 computation using Sherman-Morrison identity
    - `pint.utils.sherman_morrison_dot` and `pint.utils.woodbury_dot`
    - Refactored repeated code out of `Residuals.calc_phase_mean` and `Residuals.calc_time_mean`
    - Simplified `Residuals._calc_gls_chi2()` so that it uses Woodbury identity directly
    - Refactored WLS chi2 code out of `Residuals.calc_chi2()` into a new function `Residuals._calc_wls_chi2()`
    - `Residuals.d_lnlikelihood_d_whitenoise_param` will throw a `NotImplementedError` when correlated noise is present.
    - `DownhillFitter._fit_noise()` doesn't use derivatives when correlated noise is present.
    - Documentation: Noise fitting example notebook.
<<<<<<< HEAD
- `pint.models.chromatic_model.Chromatic` as the base class for variable-index chromatic delays.
- `pint.models.chromatic_model.ChromaticCM` for a Taylor series representation of the variable-index chromatic delay.
=======
- `freeze_params` option in `wavex_setup` and `dmwavex_setup`
- `plrednoise_from_wavex`, `pldmnoise_from_dmwavex`, and `find_optimal_nharms` functions
- fake TOAs can be created with `subtract_mean=False`, to maintain phase coherence between different data sets
- Binary models can be guessed by the `ModelBuilder`. Options and script are added to allow reading/conversion of the T2 binary model
- Better explanation of ELL1H behavior when H3/H4/STIGMA supplied and when NHARMS is used
- FDJumpDM component for System-dependent DM offsets
- Documentation: Explanation for FDJUMP and FDJUMPDM
>>>>>>> 0d66e54e
### Fixed
- `MCMC_walkthrough` notebook now runs
- Fixed runtime data README 
- Fixed `derived_params` when OMDOT has 0 uncertainty
- `model.find_empty_masks` will now also look at DMX and SWX parameters
- Fixed `make_fake_toas_fromtim`
- Use `Hessian` instead of `Hessdiag` in `DownhillFitter._fit_noise`; compute noise parameter uncertainties only once in `DownhillFitter.fit_toas`.
- Consistent naming in `TimingModel.get_params_mapping()`
- Better exceptions for unsupported/unimplemented binary models (BTX, MSS, etc.)
- Emit warnings when `WaveX`/`DMWaveX` is used together with other representations of red/DM noise
- `get_observatory()` no longer overwrites `include_gps` and `include_bipm` of `Observatory` objects unless explicitly stated (BIPM and GPS clock corrections no longer incorrectly applied to BAT TOAs).
- Added back `spacecraft` as an alias for `stl_geo`
- Fix bug 1729 (missing f-string)
- Fixed common failure of test_observatory
- pintk now shows scaled error bars
- Docstring of `DispersionJump`
### Removed<|MERGE_RESOLUTION|>--- conflicted
+++ resolved
@@ -34,10 +34,6 @@
     - `Residuals.d_lnlikelihood_d_whitenoise_param` will throw a `NotImplementedError` when correlated noise is present.
     - `DownhillFitter._fit_noise()` doesn't use derivatives when correlated noise is present.
     - Documentation: Noise fitting example notebook.
-<<<<<<< HEAD
-- `pint.models.chromatic_model.Chromatic` as the base class for variable-index chromatic delays.
-- `pint.models.chromatic_model.ChromaticCM` for a Taylor series representation of the variable-index chromatic delay.
-=======
 - `freeze_params` option in `wavex_setup` and `dmwavex_setup`
 - `plrednoise_from_wavex`, `pldmnoise_from_dmwavex`, and `find_optimal_nharms` functions
 - fake TOAs can be created with `subtract_mean=False`, to maintain phase coherence between different data sets
@@ -45,7 +41,8 @@
 - Better explanation of ELL1H behavior when H3/H4/STIGMA supplied and when NHARMS is used
 - FDJumpDM component for System-dependent DM offsets
 - Documentation: Explanation for FDJUMP and FDJUMPDM
->>>>>>> 0d66e54e
+- `pint.models.chromatic_model.Chromatic` as the base class for variable-index chromatic delays.
+- `pint.models.chromatic_model.ChromaticCM` for a Taylor series representation of the variable-index chromatic delay.
 ### Fixed
 - `MCMC_walkthrough` notebook now runs
 - Fixed runtime data README 

# Changelog
All notable changes to this project will be documented in this file.

The format is based on [Keep a Changelog](https://keepachangelog.com/en/1.0.0/),
and this project, at least loosely, adheres to [Semantic Versioning](https://semver.org/spec/v2.0.0.html).

This file contains the unreleased changes to the codebase. See CHANGELOG.md for
the released changes.

## Unreleased
### Changed
- Simulation functions no longer subtract the residual mean by default.
- `cmwavex_setup` now takes the chromatic index as an optional argument.
### Added
- `WidebandTOAResiduals.calc_wideband_resids()` and `TimingModel.scaled_wideband_uncertainty()` methods
- New abstract base classes `WhiteNoiseComponent` and `CorrelatedNoiseComponent` (changed the type hierarchy of `NoiseComponent`s)
- `get_dm_noise_basis()` and `get_wideband_noise_basis()` methods in `CorrelatedNoiseComponent`
- `noise_model_dm_designmatrix()`, `noise_model_wideband_designmatrix()`, `full_wideband_designmatrix()`, `dm_designmatrix()`, `wideband_designmatrix()` methods in `TimingModel`
- Type hints in `pint.fitter`
- PLSWNoise: a Fourier basis stochastic solar wind model. See Hazboun et al. 2022 for details.
- Explicitly specify the Tspan for power-law GP noise parameters (TN*TSPAN)
- Parallel execution and work stealing in CI tests
- Chromatic exponential dip model
- Make `WidebandTOAResiduals.noise_resids` available as a `@property`
### Fixed
- `TimingModel.total_dm()` now returns zero when no DM component is present in the model.
- Made `TimingModel.toa_covariance_matrix()` not explicitly dependent on `ScaleToaError`
- Simulate DM noise in wideband TOAs correctly (Moved the functionality of `update_fake_dms()` to `make_fake_toas()`)
- TCB <-> TDB conversion for power-law GP noise parameters.
- TN*C parameter are now `intParameters`
- Bug in `Fitter.plot()`
- `np.NaN` -> `np.nan`
- When converting between binary models, some parameters may not be visible
- When converting from ELL1H, if only H3 is set should not include M2,SINI in output
- `find_empty_masks` can now handle SWX models
- `photonphase` crash when launched with `--absphase --polycos`
<<<<<<< HEAD
- Removed ORBWAVE parameters from `BinaryBTPiecewise`
- Set tcb2tdb factors for solar wind GP parameters
=======
- Removed ORBWAVE parameters from `BinaryBTPiecewise` 
- `pintk.Pulsar.print_chi2()` method
>>>>>>> 665ea3ed
### Removed
- Broken script `event_optimize_multiple`<|MERGE_RESOLUTION|>--- conflicted
+++ resolved
@@ -34,12 +34,8 @@
 - When converting from ELL1H, if only H3 is set should not include M2,SINI in output
 - `find_empty_masks` can now handle SWX models
 - `photonphase` crash when launched with `--absphase --polycos`
-<<<<<<< HEAD
-- Removed ORBWAVE parameters from `BinaryBTPiecewise`
 - Set tcb2tdb factors for solar wind GP parameters
-=======
 - Removed ORBWAVE parameters from `BinaryBTPiecewise` 
 - `pintk.Pulsar.print_chi2()` method
->>>>>>> 665ea3ed
 ### Removed
 - Broken script `event_optimize_multiple`
# Changelog
All notable changes to this project will be documented in this file.

The format is based on [Keep a Changelog](https://keepachangelog.com/en/1.0.0/),
and this project, at least loosely, adheres to [Semantic Versioning](https://semver.org/spec/v2.0.0.html).

This file contains the unreleased changes to the codebase. See CHANGELOG.md for
the released changes.

## Unreleased
### Changed
- Avoided unnecessary creation of `SkyCoord` objects in `AstrometryEquatorial` and `AstrometryEcliptic`.
- Avoided unnecessary `TOAs` table slices in `SolarSystemShapiro`
- Allow "CLK UNCORR" in par files (indicates no GPS or BIPM corrections). 
- Better documentation for `akaike_information_criterion()`
- Type hinting for most of the `pint.utils` module
- `funcParameter`s are no longer listed in the `pintk` interface.
- Updated location of CCERA
<<<<<<< HEAD
- Removed `include_bipm`, and `bipm_version` from the Observatory class. Now they are passed as arguments to `site.clock_correction()`
- Renamed `include_gps` to `apply_gps2utc` in the Observatory class
- Removed `apply_gps2utc` from `TOAs.clock_corr_info` since it can be different for different observatories. It is not a global setting.
- The following observatories no longer have a default of include_bipm=False: magic, lst, virgo, lho, llo, geo600, kagra, hess, hawc
=======
- New algorithm for TCB <-> TDB conversion
>>>>>>> b0fcc446
### Added
- `bayesian_information_criterion()` function 
- `dmx_setup` function
- `funcParameter`s are no longer listed in the `pintk` interface.
- `pintk` now reads and automatically converts TCB par files and par files with `BINARY T2`.
- Test for `pint.utils.split_swx()`
- Custom type definitions for type hints
- Added `citation.cff`
- `convert_tcb2tdb`, `tcb2tdb_scale_factor`, and `effective_dimensionality` attributes for `floatParameter`s, `MJDParameter`s, `AngleParameter`s, `maskParameter`s, and `prefixParameter`s.
- Documentation: HOWTO about determining tcb<->tdb scaling factors
### Fixed
- `pint.utils.split_swx()` to use updated `SolarWindDispersionX()` parameter naming convention 
- Fix #1759 by changing order of comparison
- Fixed bug in residual calculation when adding or removing phase wraps
- Fix #1766 by correcting logic and more clearly naming argument (clkcorr->undo_clkcorr)
### Removed<|MERGE_RESOLUTION|>--- conflicted
+++ resolved
@@ -16,14 +16,11 @@
 - Type hinting for most of the `pint.utils` module
 - `funcParameter`s are no longer listed in the `pintk` interface.
 - Updated location of CCERA
-<<<<<<< HEAD
 - Removed `include_bipm`, and `bipm_version` from the Observatory class. Now they are passed as arguments to `site.clock_correction()`
 - Renamed `include_gps` to `apply_gps2utc` in the Observatory class
 - Removed `apply_gps2utc` from `TOAs.clock_corr_info` since it can be different for different observatories. It is not a global setting.
 - The following observatories no longer have a default of include_bipm=False: magic, lst, virgo, lho, llo, geo600, kagra, hess, hawc
-=======
 - New algorithm for TCB <-> TDB conversion
->>>>>>> b0fcc446
 ### Added
 - `bayesian_information_criterion()` function 
 - `dmx_setup` function

# Changelog
All notable changes to this project will be documented in this file.

The format is based on [Keep a Changelog](https://keepachangelog.com/en/1.0.0/),
and this project, at least loosely, adheres to [Semantic Versioning](https://semver.org/spec/v2.0.0.html).

This file contains the unreleased changes to the codebase. See CHANGELOG.md for
the released changes.

## Unreleased
### Changed
- Avoided unnecessary creation of `SkyCoord` objects in `AstrometryEquatorial` and `AstrometryEcliptic`.
- Avoided unnecessary `TOAs` table slices in `SolarSystemShapiro`
- Allow "CLK UNCORR" in par files (indicates no GPS or BIPM corrections). 
- Better documentation for `akaike_information_criterion()`
- Type hinting for most of the `pint.utils` module
- `funcParameter`s are no longer listed in the `pintk` interface.
- Updated location of CCERA
- Removed `include_bipm`, and `bipm_version` from the Observatory class. Now they are passed as arguments to `site.clock_correction()`
- Renamed `include_gps` to `apply_gps2utc` in the Observatory class
- Removed `apply_gps2utc` from `TOAs.clock_corr_info` since it can be different for different observatories. It is not a global setting.
- The following observatories no longer have a default of `include_bipm=False`: magic, lst, virgo, lho, llo, geo600, kagra, hess, hawc
- New algorithm for TCB <-> TDB conversion
<<<<<<< HEAD
- Changed `TNRedC` and `TNDMC` into `intParameter`s; made their default values explicit.
- `get_rednoise_freqs()` and `get_rednoise_freqs()` now take `f_1` as input instead of `Tspan`.
=======
- Reordered plotting axes in `pintk`
>>>>>>> 8303f90f
### Added
- `bayesian_information_criterion()` function 
- `dmx_setup` function
- `funcParameter`s are no longer listed in the `pintk` interface.
- `pintk` now reads and automatically converts TCB par files and par files with `BINARY T2`.
- Test for `pint.utils.split_swx()`
- Custom type definitions for type hints
- Added `citation.cff`
- `convert_tcb2tdb`, `tcb2tdb_scale_factor`, and `effective_dimensionality` attributes for `floatParameter`s, `MJDParameter`s, `AngleParameter`s, `maskParameter`s, and `prefixParameter`s.
- Added `pint.observatory.find_latest_bipm()` which returns latest BIPM year available
- Documentation: HOWTO about determining tcb<->tdb scaling factors
<<<<<<< redcorner
- `plrednoise_from_wavex()` and `pldmnoise_from_dmwavex()` functions now compute `TNRedFLow` and `TNDMFLow`
- `powerlaw_corner` function
- `TNREDFLOW` and `TNREDCORNER` parameters in `PLRedNoise`
- `TNDMFLOW` and `TNDMCORNER` parameters in `PLDMNoise`
=======
- Type hints in `pint.toa` and `get_model()` & `get_model_and_toas()` functions
<<<<<<< HEAD
>>>>>>> master
=======
- `pint.models.chromatic_model.Chromatic` as the base class for variable-index chromatic delays.
- `pint.models.chromatic_model.ChromaticCM` for a Taylor series representation of the variable-index chromatic delay.
- Whitened residuals (`white-res`) as a plotting axis in `pintk`
>>>>>>> 8303f90f
### Fixed
- `pint.utils.split_swx()` to use updated `SolarWindDispersionX()` parameter naming convention 
- Fix #1759 by changing order of comparison
- Moved the test in `test_pmtransform_units.py` into a function.
- Fixed bug in residual calculation when adding or removing phase wraps
- Fix #1766 by correcting logic and more clearly naming argument (clkcorr->undo_clkcorr)
### Removed
- Unnecessary default arguments from the `powerlaw()` function.<|MERGE_RESOLUTION|>--- conflicted
+++ resolved
@@ -21,12 +21,9 @@
 - Removed `apply_gps2utc` from `TOAs.clock_corr_info` since it can be different for different observatories. It is not a global setting.
 - The following observatories no longer have a default of `include_bipm=False`: magic, lst, virgo, lho, llo, geo600, kagra, hess, hawc
 - New algorithm for TCB <-> TDB conversion
-<<<<<<< HEAD
 - Changed `TNRedC` and `TNDMC` into `intParameter`s; made their default values explicit.
 - `get_rednoise_freqs()` and `get_rednoise_freqs()` now take `f_1` as input instead of `Tspan`.
-=======
 - Reordered plotting axes in `pintk`
->>>>>>> 8303f90f
 ### Added
 - `bayesian_information_criterion()` function 
 - `dmx_setup` function
@@ -38,20 +35,14 @@
 - `convert_tcb2tdb`, `tcb2tdb_scale_factor`, and `effective_dimensionality` attributes for `floatParameter`s, `MJDParameter`s, `AngleParameter`s, `maskParameter`s, and `prefixParameter`s.
 - Added `pint.observatory.find_latest_bipm()` which returns latest BIPM year available
 - Documentation: HOWTO about determining tcb<->tdb scaling factors
-<<<<<<< redcorner
 - `plrednoise_from_wavex()` and `pldmnoise_from_dmwavex()` functions now compute `TNRedFLow` and `TNDMFLow`
 - `powerlaw_corner` function
 - `TNREDFLOW` and `TNREDCORNER` parameters in `PLRedNoise`
 - `TNDMFLOW` and `TNDMCORNER` parameters in `PLDMNoise`
-=======
 - Type hints in `pint.toa` and `get_model()` & `get_model_and_toas()` functions
-<<<<<<< HEAD
->>>>>>> master
-=======
 - `pint.models.chromatic_model.Chromatic` as the base class for variable-index chromatic delays.
 - `pint.models.chromatic_model.ChromaticCM` for a Taylor series representation of the variable-index chromatic delay.
 - Whitened residuals (`white-res`) as a plotting axis in `pintk`
->>>>>>> 8303f90f
 ### Fixed
 - `pint.utils.split_swx()` to use updated `SolarWindDispersionX()` parameter naming convention 
 - Fix #1759 by changing order of comparison

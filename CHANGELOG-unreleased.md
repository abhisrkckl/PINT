# Changelog
All notable changes to this project will be documented in this file.

The format is based on [Keep a Changelog](https://keepachangelog.com/en/1.0.0/),
and this project, at least loosely, adheres to [Semantic Versioning](https://semver.org/spec/v2.0.0.html).

This file contains the unreleased changes to the codebase. See CHANGELOG.md for
the released changes.

## Unreleased
### Changed
- Simulation functions no longer subtract the residual mean by default.
### Added
<<<<<<< HEAD
- PLSWNoise: a Fourier basis stochastic solar wind model. See Hazboun et al. 2022 for details.
=======
- Type hints in `pint.fitter`
>>>>>>> 940a58b7
### Fixed
- Made `TimingModel.is_binary()` more robust. 
- Bug in `Fitter.plot()`
### Removed<|MERGE_RESOLUTION|>--- conflicted
+++ resolved
@@ -11,12 +11,8 @@
 ### Changed
 - Simulation functions no longer subtract the residual mean by default.
 ### Added
-<<<<<<< HEAD
 - PLSWNoise: a Fourier basis stochastic solar wind model. See Hazboun et al. 2022 for details.
-=======
 - Type hints in `pint.fitter`
->>>>>>> 940a58b7
 ### Fixed
-- Made `TimingModel.is_binary()` more robust. 
 - Bug in `Fitter.plot()`
 ### Removed
--- conflicted
+++ resolved
@@ -36,13 +36,9 @@
 - When converting from ELL1H, if only H3 is set should not include M2,SINI in output
 - `find_empty_masks` can now handle SWX models
 - `photonphase` crash when launched with `--absphase --polycos`
-<<<<<<< HEAD
 - Removed ORBWAVE parameters from `BinaryBTPiecewise` 
 - `TOAs.get_summary()` now includes DM information for wideband TOAs.
 - `pintk.Pulsar.print_chi2()` method
-=======
-- Removed ORBWAVE parameters from `BinaryBTPiecewise`
 - Set tcb2tdb factors for solar wind GP parameters
->>>>>>> ca77f4c6
 ### Removed
 - Broken script `event_optimize_multiple`
--- conflicted
+++ resolved
@@ -10,19 +10,8 @@
 ## Unreleased
 ### Changed
 ### Added
-<<<<<<< HEAD
-- arXiv link of PINT noise paper in README
-- Type hints in `pint.derived_quantities`, `pint.modelutils`, `pint.binaryconvert`, `pint.config`, 
-`pint.erfautils`, `pint.fits_utils`, `pint.logging` and `pint.residuals`
-- Doing `model.par = something` will try to assign to `par.quantity` or `par.value` but will give warning
+- When TCB->TDB conversion info is missing, will print parameter name
 - Piecewise-constant model for chromatic variations (CMX)
-- `PLChromNoise` component to model chromatic red noise with a power law spectrum
-- Fourier series representation of chromatic noise (`CMWaveX`)
-- `pint.utils.cmwavex_setup` and `pint.utils.plchromnoise_from_cmwavex` functions
-- More validation for correlated noise components in `TimingModel.validate_component_types()`
-=======
-- When TCB->TDB conversion info is missing, will print parameter name
->>>>>>> 948b9346
 ### Fixed
 - When EQUAD is created from TNEQ, has proper TCB->TDB conversion info
 ### Removed
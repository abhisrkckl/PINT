# Changelog
All notable changes to this project will be documented in this file.

The format is based on [Keep a Changelog](https://keepachangelog.com/en/1.0.0/),
and this project, at least loosely, adheres to [Semantic Versioning](https://semver.org/spec/v2.0.0.html).

This file contains the unreleased changes to the codebase. See CHANGELOG.md for
the released changes.

## Unreleased
### Changed
<<<<<<< HEAD
- Moved `get_derived_params` to `timing_model`
- `check_ephemeris_connection` CI test no longer requires access to static NANOGrav site
- `TimingModel.compare()` now calls `change_binary_epoch()`.
- When clock files contain out-of-order entries, the exception now records the first MJDs that are out of order
- `np.compat.long` -> `int` (former is deprecated)
- Turned ErfaWarning into an exception during testing; cleaned up test suite.
- macos-latest runner changed to macos-12 runner for CI tests to avoid M1 architecture issues
- Allow "CLK UNCORR"
=======
>>>>>>> 0262d2b4
### Added
### Fixed
### Removed<|MERGE_RESOLUTION|>--- conflicted
+++ resolved
@@ -9,17 +9,7 @@
 
 ## Unreleased
 ### Changed
-<<<<<<< HEAD
-- Moved `get_derived_params` to `timing_model`
-- `check_ephemeris_connection` CI test no longer requires access to static NANOGrav site
-- `TimingModel.compare()` now calls `change_binary_epoch()`.
-- When clock files contain out-of-order entries, the exception now records the first MJDs that are out of order
-- `np.compat.long` -> `int` (former is deprecated)
-- Turned ErfaWarning into an exception during testing; cleaned up test suite.
-- macos-latest runner changed to macos-12 runner for CI tests to avoid M1 architecture issues
-- Allow "CLK UNCORR"
-=======
->>>>>>> 0262d2b4
+- Allow "CLK UNCORR" in par files (indicates no GPS or BPIM corrections). 
 ### Added
 ### Fixed
 ### Removed
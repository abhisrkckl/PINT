# Changelog
All notable changes to this project will be documented in this file.

The format is based on [Keep a Changelog](https://keepachangelog.com/en/1.0.0/),
and this project, at least loosely, adheres to [Semantic Versioning](https://semver.org/spec/v2.0.0.html).

This file contains the unreleased changes to the codebase. See CHANGELOG.md for
the released changes.

## Unreleased
### Changed
- Moved the events -> TOAs and photon weights code into the function `load_events_weights` within `event_optimize`.
- Updated the `maxMJD` argument in `event_optimize` to default to the current mjd
<<<<<<< HEAD
- More validation for correlated noise components in `TimingModel`
- Moved functions related to `WaveX`, `DMWaveX`, and `CMWaveX` from `pint.utils` to their own namespaces within `pint.models`
- Moved `plrednoise_from_wavex` and similar functions from `pint.utils` to `pint.noise_analysis`
=======
- Changed default value of `FDJUMPLOG` to `Y`
- Bumped `black` version to 24.x
>>>>>>> 840cf96d
### Added
- Type hints in `pint.derived_quantities`, `pint.modelutils`, `pint.binaryconvert`, `pint.config`, 
`pint.erfautils`, `pint.fits_utils`, `pint.logging` and `pint.residuals`
- Doing `model.par = something` will try to assign to `par.quantity` or `par.value` but will give warning
- `PLChromNoise` component to model chromatic red noise with a power law spectrum
- Fourier series representation of chromatic noise (`CMWaveX`)
- `pint.utils.cmwavex_setup` and `pint.utils.plchromnoise_from_cmwavex` functions
### Fixed
- Bug in `DMWaveX.get_indices()` function
- Explicit type conversion in `woodbury_dot()` function
- Documentation: Fixed empty descriptions in the timing model components table
- BIC implementation
- `event_optimize`: Fixed a bug that was causing the results.txt file to be written without the median values. 
### Removed
- Removed the argument `--usepickle` in `event_optimize` as the `load_events_weights` function checks the events file type to see if the 
file is a pickle file.
- Removed obsolete code, such as manually tracking the progress of the MCMC run within `event_optimize`<|MERGE_RESOLUTION|>--- conflicted
+++ resolved
@@ -11,14 +11,11 @@
 ### Changed
 - Moved the events -> TOAs and photon weights code into the function `load_events_weights` within `event_optimize`.
 - Updated the `maxMJD` argument in `event_optimize` to default to the current mjd
-<<<<<<< HEAD
 - More validation for correlated noise components in `TimingModel`
 - Moved functions related to `WaveX`, `DMWaveX`, and `CMWaveX` from `pint.utils` to their own namespaces within `pint.models`
 - Moved `plrednoise_from_wavex` and similar functions from `pint.utils` to `pint.noise_analysis`
-=======
 - Changed default value of `FDJUMPLOG` to `Y`
 - Bumped `black` version to 24.x
->>>>>>> 840cf96d
 ### Added
 - Type hints in `pint.derived_quantities`, `pint.modelutils`, `pint.binaryconvert`, `pint.config`, 
 `pint.erfautils`, `pint.fits_utils`, `pint.logging` and `pint.residuals`

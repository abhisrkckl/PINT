# Changelog
All notable changes to this project will be documented in this file.

The format is based on [Keep a Changelog](https://keepachangelog.com/en/1.0.0/),
and this project, at least loosely, adheres to [Semantic Versioning](https://semver.org/spec/v2.0.0.html).

This file contains the unreleased changes to the codebase. See CHANGELOG.md for
the released changes.

## Unreleased
### Changed
- Simulation functions no longer subtract the residual mean by default.
- `cmwavex_setup` now takes the chromatic index as an optional argument.
### Added
- `WidebandTOAResiduals.calc_wideband_resids()` and `TimingModel.scaled_wideband_uncertainty()` methods
- New abstract base classes `WhiteNoiseComponent` and `CorrelatedNoiseComponent` (changed the type hierarchy of `NoiseComponent`s)
- `get_dm_noise_basis()` and `get_wideband_noise_basis()` methods in `CorrelatedNoiseComponent`
- `noise_model_dm_designmatrix()`, `noise_model_wideband_designmatrix()`, `full_wideband_designmatrix()`, `dm_designmatrix()`, `wideband_designmatrix()` methods in `TimingModel`
- Type hints in `pint.fitter`
- PLSWNoise: a Fourier basis stochastic solar wind model. See Hazboun et al. 2022 for details.
- Explicitly specify the Tspan for power-law GP noise parameters (TN*TSPAN)
- Parallel execution and work stealing in CI tests
- Chromatic exponential dip model
- Make `WidebandTOAResiduals.noise_resids` available as a `@property`
- Make whitened residuals available pre-fit
- Whitened wideband residuals
### Fixed
- `TimingModel.total_dm()` now returns zero when no DM component is present in the model.
- Made `TimingModel.toa_covariance_matrix()` not explicitly dependent on `ScaleToaError`
- Simulate DM noise in wideband TOAs correctly (Moved the functionality of `update_fake_dms()` to `make_fake_toas()`)
- TCB <-> TDB conversion for power-law GP noise parameters.
- TN*C parameter are now `intParameters`
- Bug in `Fitter.plot()`
- `np.NaN` -> `np.nan`
- When converting between binary models, some parameters may not be visible
- When converting from ELL1H, if only H3 is set should not include M2,SINI in output
- `find_empty_masks` can now handle SWX models
- `photonphase` crash when launched with `--absphase --polycos`
<<<<<<< HEAD
- Removed ORBWAVE parameters from `BinaryBTPiecewise`
- `TOAs.get_summary()` now includes DM information for wideband TOAs.
- `pintk.Pulsar.print_chi2()` method
=======
>>>>>>> 5b4b70d0
- Set tcb2tdb factors for solar wind GP parameters
- Removed ORBWAVE parameters from `BinaryBTPiecewise` 
- `TOAs.get_summary()` now includes DM information for wideband TOAs.
- `pintk.Pulsar.print_chi2()` method
### Removed
- Broken script `event_optimize_multiple`<|MERGE_RESOLUTION|>--- conflicted
+++ resolved
@@ -22,8 +22,6 @@
 - Parallel execution and work stealing in CI tests
 - Chromatic exponential dip model
 - Make `WidebandTOAResiduals.noise_resids` available as a `@property`
-- Make whitened residuals available pre-fit
-- Whitened wideband residuals
 ### Fixed
 - `TimingModel.total_dm()` now returns zero when no DM component is present in the model.
 - Made `TimingModel.toa_covariance_matrix()` not explicitly dependent on `ScaleToaError`
@@ -36,15 +34,9 @@
 - When converting from ELL1H, if only H3 is set should not include M2,SINI in output
 - `find_empty_masks` can now handle SWX models
 - `photonphase` crash when launched with `--absphase --polycos`
-<<<<<<< HEAD
 - Removed ORBWAVE parameters from `BinaryBTPiecewise`
+- `pintk.Pulsar.print_chi2()` method
 - `TOAs.get_summary()` now includes DM information for wideband TOAs.
-- `pintk.Pulsar.print_chi2()` method
-=======
->>>>>>> 5b4b70d0
 - Set tcb2tdb factors for solar wind GP parameters
-- Removed ORBWAVE parameters from `BinaryBTPiecewise` 
-- `TOAs.get_summary()` now includes DM information for wideband TOAs.
-- `pintk.Pulsar.print_chi2()` method
 ### Removed
 - Broken script `event_optimize_multiple`
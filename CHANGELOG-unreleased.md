--- conflicted
+++ resolved
@@ -9,16 +9,8 @@
 
 ## Unreleased
 ### Changed
-<<<<<<< HEAD
-- Moved the events -> TOAs and photon weights code into the function `load_events_weights` within `event_optimize`.
-- Updated the `maxMJD` argument in `event_optimize` to default to the current mjd
-- `maskParameter.__repr__()` output now includes the frozen attribute.
-- Changed default value of `FDJUMPLOG` to `Y`
-- Bumped `black` version to 24.x
 - Replaced `pint.utils.find_optimal_nharms` by a more general function `pint.noise_analysis.find_optimal_nharms` which optimizes the `Nharms` for multiple noise components simultaneously. 
 - Updated the example `rednoise-fit-example.py`
-=======
->>>>>>> 91be3152
 ### Added
 ### Fixed
 ### Removed

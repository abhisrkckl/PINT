--- conflicted
+++ resolved
@@ -10,12 +10,9 @@
 ## Unreleased
 ### Changed
 ### Added
-<<<<<<< HEAD
 - Derivatives of NE_SW in `SolarWindDispersion`
 - New prefix pattern for `split_prefixed_name` to handle derivatives of NE_SW
-=======
 - When TCB->TDB conversion info is missing, will print parameter name
->>>>>>> 948b9346
 ### Fixed
 - When EQUAD is created from TNEQ, has proper TCB->TDB conversion info
 ### Removed
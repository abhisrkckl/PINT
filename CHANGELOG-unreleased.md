# Changelog
All notable changes to this project will be documented in this file.

The format is based on [Keep a Changelog](https://keepachangelog.com/en/1.0.0/),
and this project, at least loosely, adheres to [Semantic Versioning](https://semver.org/spec/v2.0.0.html).

This file contains the unreleased changes to the codebase. See CHANGELOG.md for
the released changes.

## Unreleased
### Changed
- Simulation functions no longer subtract the residual mean by default.
### Added
- `WidebandTOAResiduals.calc_wideband_resids()` and `TimingModel.scaled_wideband_uncertainty()` methods
- New abstract base classes `WhiteNoiseComponent` and `CorrelatedNoiseComponent` (changed the type hierarchy of `NoiseComponent`s)
- `get_dm_noise_basis()` and `get_wideband_noise_basis()` methods in `CorrelatedNoiseComponent`
- `noise_model_dm_designmatrix()`, `noise_model_wideband_designmatrix()`, `full_wideband_designmatrix()`, `dm_designmatrix()`, `wideband_designmatrix()` methods in `TimingModel`
- Type hints in `pint.fitter`
- PLSWNoise: a Fourier basis stochastic solar wind model. See Hazboun et al. 2022 for details.
<<<<<<< HEAD
- Explicitly specify the Tspan for power-law GP noise parameters (TN*TSPAN)
=======
- Parallel execution and work stealing in CI tests
>>>>>>> 2fa2b224
### Fixed
- `TimingModel.total_dm()` now returns zero when no DM component is present in the model.
- Made `TimingModel.toa_covariance_matrix()` not explicitly dependent on `ScaleToaError`
- Simulate DM noise in wideband TOAs correctly (Moved the functionality of `update_fake_dms()` to `make_fake_toas()`)
- TCB <-> TDB conversion for power-law GP noise parameters.
- TN*C parameter are now `intParameters`
- Bug in `Fitter.plot()`
- `np.NaN` -> `np.nan`
### Removed<|MERGE_RESOLUTION|>--- conflicted
+++ resolved
@@ -17,11 +17,8 @@
 - `noise_model_dm_designmatrix()`, `noise_model_wideband_designmatrix()`, `full_wideband_designmatrix()`, `dm_designmatrix()`, `wideband_designmatrix()` methods in `TimingModel`
 - Type hints in `pint.fitter`
 - PLSWNoise: a Fourier basis stochastic solar wind model. See Hazboun et al. 2022 for details.
-<<<<<<< HEAD
 - Explicitly specify the Tspan for power-law GP noise parameters (TN*TSPAN)
-=======
 - Parallel execution and work stealing in CI tests
->>>>>>> 2fa2b224
 ### Fixed
 - `TimingModel.total_dm()` now returns zero when no DM component is present in the model.
 - Made `TimingModel.toa_covariance_matrix()` not explicitly dependent on `ScaleToaError`

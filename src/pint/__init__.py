--- conflicted
+++ resolved
@@ -21,15 +21,8 @@
 from astropy import log
 from astropy.units import si
 from pint.extern._version import get_versions
-<<<<<<< HEAD
-from pint.pulsar_ecliptic import PulsarEcliptic  # ensure always loaded
-from pint.pulsar_mjd import PulsarMJD  # ensure always loaded
+from pint.pulsar_mjd import time_to_longdouble, PulsarMJD  # ensure always loaded
 from pint.config import datadir, examplefile, runtimefile
-import pint.pulsar_mjd
-=======
-from pint.pulsar_ecliptic import PulsarEcliptic
-from pint.pulsar_mjd import time_to_longdouble, PulsarMJD  # ensure always loaded
->>>>>>> c96712bc
 
 __all__ = [
     "__version__",

"""Timing model objects.

Defines the basic timing model interface classes.

A PINT timing model will be an instance of
:class:`~pint.models.timing_model.TimingModel`. It will have a number of
"components", each an instance of a subclass of
:class:`~pint.models.timing_model.Component`. These components each
implement some part of the timing model, whether astrometry (for
example :class:`~pint.models.astrometry.AstrometryEcliptic`), noise
modelling (for example :class:`~pint.models.noise_model.ScaleToaError`),
interstellar dispersion (for example
:class:`~pint.models.dispersion_model.DispersionDM`), or pulsar binary orbits.
This last category is somewhat unusual in that the code for each model is
divided into a PINT-facing side (for example
:class:`~pint.models.binary_bt.BinaryBT`) and an internal model that does the
actual computation (for example
:class:`~pint.models.stand_alone_psr_binaries.BT_model.BTmodel`); the management of
data passing between these two parts is carried out by
:class:`~pint.models.pulsar_binary.PulsarBinary` and
:class:`~pint.models.stand_alone_psr_binaries.binary_generic.PSR_BINARY`.

To actually create a timing model, you almost certainly want to use
:func:`~pint.models.model_builder.get_model`.

See :ref:`Timing Models` for more details on how PINT's timing models work.

"""

import abc
import contextlib
import copy
import datetime
import inspect
from collections import OrderedDict, defaultdict
from functools import wraps
from typing import Callable, Dict, List, Literal, Optional, Set, Tuple, Union
from warnings import warn

import astropy.coordinates as coords
import astropy.time as time
import numpy as np
from astropy import constants as c, units as u
from astropy.table import Table
from astropy.utils.decorators import lazyproperty
from loguru import logger as log
from scipy.optimize import brentq
from uncertainties import ufloat

import pint
from pint.derived_quantities import dispersion_slope
from pint.exceptions import (
    AliasConflict,
    MissingBinaryError,
    MissingParameter,
    MissingTOAs,
    PrefixError,
    PropertyAttributeError,
    TimingModelError,
    UnknownBinaryModel,
    UnknownParameter,
)
from pint.models.parameter import (
    AngleParameter,
    MJDParameter,
    Parameter,
    _parfile_formats,
    boolParameter,
    floatParameter,
    funcParameter,
    intParameter,
    maskParameter,
    prefixParameter,
    strParameter,
)
from pint.phase import Phase
from pint.pulsar_ecliptic import OBL, PulsarEcliptic
from pint.toa import TOAs
from pint.types import file_like, time_like
from pint.utils import colorize, open_or_use, split_prefixed_name, xxxselections

__all__ = [
    "DEFAULT_ORDER",
    "TimingModel",
    "Component",
    "AllComponents",
]
# Parameters or lines in par files we don't understand but shouldn't
# complain about. These are still passed to components so that they
# can use them if they want to.
#
# Other unrecognized parameters produce warnings and possibly indicate
# errors in the par file.
#
# Comparisons with keywords in par file lines is done in a case insensitive way.
ignore_params = {
    #    "TRES",
    "TZRMJD",
    "TZRFRQ",
    "TZRSITE",
    "NITS",
    "IBOOT",
    #    "CHI2R",
    "MODE",
    "PLANET_SHAPIRO2",
}

ignore_prefix = {"DMXF1_", "DMXF2_", "DMXEP_"}

# prefixes of parameters that may need to be checked for empty ranges
prefixes = ["DM", "SW", "CM"]

DEFAULT_ORDER = [
    "astrometry",
    "jump_delay",
    "troposphere",
    "solar_system_shapiro",
    "solar_wind",
    "dispersion_constant",
    "dispersion_dmx",
    "dispersion_jump",
    "pulsar_system",
    "frequency_dependent",
    "absolute_phase",
    "spindown",
    "phase_jump",
    "wave",
    "wavex",
]


def property_exists(f):
    """Mark a function as a property but handle AttributeErrors.

    Normal @property has the unfortunate feature that if the called function
    should accidentally emit an AttributeError, if __getattr__ is in use, this
    will be reported as if the attribute does not exist. With this decorator
    instead, the AttributeError will be caught and re-raised as a specific kind
    of ValueError, so it will be treated like an error and the backtrace printed.
    """

    @property
    @wraps(f)
    def wrapper(self):
        try:
            return f(self)
        except AttributeError as e:
            raise PropertyAttributeError(
                f"Property {f} raised AttributeError internally"
            ) from e

    return wrapper


class TimingModel:
    """Timing model object built from Components.

    This object is the primary object to represent a timing model in PINT.  It
    is normally constructed with :func:`~pint.models.model_builder.get_model`,
    and it contains a variety of :class:`~pint.models.timing_model.Component`
    objects, each representing a
    physical process that either introduces delays in the pulse arrival time or
    introduces shifts in the pulse arrival phase.  These components have
    parameters, described by :class:`~pint.models.parameter.Parameter` objects,
    and methods. Both the parameters and the methods are accessible through
    this object using attribute access, for example as ``model.F0`` or
    ``model.coords_as_GAL()``.

    Components in a TimingModel objects are accessible through the
    ``model.components`` property, using their class name to index the
    TimingModel, as ``model.components["Spindown"]``. They can be added and
    removed with methods on this object, and for many of them additional
    parameters in families (``DMXEP_1234``) can be added.

    Parameters in a TimingModel object are listed in the ``model.params`` object.
    Each Parameter can be set as free or frozen using its ``.frozen`` attribute,
    and a list of the free parameters is available through the ``model.free_params``
    property; this can also be used to set which parameters are free. Several methods
    are available to get and set some or all parameters in the forms of dictionaries.

    TimingModel objects also support a number of functions for computing
    various things like orbital phase, and barycentric versions of TOAs,
    as well as the various derivatives and matrices needed to support fitting.

    TimingModel objects forward attribute lookups to their components, so
    that you can access any method or attribute (in particular Parameters)
    of any Component directly on the TimingModel object, for example as
    ``model.F0``.

    TimingModel objects can be written out to ``.par`` files using
    :func:`pint.models.timing_model.TimingModel.write_parfile` or .
    :func:`pint.models.timing_model.TimingModel.as_parfile`::

        >>> model.write_parfile("output.par")

    PINT Parameters supported (here, rather than in any Component):

    .. paramtable::
        :class: pint.models.timing_model.TimingModel

    Parameters
    ----------
    name: str, optional
        The name of the timing model.
    components: list of Component, optional
        The model components for timing model.

    Notes
    -----
    PINT models pulsar pulse time of arrival at observer from its emission process and
    propagation to observer. Emission generally modeled as pulse 'Phase' and propagation.
    'time delay'. In pulsar timing different astrophysics phenomenons are separated to
    time model components for handling a specific emission or propagation effect.

    Each timing model component generally requires the following parts:

        - Timing Parameters
        - Delay/Phase functions which implements the time delay and phase.
        - Derivatives of delay and phase respect to parameter for fitting toas.

    Each timing parameters are stored as TimingModel attribute in the type of
    :class:`~pint.models.parameter.Parameter` delay or phase and its derivatives
    are implemented as TimingModel Methods.

    Attributes
    ----------
    name : str
        The name of the timing model
    meta : dict
        A dictionary of metadata
    component_types : list
        A list of the distinct categories of component. For example,
        delay components will be register as 'DelayComponent'.
    top_level_params : list
        Names of parameters belonging to the TimingModel as a whole
        rather than to any particular component.
    """

    def __init__(self, name: str = "", components: List["Component"] = []):
        if not isinstance(name, str):
            raise ValueError(
                "First parameter should be the model name, was {!r}".format(name)
            )
        self.name = name
        self.meta = {
            "read_time": f"{datetime.datetime.now().isoformat()}",
        }
        self.component_types = []
        self.top_level_params = []
        self.add_param_from_top(
            strParameter(
                name="PSR", description="Source name", aliases=["PSRJ", "PSRB"]
            ),
            "",
        )
        self.add_param_from_top(
            strParameter(name="TRACK", description="Tracking Information"), ""
        )
        self.add_param_from_top(
            strParameter(name="EPHEM", description="Ephemeris to use"), ""
        )
        self.add_param_from_top(
            strParameter(name="CLOCK", description="Timescale to use", aliases=["CLK"]),
            "",
        )
        self.add_param_from_top(
            strParameter(name="UNITS", description="Units (TDB assumed)"), ""
        )
        self.add_param_from_top(
            MJDParameter(
                name="START", description="Start MJD for fitting", convert_tcb2tdb=False
            ),
            "",
        )
        self.add_param_from_top(
            MJDParameter(
                name="FINISH", description="End MJD for fitting", convert_tcb2tdb=False
            ),
            "",
        )
        self.add_param_from_top(
            floatParameter(
                name="RM",
                description="Rotation measure",
                units=u.radian / u.m**2,
                convert_tcb2tdb=False,
            ),
            "",
        )
        self.add_param_from_top(
            strParameter(
                name="INFO",
                description="Tells TEMPO to write some extra information about frontend/backend combinations; -f is recommended",
            ),
            "",
        )
        self.add_param_from_top(
            strParameter(
                name="TIMEEPH",
                description="Time ephemeris to use for TDB conversion; for PINT, always FB90",
            ),
            "",
        )
        self.add_param_from_top(
            strParameter(
                name="T2CMETHOD",
                description="Method for transforming from terrestrial to celestial frame (IAU2000B/TEMPO; PINT only supports ????)",
            ),
            "",
        )
        self.add_param_from_top(
            strParameter(
                name="BINARY",
                description="Pulsar System/Binary model",
                value=None,
            ),
            "",
        )
        self.add_param_from_top(
            boolParameter(
                name="DILATEFREQ",
                value=False,
                description="Whether or not TEMPO2 should apply gravitational redshift and time dilation to observing frequency (Y/N; PINT only supports N)",
            ),
            "",
        )
        self.add_param_from_top(
            boolParameter(
                name="DMDATA",
                value=False,
                description="Was the fit done using per-TOA DM information?",
            ),
            "",
        )
        self.add_param_from_top(
            intParameter(
                name="NTOA", value=0, description="Number of TOAs used in the fitting"
            ),
            "",
        )
        self.add_param_from_top(
            floatParameter(
                name="CHI2",
                units="",
                description="Chi-squared value obtained during fitting",
                convert_tcb2tdb=False,
            ),
            "",
        )
        self.add_param_from_top(
            floatParameter(
                name="CHI2R",
                units="",
                description="Reduced chi-squared value obtained during fitting",
                convert_tcb2tdb=False,
            ),
            "",
        )

        self.add_param_from_top(
            floatParameter(
                name="TRES",
                units=u.us,
                description="TOA residual after fitting",
                convert_tcb2tdb=False,
            ),
            "",
        )
        self.add_param_from_top(
            floatParameter(
                name="DMRES",
                units=u.pc / u.cm**3,
                description="DM residual after fitting (wideband only)",
                convert_tcb2tdb=False,
            ),
            "",
        )
        for cp in components:
            self.add_component(cp, setup=False, validate=False)

<<<<<<< HEAD
        # These are used for caching TOA masks associated with `maskParameter`s
        # when the `TimingModel` is specific to a certain `TOAs` object that is
        # known to be invariant. This is set using the `TimingModel.set_immutable_toas()`
        # method. Mutating the `TOAs` specified therein will result in undefined behavior.
        self.mask_cache: Optional[Dict[str, np.array]] = None
        self.piecewise_cache: Optional[Dict[str, np.array]] = None
        self.toas_for_cache: Optional[TOAs] = None
=======
        from .noise_model import NoiseComponent

        self.PhaseComponent_list: List[PhaseComponent]
        self.DelayComponent_list: List[DelayComponent]
        self.NoiseComponent_list: List[NoiseComponent]
>>>>>>> 8ecaeac2

    def __repr__(self) -> str:
        return "{}(\n  {}\n)".format(
            self.__class__.__name__,
            ",\n  ".join(str(v) for k, v in sorted(self.components.items())),
        )

    def __str__(self) -> str:
        return self.as_parfile()

    def validate(self, allow_tcb: bool = False) -> None:
        """Validate component setup.

        The checks include required parameters and parameter values, and component types.
        See also: :func:`pint.models.timing_model.TimingModel.validate_component_types`.
        """
        if self.DILATEFREQ.value:
            warn("PINT does not support 'DILATEFREQ Y'")
            self.DILATEFREQ.value = False
        if self.TIMEEPH.value not in [None, "FB90"]:
            warn("PINT only supports 'TIMEEPH FB90'")
            self.TIMEEPH.value = "FB90"
        if self.T2CMETHOD.value not in [None, "IAU2000B"]:  # FIXME: really?
            warn("PINT only supports 'T2CMETHOD IAU2000B'")
            self.T2CMETHOD.value = "IAU2000B"

        if self.UNITS.value not in [None, "TDB", "TCB"]:
            error_message = f"PINT only supports 'UNITS TDB'. The given timescale '{self.UNITS.value}' is invalid."
            raise ValueError(error_message)
        elif self.UNITS.value == "TCB":
            if not allow_tcb:
                error_message = """The TCB timescale is not fully supported by PINT. 
                PINT only supports 'UNITS TDB' internally. See https://nanograv-pint.readthedocs.io/en/latest/explanation.html#time-scales
                for an explanation on different timescales. A TCB par file can be 
                converted to TDB using the `tcb2tdb` command like so:
                
                    $ tcb2tdb J1234+6789_tcb.par J1234+6789_tdb.par
                
                However, this conversion is not exact and a fit must be performed to obtain 
                reliable results. Note that PINT only supports writing TDB par files. 
                """
                raise ValueError(error_message)
            else:
                log.warning(
                    "PINT does not support 'UNITS TCB' internally. Reading this par file nevertheless "
                    "because the `allow_tcb` option was given. This `TimingModel` object should not be "
                    "used for anything except converting to TDB."
                )
        if not self.START.frozen:
            warn("START cannot be unfrozen... Setting START.frozen to True")
            self.START.frozen = True
        if not self.FINISH.frozen:
            warn("FINISH cannot be unfrozen... Setting FINISH.frozen to True")
            self.FINISH.frozen = True

        for cp in self.components.values():
            cp.validate()

        self.validate_component_types()

    def validate_component_types(self) -> None:
        """Physically motivated validation of a timing model. This method checks the
        compatibility of different model components when used together.

        This function throws an error if multiple deterministic components that model
        the same effect are used together (e.g. :class:`pint.models.astrometry.AstrometryEquatorial`
        and :class:`pint.models.astrometry.AstrometryEcliptic`). It emits a warning if
        a deterministic component and a stochastic component that model the same effect
        are used together (e.g. :class:`pint.models.noise_model.PLDMNoise`
        and :class:`pint.models.dispersion_model.DispersionDMX`). It also requires that
        one and only one :class:`pint.models.spindown.SpindownBase` component is present
        in a timing model.
        """

        def num_components_of_type(type):
            return len(
                list(filter(lambda c: isinstance(c, type), self.components.values()))
            )

        from pint.models.spindown import SpindownBase

        assert (
            num_components_of_type(SpindownBase) == 1
        ), "Model must have one and only one spindown component (Spindown or another subclass of SpindownBase)."

        from pint.models.astrometry import Astrometry

        assert (
            num_components_of_type(Astrometry) <= 1
        ), "Model can have at most one Astrometry component."

        from pint.models.solar_system_shapiro import SolarSystemShapiro

        if num_components_of_type(SolarSystemShapiro) == 1:
            assert (
                num_components_of_type(Astrometry) == 1
            ), "Model cannot have SolarSystemShapiro component without an Astrometry component."

        from pint.models.pulsar_binary import PulsarBinary

        has_binary_attr = hasattr(self, "BINARY") and self.BINARY.value
        if has_binary_attr:
            assert (
                num_components_of_type(PulsarBinary) == 1
            ), "BINARY attribute is set but no PulsarBinary component found."
        assert (
            num_components_of_type(PulsarBinary) <= 1
        ), "Model can have at most one PulsarBinary component."

        from pint.models.solar_wind_dispersion import (
            SolarWindDispersion,
            SolarWindDispersionX,
        )

        from pint.models.chromatic_model import ChromaticCM
        from pint.models.cmwavex import CMWaveX

        from pint.models.dispersion_model import DispersionDM, DispersionDMX
        from pint.models.dmwavex import DMWaveX

        from pint.models.ifunc import IFunc
        from pint.models.noise_model import (
            PLChromNoise,
            PLDMNoise,
            PLRedNoise,
            PLSWNoise,
        )
        from pint.models.wave import Wave
        from pint.models.wavex import WaveX

        if num_components_of_type((DispersionDMX, PLDMNoise, DMWaveX)) > 1:
            log.warning(
                "DispersionDMX, PLDMNoise, and DMWaveX cannot be used together. "
                "They are ways of modelling the same effect."
            )

        if num_components_of_type((SolarWindDispersionX, PLSWNoise)) > 1:
            log.warning(
                "SolarWindDispersionX and PLSWNoise should probably not be used together. "
                "They are ways of modelling the same effect."
            )

        if num_components_of_type(PLSWNoise) >= 1:
            assert (
                num_components_of_type(SolarWindDispersion) == 1
            ), "PLSWNoise component cannot be used without the SolarWindDispersion component."

        if num_components_of_type((Wave, WaveX, PLRedNoise, IFunc)) > 1:
            log.warning(
                "Wave, WaveX, and PLRedNoise cannot be used together. "
                "They are ways of modelling the same effect."
            )

        if num_components_of_type((PLDMNoise, DMWaveX)) == 1:
            assert (
                num_components_of_type(DispersionDM) == 1
            ), "PLDMNoise / DMWaveX component cannot be used without the DispersionDM component."

        if num_components_of_type((PLChromNoise, CMWaveX)) == 1:
            assert (
                num_components_of_type(ChromaticCM) == 1
            ), "PLChromNoise / CMWaveX component cannot be used without the ChromaticCM component."

    def _set_cache(self, toas: TOAs) -> None:
        """This method couples the `TimingModel` object with a `TOAs` object that is assumed
        to be immutable. This allows the TOA selection masks to be cached. Mutating the `TOAs` object
        given herein or one of the timing model metaparameters (e.g. TNREDC) will result in undefined
        behavior."""

        warn(
            "Setting `TOAs` for caching in the `TimingModel`. Mutating this `TOAs` object "
            "or any of the timing model metaparameters like TNREDC hereafter will result "
            "in undefined behavior."
        )

        mask_cache = {}
        for p in self.params:
            if isinstance(self[p], maskParameter) and self[p].quantity is not None:
                param: maskParameter = self[p]
                mask_cache[p] = param.select_toa_mask(toas)

        piecewise_cache = {
            component_name: self.components[component_name].get_select_idxs(toas)
            for component_name in ["DispersionDMX", "ChromaticCMX"]
            if component_name in self.components
        }

        self.toas_for_cache = toas
        self.mask_cache = mask_cache
        self.piecewise_cache = piecewise_cache

    def _unset_cache(self):
        """Undo the action of `_set_cache()`."""
        self.toas_for_cache = None
        self.mask_cache = None
        self.piecewise_cache = None

    def __getattr__(self, name: str):
        if name in {"components", "component_types", "search_cmp_attr"}:
            raise AttributeError
        if not hasattr(self, "component_types"):
            raise AttributeError
        for cp in self.components.values():
            try:
                return getattr(cp, name)
            except AttributeError:
                continue
        raise AttributeError(
            f"Attribute {name} not found in TimingModel or any Component"
        )

    def __setattr__(
        self, name: str, value: Union[Parameter, prefixParameter, u.Quantity, float]
    ):
        """Mostly this just sets ``self.name = value``.   But there are a few special cases:

        * Where they are both :class:`Parameter` instances with different names,
          this copies the ``quantity``, ``uncertainty``, ``frozen`` attributes only.

        * When setting a parameter from the top-level to a float or Quantity,
          it will set the ``quantity`` or ``value`` attribute appropriately.

        * When setting a parameter from the top-level but which belongs to a component,
          it will find the approprirate component and set the parameter within that.
        """
        if isinstance(value, (Parameter, prefixParameter)) and name != value.name:
            # set parameter from another parameter with a different name
            for p in ["quantity", "uncertainty", "frozen"]:
                setattr(getattr(self, name), p, getattr(value, p))
        elif (
            isinstance(value, (Parameter, prefixParameter))
            and hasattr(value, "_parent")
            and hasattr(value._parent, "_parent")
            and self != value._parent._parent
        ):
            # find the parameter in a component when it's being set from a different model
            for cp in self.components.values():
                if name in cp.params:
                    setattr(cp, name, value)
        elif isinstance(value, (u.Quantity, time.Time)):
            log.warning(
                f"Setting '{name}.quantity' to '{value}' although 'quantity' not specified"
            )
            getattr(self, name).quantity = value
        elif isinstance(value, (float, str, bool, int)) and name != "name":
            log.warning(
                f"Setting '{name}.value' to '{value}' (assumed units '{getattr(self,name).units}') although 'value' not specified"
            )
            getattr(self, name).value = value
        else:
            super().__setattr__(name, value)

    @property_exists
    def params_ordered(self) -> List[str]:
        """List of all parameter names in this model and all its components.
        This is the same as `params`."""

        # Historically, this was different from `params` because Python
        # dictionaries were unordered until Python 3.7. Now there is no reason for
        # them to be different.

        warn(
            "`TimingModel.params_ordered` is now deprecated and may be removed in the future. "
            "Use `TimingModel.params` instead. It gives the same output as `TimingModel.params_ordered`.",
            DeprecationWarning,
        )

        return self.params

    @property_exists
    def params(self) -> List[str]:
        """List of all parameter names in this model and all its components, in a sensible order."""

        # Define the order of components in the list
        # Any not included will be printed between the first and last set.
        # FIXME: make order completely canonical (sort components by name?)

        start_order = ["astrometry", "spindown", "dispersion"]
        last_order = ["jump_delay"]
        compdict = self.get_components_by_category()
        used_cats = set()
        pstart = copy.copy(self.top_level_params)
        for cat in start_order:
            if cat not in compdict:
                continue
            cp = compdict[cat]
            for cpp in cp:
                pstart += cpp.params
            used_cats.add(cat)
        pend = []
        for cat in last_order:
            if cat not in compdict:
                continue

            cp = compdict[cat]
            for cpp in cp:
                pend += cpp.parms
            used_cats.add(cat)
        # Now collect any components that haven't already been included in the list
        pmid = []
        for cat in compdict:
            if cat in used_cats:
                continue
            cp = compdict[cat]
            for cpp in cp:
                pmid += cpp.params
            used_cats.add(cat)

        return pstart + pmid + pend

    @property_exists
    def free_params(self) -> List[str]:
        """List of all the free parameters in the timing model.
        Can be set to change which are free.

        These are ordered as ``self.params`` does.

        Upon setting, order does not matter, and aliases are accepted.
        ValueError is raised if a parameter is not recognized.

        On setting, parameter aliases are converted with
        :func:`pint.models.timing_model.TimingModel.match_param_aliases`.
        """
        return [p for p in self.params if not getattr(self, p).frozen]

    @free_params.setter
    def free_params(self, params: List[str]):
        params_true = {self.match_param_aliases(p) for p in params}
        for p in self.params:
            getattr(self, p).frozen = p not in params_true
            params_true.discard(p)
        if params_true:
            raise ValueError(
                f"Parameter(s) are familiar but not in the model: {params}"
            )

    @property_exists
    def fittable_params(self) -> List[str]:
        """List of parameters that are fittable, i.e., the parameters
        which have a derivative implemented. These derivatives are usually
        accessed via the `d_delay_d_param` and `d_phase_d_param` methods."""
        return [
            p
            for p in self.params
            if (
                p in self.phase_deriv_funcs
                or p in self.delay_deriv_funcs
                or (
                    (
                        hasattr(self, "toasigma_deriv_funcs")
                        and p in self.toasigma_deriv_funcs
                    )
                )
                or (hasattr(self[p], "prefix") and self[p].prefix == "ECORR")
            )
        ]

    def match_param_aliases(self, alias: str) -> str:
        """Return PINT parameter name corresponding to this alias.

        Parameters
        ----------
        alias: str
           Parameter's alias.

        Returns
        -------
        str
            PINT parameter name corresponding to the input alias.
        """
        # Search the top level first.
        for p in self.top_level_params:
            if p == alias:
                return p
            if alias in getattr(self, p).aliases:
                return p
        # if not in the top level, check parameters.
        pint_par = None
        for cp in self.components.values():
            try:
                pint_par = cp.match_param_aliases(alias)
            except UnknownParameter:
                continue
            return pint_par

        raise UnknownParameter(f"{alias} is not recognized as a parameter or alias")

    def get_params_dict(
        self,
        which: Literal["free", "all"] = "free",
        kind: Literal["quantity", "value", "uncertainty"] = "quantity",
    ) -> Union[OrderedDict[str, float], OrderedDict[str, u.Quantity]]:
        """Return a dict mapping parameter names to values.

        This can return only the free parameters or all; and it can return the
        parameter objects, the floating-point values, or the uncertainties.

        Parameters
        ----------
        which : "free", "all"
        kind : "quantity", "value", "uncertainty"

        Returns
        -------
        OrderedDict
        """
        if which == "free":
            ps = self.free_params
        elif which == "all":
            ps = self.params
        else:
            raise ValueError("get_params_dict expects which to be 'all' or 'free'")
        c = OrderedDict()
        for p in ps:
            q = getattr(self, p)
            if kind == "quantity":
                c[p] = q
            elif kind in ("value", "num"):
                c[p] = q.value
            elif kind == "uncertainty":
                c[p] = q.uncertainty_value
            else:
                raise ValueError(f"Unknown kind {kind!r}")
        return c

    def get_params_of_component_type(
        self,
        component_type: Literal["PhaseComponent", "DelayComponent", "NoiseComponent"],
    ) -> List[str]:
        """Get a list of parameters belonging to a component type.

        Parameters
        ----------
        component_type : "PhaseComponent", "DelayComponent", "NoiseComponent"

        Returns
        -------
        list
        """
        component_type_list_str = f"{component_type}_list"
        if hasattr(self, component_type_list_str):
            component_type_list = getattr(self, component_type_list_str)
            return [
                param for component in component_type_list for param in component.params
            ]
        else:
            return []

    def set_param_values(self, fitp: Dict[str, float]) -> None:
        """Set the model parameters to the value contained in the input dict.

        Ex. model.set_param_values({'F0':60.1,'F1':-1.3e-15})
        """
        # In Powell fitter this sometimes fails because after some iterations the values change from
        # plain float to Quantities. No idea why.
        for k, v in fitp.items():
            p = getattr(self, k)
            if isinstance(v, (Parameter, prefixParameter)):
                if v.value is None:
                    raise ValueError(f"Parameter {v} is unset")
                p.value = v.value
            elif isinstance(v, u.Quantity):
                p.value = v.to_value(p.units)
            else:
                p.value = v

    def set_param_uncertainties(self, fitp: Dict[str, float]) -> None:
        """Set the model parameters to the value contained in the input dict."""
        for k, v in fitp.items():
            p = getattr(self, k)
            p.uncertainty = v if isinstance(v, u.Quantity) else v * p.units

    @property_exists
    def components(self) -> Dict[str, "Component"]:
        """All the components in a dictionary indexed by name."""
        comps = {}
        for ct in self.component_types:
            for cp in getattr(self, f"{ct}_list"):
                comps[cp.__class__.__name__] = cp
        return comps

    @property_exists
    def delay_funcs(self) -> List[Callable]:
        """List of all delay functions."""
        dfs = []
        for d in self.DelayComponent_list:
            dfs += d.delay_funcs_component
        return dfs

    @property_exists
    def phase_funcs(self) -> List[Callable]:
        """List of all phase functions."""
        pfs = []
        for p in self.PhaseComponent_list:
            pfs += p.phase_funcs_component
        return pfs

    @property_exists
    def is_binary(self) -> bool:
        """Does the model describe a binary pulsar?"""
        from pint.models.pulsar_binary import PulsarBinary

        return any(isinstance(x, PulsarBinary) for x in self.components.values())

    def orbital_phase(
        self,
        barytimes: Union[time.Time, TOAs, np.ndarray, float, MJDParameter],
        anom: Literal["mean", "eccentric", "true"] = "mean",
        radians: bool = True,
    ) -> np.ndarray:
        """Return orbital phase (in radians) at barycentric MJD times.

        Parameters
        ----------
        barytimes: Time, TOAs, array-like, MJDParameter, or float
            MJD barycentric time(s). The times to compute the
            orbital phases.  Needs to be a barycentric time in TDB.
            If a TOAs instance is passed, the barycentering will happen
            automatically.  If an astropy Time object is passed, it must
            be in scale='tdb'.  If an array-like object is passed or
            a simple float, the time must be in MJD format.
        anom: str, optional
            Type of phase/anomaly. Defaults to "mean".
            Other options are "eccentric" or "true"
        radians: bool, optional
            Units to return.  Defaults to True.
            If False, will return unitless phases in cycles (i.e. 0-1).

        Raises
        ------
        ValueError
            If anom.lower() is not "mean", "ecc*", or "true",
            or if an astropy Time object is passed with scale!="tdb".

        Returns
        -------
        array
            The specified anomaly in radians (with unit), unless
            radians=False, which return unitless cycles (0-1).
        """
        if not self.is_binary:  # punt if not a binary
            return None
        # Find the binary model
        b = self.components[
            [x for x in self.components.keys() if x.startswith("Binary")][0]
        ]
        # Make sure that the binary instance has the binary params
        b.update_binary_object(None)
        # Handle input times and update them in stand-alone binary models
        if isinstance(barytimes, TOAs):
            # If we pass the TOA table, then barycenter the TOAs
            bts = self.get_barycentric_toas(barytimes)
        elif isinstance(barytimes, time.Time):
            if barytimes.scale == "tdb":
                bts = np.asarray(barytimes.mjd_long)
            else:
                raise ValueError("barytimes as Time instance needs scale=='tdb'")
        elif isinstance(barytimes, MJDParameter):
            bts = np.asarray(barytimes.value)  # .value is always a MJD long double
        else:
            bts = np.asarray(barytimes)
        bbi = b.binary_instance  # shorthand
        # Update the times in the stand-alone binary model
        updates = {"barycentric_toa": bts}
        bbi.update_input(**updates)
        if anom.lower() == "mean":
            anoms = bbi.M()
        elif anom.lower().startswith("ecc"):
            anoms = bbi.E()
        elif anom.lower() == "true":
            anoms = bbi.nu()  # can be negative
        else:
            raise ValueError(f"anom='{anom}' is not a recognized type of anomaly")
        # Make sure all angles are between 0-2*pi
        anoms = np.remainder(anoms.value, 2 * np.pi)
        # return with radian units or return as unitless cycles from 0-1
        return anoms * u.rad if radians else anoms / (2 * np.pi)

    def pulsar_radial_velocity(
        self, barytimes: Union[time.Time, TOAs, np.ndarray, float, MJDParameter]
    ) -> np.ndarray:
        """Return line-of-sight velocity of the pulsar relative to the system barycenter at barycentric MJD times.

        Parameters
        ----------
        barytimes: Time, TOAs, array-like, MJDParameter, or float
            MJD barycentric time(s). The times to compute the
            orbital phases.  Needs to be a barycentric time in TDB.
            If a TOAs instance is passed, the barycentering will happen
            automatically.  If an astropy Time object is passed, it must
            be in scale='tdb'.  If an array-like object is passed or
            a simple float, the time must be in MJD format.

        Raises
        ------
        ValueError
            If an astropy Time object is passed with scale!="tdb".

        Returns
        -------
        array
            The line-of-sight velocity

        Notes
        -----
        This is the radial velocity of the pulsar.

        See [1]_

        .. [1] Lorimer & Kramer, 2008, "The Handbook of Pulsar Astronomy", Eqn. 8.24
        """
        # this should also update the binary instance
        nu = self.orbital_phase(barytimes, anom="true")
        b = self.components[
            [x for x in self.components.keys() if x.startswith("Binary")][0]
        ]
        bbi = b.binary_instance  # shorthand
        psi = nu + bbi.omega()
        return (
            2
            * np.pi
            * bbi.a1()
            / (bbi.pb() * np.sqrt(1 - bbi.ecc() ** 2))
            * (np.cos(psi) + bbi.ecc() * np.cos(bbi.omega()))
        ).cgs

    def companion_radial_velocity(
        self,
        barytimes: Union[time.Time, TOAs, np.ndarray, float, MJDParameter],
        massratio: float,
    ) -> np.ndarray:
        """Return line-of-sight velocity of the companion relative to the system barycenter at barycentric MJD times.

        Parameters
        ----------
        barytimes: Time, TOAs, array-like, or float
            MJD barycentric time(s). The times to compute the
            orbital phases.  Needs to be a barycentric time in TDB.
            If a TOAs instance is passed, the barycentering will happen
            automatically.  If an astropy Time object is passed, it must
            be in scale='tdb'.  If an array-like object is passed or
            a simple float, the time must be in MJD format.
        massratio : float
            Ratio of pulsar mass to companion mass


        Raises
        ------
        ValueError
            If an astropy Time object is passed with scale!="tdb".

        Returns
        -------
        array
            The line-of-sight velocity

        Notes
        -----
        This is the radial velocity of the companion.

        See [1]_

        .. [1] Lorimer & Kramer, 2008, "The Handbook of Pulsar Astronomy", Eqn. 8.24
        """
        return -self.pulsar_radial_velocity(barytimes) * massratio

    def conjunction(self, baryMJD: Union[float, time.Time]) -> Union[float, np.ndarray]:
        """Return the time(s) of the first superior conjunction(s) after baryMJD.

        Args
        ----
        baryMJD: floats or Time
            barycentric (tdb) MJD(s) prior to the
            conjunction we are looking for.  Can be an array.

        Raises
        ------
        ValueError
            If baryMJD is an astropy Time object with scale!="tdb".

        Returns
        -------
        float or array
            The barycentric MJD(tdb) time(s) of the next superior conjunction(s) after baryMJD
        """
        if not self.is_binary:  # punt if not a binary
            return None
        # Find the binary model
        b = self.components[
            [x for x in self.components.keys() if x.startswith("Binary")][0]
        ]
        bbi = b.binary_instance  # shorthand
        # Superior conjunction occurs when true anomaly + omega == 90 deg
        # We will need to solve for this using a root finder (brentq)
        # This is the function to root-find:

        def funct(t):
            nu = self.orbital_phase(t, anom="true")
            return np.remainder((nu + bbi.omega()).value, 2 * np.pi) - np.pi / 2

        # Handle the input time(s)
        if isinstance(baryMJD, time.Time):
            if baryMJD.scale == "tdb":
                bts = np.atleast_1d(baryMJD.mjd)
            else:
                raise ValueError("baryMJD as Time instance needs scale=='tdb'")
        else:
            bts = np.atleast_1d(baryMJD)
        # Step over the maryMJDs
        scs = []
        for bt in bts:
            # Make 11 times over one orbit after bt
            pb = self.pb()[0].to_value("day")
            ts = np.linspace(bt, bt + pb, 11)
            # Compute the true anomalies and omegas for those times
            nus = self.orbital_phase(ts, anom="true")
            omegas = bbi.omega()
            x = np.remainder((nus + omegas).value, 2 * np.pi) - np.pi / 2
            # find the lowest index where x is just below 0
            for lb in range(len(x)):
                if x[lb] < 0 and x[lb + 1] > 0:
                    break
            # Now use scipy to find the root
            scs.append(brentq(funct, ts[lb], ts[lb + 1]))
        return scs[0] if len(scs) == 1 else np.asarray(scs)

    @property_exists
    def dm_funcs(self) -> List[Callable]:
        """List of all dm value functions."""
        dmfs = []
        for cp in self.components.values():
            if hasattr(cp, "dm_value_funcs"):
                dmfs += cp.dm_value_funcs
            else:
                continue
        return dmfs

    @property_exists
    def has_correlated_errors(self) -> bool:
        """Whether or not this model has correlated errors."""

        return (
            "NoiseComponent" in self.component_types
            and len(
                [
                    nc
                    for nc in self.NoiseComponent_list
                    if nc.introduces_correlated_errors
                ]
            )
            > 0
        )

    @property_exists
    def has_time_correlated_errors(self) -> bool:
        """Whether or not this model has time-correlated errors."""

        return (
            "NoiseComponent" in self.component_types
            and len(
                [
                    nc
                    for nc in self.NoiseComponent_list
                    if (nc.introduces_correlated_errors and nc.is_time_correlated)
                ]
            )
            > 0
        )

    @property_exists
    def covariance_matrix_funcs(self) -> List[Callable]:
        """List of covariance matrix functions."""
        cvfs = []
        if "NoiseComponent" in self.component_types:
            for nc in self.NoiseComponent_list:
                cvfs += nc.covariance_matrix_funcs
        return cvfs

    @property_exists
    def dm_covariance_matrix_funcs(self) -> List[Callable]:
        """List of covariance matrix functions."""
        cvfs = []
        if "NoiseComponent" in self.component_types:
            for nc in self.NoiseComponent_list:
                cvfs += nc.dm_covariance_matrix_funcs_component
        return cvfs

    # Change sigma to uncertainty to avoid name conflict.
    @property_exists
    def scaled_toa_uncertainty_funcs(self) -> List[Callable]:
        """List of scaled toa uncertainty functions."""
        ssfs = []
        if "NoiseComponent" in self.component_types:
            for nc in self.NoiseComponent_list:
                ssfs += nc.scaled_toa_sigma_funcs
        return ssfs

    # Change sigma to uncertainty to avoid name conflict.
    @property_exists
    def scaled_dm_uncertainty_funcs(self) -> List[Callable]:
        """List of scaled dm uncertainty functions."""
        ssfs = []
        if "NoiseComponent" in self.component_types:
            for nc in self.NoiseComponent_list:
                if hasattr(nc, "scaled_dm_sigma_funcs"):
                    ssfs += nc.scaled_dm_sigma_funcs
        return ssfs

    @property_exists
    def basis_funcs(self) -> List[Callable]:
        """List of scaled uncertainty functions."""
        bfs = []
        if "NoiseComponent" in self.component_types:
            for nc in self.NoiseComponent_list:
                bfs += nc.basis_funcs
        return bfs

    @property_exists
    def phase_deriv_funcs(self) -> List[Callable]:
        """List of derivative functions for phase components."""
        return self.get_deriv_funcs("PhaseComponent")

    @property_exists
    def delay_deriv_funcs(self) -> List[Callable]:
        """List of derivative functions for delay components."""
        return self.get_deriv_funcs("DelayComponent")

    @property_exists
    def dm_derivs(self) -> List[Callable]:
        #  TODO need to be careful about the name here.
        """List of DM derivative functions."""
        return self.get_deriv_funcs("DelayComponent", "dm")

    @property_exists
    def toasigma_derivs(self) -> List[Callable]:
        """List of scaled TOA uncertainty derivative functions"""
        return self.get_deriv_funcs("NoiseComponent", "toasigma")

    @property_exists
    def d_phase_d_delay_funcs(self) -> List[Callable]:
        """List of d_phase_d_delay functions."""
        Dphase_Ddelay = []
        for cp in self.PhaseComponent_list:
            Dphase_Ddelay += cp.phase_derivs_wrt_delay
        return Dphase_Ddelay

    def get_deriv_funcs(
        self,
        component_type: Literal["PhaseComponent", "DelayComponent", "NoiseComponent"],
        derivative_type: Literal["", "dm", "toasigma"] = "",
    ) -> Dict[str, Callable]:
        """Return a dictionary of derivative functions.

        Parameters
        ----------
        component_type: str
            Type of component to look for derivatives ("PhaseComponent",
            "DelayComponent", or "NoiseComponent")
        derivative_type: str
            Derivative type ("", "dm", or "toasigma". Empty string
            denotes delay and phase derivatives.)
        """
        # TODO, this function can be a more generic function collector.
        deriv_funcs = defaultdict(list)
        if derivative_type != "":
            derivative_type += "_"
        for cp in getattr(self, f"{component_type}_list"):
            try:
                df = getattr(cp, f"{derivative_type}deriv_funcs")
            except AttributeError:
                continue
            for k, v in df.items():
                deriv_funcs[k] += v
        return dict(deriv_funcs)

    def search_cmp_attr(self, name: str) -> Optional["Component"]:
        """Search for an attribute in all components.

        Return the component, or None.

        If multiple components have same attribute, it will return the first
        component.
        """
        for cp in list(self.components.values()):
            if hasattr(cp, name):
                return cp
        raise AttributeError(f"{name} not found in any component")

    def get_component_type(self, component: "Component") -> str:
        """Identify the component object's type.

        Parameters
        ----------
        component: component instance
           The component object need to be inspected.

        Note
        ----
        Since a component can be an inheritance from other component We inspect
        all the component object bases. "inspect getmro" method returns the
        base classes (including 'object') in method resolution order. The
        third level of inheritance class name is what we want.
        Object --> component --> TypeComponent. (i.e. DelayComponent)
        This class type is in the third to the last of the getmro returned
        result.

        """
        # check component type
        comp_base = inspect.getmro(component.__class__)
        if comp_base[-2].__name__ != "Component":
            raise TypeError(
                f"Class '{component.__class__.__name__}' is not a Component type class."
            )
        elif len(comp_base) < 3:
            raise TypeError(
                f"'{component.__class__.__name__}' class is not a subclass of 'Component' class."
            )
        else:
            comp_type = comp_base[-3].__name__
        return comp_type

    def map_component(
        self, component: Union[str, "Component"]
    ) -> Tuple["Component", int, List["Component"], str]:
        """Get the location of component.

        Parameters
        ----------
        component: str or `Component` object
            Component name or component object.

        Returns
        -------
        comp: `Component` object
            Component object.
        order: int
            The index/order of the component in the component list
        host_list: List
            The host list of the component.
        comp_type: str
            The component type (e.g., Delay or Phase)
        """
        comps = self.components
        if isinstance(component, str):
            if component not in list(comps.keys()):
                raise AttributeError(f"No '{component}' in the timing model.")
            comp = comps[component]
        elif component in list(comps.values()):
            comp = component
        else:
            raise AttributeError(
                f"No '{component.__class__.__name__}' in the timing model."
            )
        comp_type = self.get_component_type(comp)
        host_list = getattr(self, f"{comp_type}_list")
        order = host_list.index(comp)
        return comp, order, host_list, comp_type

    def add_component(
        self,
        component: "Component",
        order: List[str] = DEFAULT_ORDER,
        force: bool = False,
        setup: bool = True,
        validate: bool = True,
    ) -> None:
        """Add a component into TimingModel.

        Parameters
        ----------
        component : Component
            The component to be added to the timing model.
        order : list, optional
            The component category order list. Default is the DEFAULT_ORDER.
        force : bool, optional
            If true, add a duplicate component. Default is False.
        """
        comp_type = self.get_component_type(component)
        cur_cps = []
        if comp_type in self.component_types:
            comp_list = getattr(self, f"{comp_type}_list")
            for cp in comp_list:
                # If component order is not defined.
                cp_order = (
                    order.index(cp.category) if cp.category in order else len(order) + 1
                )
                cur_cps.append((cp_order, cp))
            # Check if the component has been added already.
            if component.__class__ in (x.__class__ for x in comp_list):
                log.warning(
                    f"Component '{component.__class__.__name__}' is already present but was added again."
                )
                if not force:
                    raise ValueError(
                        f"Component '{component.__class__.__name__}' is already present and will not be "
                        f"added again. To force add it, use force=True option."
                    )
        else:
            self.component_types.append(comp_type)
        # link new component to TimingModel
        component._parent = self

        # If the category is not in the order list, it will be added to the end.
        if component.category not in order:
            new_cp = len(order) + 1, component
        else:
            new_cp = order.index(component.category), component
        # add new component
        cur_cps.append(new_cp)
        cur_cps.sort(key=lambda x: x[0])
        new_comp_list = [c[1] for c in cur_cps]
        setattr(self, f"{comp_type}_list", new_comp_list)
        # Set up components
        if setup:
            self.setup()
        # Validate inputs
        if validate:
            self.validate()

    def remove_component(self, component: Union[str, "Component"]) -> None:
        """Remove one component from the timing model.

        Parameters
        ----------
        component: str or `Component` object
            Component name or component object.
        """
        cp, co_order, host, cp_type = self.map_component(component)
        host.remove(cp)

    def _locate_param_host(self, param: str):
        """Search for the parameter host component in the timing model.

        Parameters
        ----------
        param: str
            Target parameter.

        Return
        ------
        list of tuples
           All possible components that host the target parameter.  The first
           element is the component object that have the target parameter, the
           second one is the parameter object. If it is a prefix-style parameter,
           it will return one example of such parameter.
        """

        # AS: The return signature of this function is a mess. It is not clear to me
        # how exactly this is used, so I am leaving it alone.

        result_comp = []
        for cp_name, cp in self.components.items():
            if param in cp.params:
                result_comp.append((cp_name, cp, getattr(cp, param)))
            else:
                # search for prefixed parameter
                prefixs = cp.param_prefixs
                try:
                    prefix, index_str, index = split_prefixed_name(param)
                except PrefixError:
                    prefix = param

                if prefix in prefixs.keys():
                    result_comp.append(cp_name, cp, getattr(cp, prefixs[param][0]))

        return result_comp

    def get_components_by_category(self) -> Dict[str, List["Component"]]:
        """Return a dict of this model's component objects keyed by the category name."""
        categorydict = defaultdict(list)
        for cp in self.components.values():
            categorydict[cp.category].append(cp)
        # Convert from defaultdict to dict
        return dict(categorydict)

    def add_param_from_top(
        self, param: Parameter, target_component: str, setup: bool = False
    ) -> None:
        """Add a parameter to a timing model component.

        Parameters
        ----------
        param: pint.models.parameter.Parameter
            Parameter instance
        target_component: str
            Parameter host component name. If given as "" it would add
            parameter to the top level `TimingModel` class
        setup: bool, optional
            Flag to run setup() function.
        """
        if target_component == "":
            setattr(self, param.name, param)
            self.top_level_params += [param.name]
        elif target_component in list(self.components.keys()):
            self.components[target_component].add_param(param, setup=setup)
        else:
            raise AttributeError(
                f"Can not find component '{target_component}' in " "timing model."
            )

    def remove_param(self, param: str) -> None:
        """Remove a parameter from timing model.

        Parameters
        ----------
        param: str
            The name of parameter to be removed.
        """
        param_map = self.get_params_mapping()
        if param not in param_map:
            raise AttributeError(f"Can not find '{param}' in timing model.")
        if param_map[param] == "TimingModel":
            delattr(self, param)
            self.top_level_params.remove(param)
        else:
            target_component = param_map[param]
            self.components[target_component].remove_param(param)
        self.setup()

    def get_params_mapping(self) -> Dict[str, str]:
        """Report which component each parameter name comes from."""
        param_mapping = {p: "TimingModel" for p in self.top_level_params}
        for cp in list(self.components.values()):
            for pp in cp.params:
                param_mapping[pp] = cp.__class__.__name__
        return param_mapping

    def get_params_of_type_top(self, param_type: str) -> List[str]:
        """Return all parameters in the model that belong to a certain `Parameter` subtype."""
        result = []
        for cp in self.components.values():
            result += cp.get_params_of_type(param_type)
        return result

    def get_prefix_mapping(self, prefix: str) -> Dict[int, str]:
        """Get the index mapping for the prefix parameters.

        Parameters
        ----------
        prefix : str
           Name of prefix.

        Returns
        -------
        dict
           A dictionary with prefix parameter real index as key and parameter
           name as value.
        """
        for cp in self.components.values():
            mapping = cp.get_prefix_mapping_component(prefix)
            if len(mapping) != 0:
                return mapping
        raise ValueError(f"Can not find prefix {prefix!r}")

    def get_prefix_list(self, prefix: str, start_index: int = 0) -> List[u.Quantity]:
        """Return the Quantities associated with a sequence of prefix parameters.

        Parameters
        ----------
        prefix : str
            Name of prefix.
        start_index : int
            The index to start the sequence at (DM1, DM2, ... vs F0, F1, ...)

        Returns
        -------
        list of astropy.units.Quantity
            The ``.quantity`` associated with parameter prefix + start_index,
            prefix + (start_index+1), ... up to the last that exists and is set.

        Raises
        ------
        ValueError
            If any prefix parameters exist outside the sequence that would be returned
            (for example if there are DM1 and DM3 but not DM2, or F0 exists but start_index
            was given as 1).
        """
        matches = {}
        for p in self.params:
            if not p.startswith(prefix):
                continue
            pm = getattr(self, p)
            if not pm.is_prefix:
                continue
            if pm.quantity is None:
                continue
            if pm.prefix != prefix:
                continue
            matches[pm.index] = pm
        r = []
        i = start_index
        while True:
            try:
                r.append(matches.pop(i).quantity)
            except KeyError:
                break
            i += 1
        if matches:
            raise ValueError(
                f"Unused prefix parameters for start_index {start_index}: {matches}"
            )
        return r

    def param_help(self) -> str:
        """Return help strings for all available parameters in model."""
        return "".join(
            "{:<40}{}\n".format(cp, getattr(self, par).help_line())
            for par, cp in self.get_params_mapping().items()
        )

    def delay(
        self, toas: TOAs, cutoff_component: str = "", include_last: bool = True
    ) -> u.Quantity:
        """Total delay for the TOAs.

        Return the total delay which will be subtracted from the given
        TOA to get time of emission at the pulsar.

        Parameters
        ----------
        toas: pint.toa.TOAs
            The toas for analysis delays.
        cutoff_component: str
            The delay component name that a user wants the calculation to stop
            at.
        include_last: bool
            If the cutoff delay component is included.
        """
        delay = np.zeros(toas.ntoas) * u.second
        if cutoff_component == "":
            idx = len(self.DelayComponent_list)
        else:
            delay_names = [x.__class__.__name__ for x in self.DelayComponent_list]
            if cutoff_component not in delay_names:
                raise KeyError(f"No delay component named '{cutoff_component}'.")

            idx = delay_names.index(cutoff_component)
            if include_last:
                idx += 1
        # Do NOT cycle through delay_funcs - cycle through components until cutoff
        for dc in self.DelayComponent_list[:idx]:
            for df in dc.delay_funcs_component:
                delay += df(toas, delay)
        return delay

    def phase(self, toas: TOAs, abs_phase: Optional[bool] = None) -> Phase:
        """Return the model-predicted pulse phase for the given TOAs.

        This is the phase as observed at the observatory at the exact moment
        specified in each TOA. The result is a :class:`pint.phase.Phase` object.
        """
        # First compute the delays to "pulsar time"
        delay = self.delay(toas)
        phase = Phase(np.zeros(toas.ntoas), np.zeros(toas.ntoas))
        # Then compute the relevant pulse phases
        for pf in self.phase_funcs:
            phase += Phase(pf(toas, delay))

        # abs_phase defaults to True if AbsPhase is in the model, otherwise to
        # False.  Of course, if you manually set it, it will use that setting.
        if abs_phase is None:
            abs_phase = "AbsPhase" in list(self.components.keys())

        # This function gets called in `Residuals.calc_phase_resids()` with `abs_phase=True`
        # by default. Hence, this branch is not run by default.
        if not abs_phase:
            return phase

        if "AbsPhase" not in list(self.components.keys()):
            log.info("Creating a TZR TOA (AbsPhase) using the given TOAs object.")

            # if no absolute phase (TZRMJD), add the component to the model and calculate it
            self.add_tzr_toa(toas)

        tz_toa = self.get_TZR_toa(toas)
        tz_delay = self.delay(tz_toa)
        tz_phase = Phase(np.zeros(len(toas.table)), np.zeros(len(toas.table)))
        for pf in self.phase_funcs:
            tz_phase += Phase(pf(tz_toa, tz_delay))
        return phase - tz_phase

    def add_tzr_toa(self, toas: TOAs) -> None:
        """Create a TZR TOA for the given TOAs object and add it to
        the timing model. This corresponds to TOA closest to the PEPOCH."""
        from pint.models.absolute_phase import AbsPhase

        self.add_component(AbsPhase(), validate=False)
        self.make_TZR_toa(toas)
        self.validate()

    def total_dm(self, toas: TOAs) -> u.Quantity:
        """Calculate dispersion measure from all the dispersion type of components."""
        # Here we assume the unit would be the same for all the dm value function.
        # By doing so, we do not have to hard code an unit here.
        if len(self.dm_funcs) == 0:
            return np.zeros(len(toas)) << pint.dmu

        dm = self.dm_funcs[0](toas)

        for dm_f in self.dm_funcs[1::]:
            dm += dm_f(toas)
        return dm

    def total_dispersion_slope(self, toas: TOAs) -> u.Quantity:
        """Calculate the dispersion slope from all the dispersion-type components."""
        dm_tot = self.total_dm(toas)
        return dispersion_slope(dm_tot)

    def toa_covariance_matrix(self, toas: TOAs) -> np.ndarray:
        """Get the TOA covariance matrix for the noise model. The matrix elements
        have units of s^2.

        If there is no noise model component provided, a diagonal matrix with
        TOAs error as diagonal element will be returned.
        """
        N = np.diag(self.scaled_toa_uncertainty(toas).to_value(u.s) ** 2)
        U = self.noise_model_designmatrix(toas)
        Phi = self.noise_model_basis_weight(toas)
        return N + np.dot(U * Phi[None, :], U.T) if U is not None else N

    def dm_covariance_matrix(self, toas: TOAs) -> np.ndarray:
        """Get the DM covariance matrix for the noise model. The matrix elements have
        units of dmu^2.

        If there is no noise model component provided, a diagonal matrix with
        TOAs error as diagonal element will be returned.
        """
        # TODO: Check if this is correct when PLDMNoise is present.
        dms, valid_dm = toas.get_flag_value("pp_dm", as_type=float)
        dmes, valid_dme = toas.get_flag_value("pp_dme", as_type=float)
        dms = np.array(dms)[valid_dm]
        n_dms = len(dms)
        dmes = np.array(dmes)[valid_dme]
        result = np.zeros((n_dms, n_dms))
        # When there is no noise model.
        # FIXME: specifically when there is no DMEFAC
        if len(self.dm_covariance_matrix_funcs) == 0:
            result += np.diag(dmes**2)
            return result

        for nf in self.dm_covariance_matrix_funcs:
            result += nf(toas)
        return result

    def wideband_covariance_matrix(self, toas: TOAs) -> np.ndarray:
        """Get the (2*Ntoa x 2*Ntoa) wideband covariance matrix for noise models.
        The top-left (Ntoa x Ntoa) block has units of s^2. The top-right and bottom-
        left  (Ntoa x Ntoa) blocks have units of s dmu. The bottom-right block has
        units of dmu^2.
        """
        N = np.diag(self.scaled_wideband_uncertainty(toas) ** 2)
        U = self.noise_model_wideband_designmatrix(toas)
        Phi = self.noise_model_basis_weight(toas)
        return N + np.dot(U * Phi[None, :], U.T) if U is not None else N

    def scaled_toa_uncertainty(self, toas: TOAs) -> u.Quantity:
        """Get the scaled TOA data uncertainties noise models.

        If there is no noise model component provided, a vector with
        TOAs error as values will be returned.

        Parameters
        ----------
        toas: pint.toa.TOAs
            The input data object for TOAs uncertainty.
        """
        # When there is no noise model.
        if len(self.scaled_toa_uncertainty_funcs) == 0:
            return toas.table["error"].quantity

        result = np.zeros(toas.ntoas) << u.us
        for nf in self.scaled_toa_uncertainty_funcs:
            result += nf(toas)
        return result

    def scaled_dm_uncertainty(self, toas: TOAs) -> u.Quantity:
        """Get the scaled DM data uncertainties noise models.

        If there is no noise model component provided, a vector with
        DM error as values will be returned.

        Parameters
        ----------
        toas: pint.toa.TOAs
            The input data object for DM uncertainty.
        """
        dm_error, _ = np.array(toas.get_flag_value("pp_dme", as_type=float)) << pint.dmu

        # When there is no noise model.
        if len(self.scaled_dm_uncertainty_funcs) == 0:
            return dm_error

        result = np.zeros(len(dm_error)) << pint.dmu
        for nf in self.scaled_dm_uncertainty_funcs:
            result += nf(toas)
        return result

    def scaled_wideband_uncertainty(self, toas: TOAs) -> np.ndarray:
        """Returns the combined scaled TOA and DM uncertainty values as a single
        vector for wideband TOAs. The TOA uncertainties are in s and the DM uncertainties
        are in dmu. The output is an `ndarray` rather than a `Quantity`.
        Raises an exception if the input TOAs are narrowband.

        Use :func:`pint.models.timing_model.TimingModel.scaled_toa_uncertainty` and
        :func:`pint.models.timing_model.TimingModel.scaled_dm_uncertainty` methods to get
        the scaled TOA and DM uncertainties as quantities.

        Parameters
        ----------
        toas: pint.toa.TOAs
            The input TOAs object for unscaled TOA and DM uncertainties.
        """
        terr = self.scaled_toa_uncertainty(toas).to_value(u.s)
        derr = self.scaled_dm_uncertainty(toas).to_value(pint.dmu)
        return np.hstack((terr, derr))

    def noise_model_designmatrix(self, toas: TOAs) -> np.ndarray:
        """Returns the joint design/basis matrix for all noise components."""
        if len(self.basis_funcs) == 0:
            return None
        result = [nf(toas)[0] for nf in self.basis_funcs]
        return np.hstack(result)

    def noise_model_dm_designmatrix(self, toas: TOAs) -> np.ndarray:
        """Returns the design/basis matrix for all noise components for wideband DMs.
        Returns None if no correlated noise component is present. Non-zero elements
        correspond to DM noise."""
        return (
            np.hstack(
                [
                    nc.get_dm_noise_basis(toas)
                    for nc in self.NoiseComponent_list
                    if nc.introduces_correlated_errors
                ]
            )
            if self.has_correlated_errors
            else None
        )

    def noise_model_wideband_designmatrix(self, toas: TOAs) -> Optional[np.ndarray]:
        """Returns the design/basis matrix for all noise components for wideband TOAs.
        Includes both TOA and DM partial derivatives. Returns None if no correlated noise
        component is present."""
        return (
            np.hstack(
                [
                    nc.get_wideband_noise_basis(toas)
                    for nc in self.NoiseComponent_list
                    if nc.introduces_correlated_errors
                ]
            )
            if self.has_correlated_errors
            else None
        )

    def full_designmatrix(
        self, toas: TOAs
    ) -> Tuple[np.ndarray, List[str], List[u.Unit]]:
        """Returns the full design matrix containing both the timing model design
        matrix and the noise basis matrix. If the TOAs are wideband, the DM partial
        derivatives are also included. The units are not returned."""

        M_tm, par, M_units = self.designmatrix(toas)
        M_nm = self.noise_model_designmatrix(toas)

        M = np.hstack((M_tm, M_nm)) if M_nm is not None else M_tm

        # if M_nm is not None:
        #     par.extend([f"_NOISE_{ii}" for ii in range(M_nm.shape[1])])
        #     M_units.extend(np.repeat(u.dimensionless_unscaled, M_nm.shape[1]))

        return (M, par, M_units)

    def full_wideband_designmatrix(
        self, toas: TOAs
    ) -> Tuple[np.ndarray, List[str], List[u.Unit], List[u.Unit]]:
        """Returns the full design matrix containing both the timing model design
        matrix and the noise basis matrix. If the TOAs are wideband, the DM partial
        derivatives are also included. The units are not returned.

        The TOA and DM timing model design matrices can be obtained separately using
        :func:`pint.model.timing_model.TimingModel.designmatrix` and
        :func:`pint.model.timing_model.TimingModel.dm_designmatrix` respectively. The
        noise model designmatrices are available through `pint.model.timing_model.TimingModel.noise_model_designmatrix`
        and `pint.model.timing_model.TimingModel.noise_model_dm_designmatrix`.
        """

        M_tm, par, M_units, Md_units = self.wideband_designmatrix(toas)
        M_nm = self.noise_model_wideband_designmatrix(toas)

        M = np.hstack((M_tm, M_nm)) if M_nm is not None else M_tm

        return (M, par, M_units, Md_units)

    def noise_model_basis_weight(self, toas: TOAs) -> np.ndarray:
        """Returns the joint weight vector for all noise components."""
        if len(self.basis_funcs) == 0:
            return None
        result = [nf(toas)[1] for nf in self.basis_funcs]
        return np.hstack(list(result))

    def full_basis_weight(self, toas: TOAs) -> np.ndarray:
        """Returns the joint weight vector for all timing and noise components.
        The weights of the timing model parameters are set to be a large constant,
        representing an uninformative prior."""
        noise_params = self.get_params_of_component_type("NoiseComponent")
        npar_tm = len(
            [pname for pname in self.free_params if pname not in noise_params]
        ) + int("PhaseOffset" not in self.components)

        # The number 1e40 is chosen to be consistent with ENTERPRISE.
        phi_tm = np.ones(npar_tm) * 1e40
        phi_nm = self.noise_model_basis_weight(toas)

        return np.hstack((phi_tm, phi_nm)) if phi_nm is not None else phi_tm

    def noise_model_dimensions(self, toas: TOAs) -> Dict[str, Tuple[int, int]]:
        """Number of basis functions for each noise model component.

        Returns a dictionary of correlated-noise components in the noise
        model. Each entry contains a tuple (offset, size) where size is the
        number of basis functions for the component, and offset is their
        starting location in the design matrix and weights vector.
        """
        result = {}

        # Correct results rely on this ordering being the
        # same as what is done in the self.basis_funcs
        # property.
        if len(self.basis_funcs) > 0:
            ntot = 0
            for nc in self.NoiseComponent_list:
                bfs = nc.basis_funcs
                if len(bfs) == 0:
                    continue
                nbf = sum(len(bf(toas)[1]) for bf in bfs)
                result[nc.category] = (ntot, nbf)
                ntot += nbf

        return result

    def jump_flags_to_params(self, toas: TOAs) -> None:
        """Add JUMP parameters corresponding to tim_jump flags.

        When a ``.tim`` file contains pairs of JUMP lines, the user's expectation
        is that the TOAs between each pair of flags will be affected by a JUMP, even
        if that JUMP does not appear in the ``.par`` file. (This is how TEMPO works.)
        In PINT, those TOAs have a flag attached, `-tim_jump N`, where N is a
        number that is different for each JUMPed set of TOAs. The goal of this function
        is to add JUMP parameters to the model corresponding to these.

        Some complexities arise: TOAs may also have `-tim_jump` flags associated
        with them, just as flags, for example if such a ``.tim`` file were exported
        in PINT-native format and then reloaded. And models may already have JUMPs
        associated with some or all ``tim_jump`` values.

        This function looks at all the ``tim_jump`` values and adds JUMP parameters
        for any that do not have any. It does not change the TOAs object it is passed.
        """
        from . import jump

        tjvals, idxs = toas.get_flag_value("tim_jump")
        tim_jump_values = set(tjvals)
        tim_jump_values.remove(None)
        if not tim_jump_values:
            log.info("No jump flags to process from .tim file")
            return None
        log.info(f"There are {len(tim_jump_values)} JUMPs from the timfile.")

        if "PhaseJump" not in self.components:
            log.info("PhaseJump component added")
            a = jump.PhaseJump()
            a.setup()
            self.add_component(a)
            self.remove_param("JUMP1")
            a.setup()

        used_indices = set()
        for p in self.get_jump_param_objects():
            if p.key == "-tim_jump":
                used_indices.add(p.index)
                (tjv,) = p.key_value
                if tjv in tim_jump_values:
                    log.info(f"JUMP -tim_jump {tjv} already exists")
                    tim_jump_values.remove(tjv)
        num = max(used_indices) + 1 if used_indices else 1
        if not tim_jump_values:
            log.info("All tim_jump values have corresponding JUMPs")
            return

        # FIXME: arrange for these to be in a sensible order (might not be integers
        # but if they are then lexicographical order is not wanted)
        t_j_v = set()
        for v in tim_jump_values:
            try:
                vi = int(v)
            except ValueError:
                vi = v
            t_j_v.add(vi)
        for v in sorted(t_j_v):
            # Now we need to add a JUMP for each of these
            log.info(f"Adding JUMP -tim_jump {v}")
            param = maskParameter(
                name="JUMP",
                index=num,
                key="-tim_jump",
                key_value=v,
                value=0.0,
                units="second",
                uncertainty=0.0,
                tcb2tdb_scale_factor=u.Quantity(1),
            )
            self.add_param_from_top(param, "PhaseJump")
            getattr(self, param.name).frozen = False
            num += 1

        self.components["PhaseJump"].setup()

    def delete_jump_and_flags(self, toa_table: Optional[list], jump_num: int) -> None:
        """Delete jump object from PhaseJump and remove its flags from TOA table.

        This is a helper function for pintk.

        Parameters
        ----------
        toa_table: list or None
            The TOA table which must be modified. In pintk (pulsar.py), for the
            prefit model, this will be all_toas.table["flags"].
            For the postfit model, it will be None (one set of TOA tables for both
            models).
        jump_num: int
            Specifies the index of the jump to be deleted.
        """
        # remove jump of specified index
        self.remove_param(f"JUMP{jump_num}")

        # remove jump flags from selected TOA tables
        if toa_table is not None:
            for d in toa_table:
                if "jump" in d:
                    index_list = d["jump"].split(",")
                    if str(jump_num) in index_list:
                        del index_list[index_list.index(str(jump_num))]
                        if not index_list:
                            del d["jump"]
                        else:
                            d["jump"] = ",".join(index_list)

        # if last jump deleted, remove PhaseJump object from model
        if (
            self.components["PhaseJump"].get_number_of_jumps() == 0
        ):  # means last jump just deleted
            comp_list = getattr(self, "PhaseComponent_list")
            for item in comp_list:
                if isinstance(item, pint.models.jump.PhaseJump):
                    self.remove_component(item)
            return
        self.components["PhaseJump"].setup()

    def get_barycentric_toas(
        self, toas: TOAs, cutoff_component: str = ""
    ) -> u.Quantity:
        """Conveniently calculate the barycentric TOAs.

        Parameters
        ----------
        toas: TOAs object
            The TOAs the barycentric corrections are applied on
        cutoff_component: str, optional
            The cutoff delay component name. If it is not provided, it will
            search for binary delay and apply all the delay before binary.

        Return
        ------
        astropy.units.Quantity
            Barycentered TOAs.
        """
        tbl = toas.table
        if cutoff_component == "":
            delay_list = self.DelayComponent_list
            for cp in delay_list:
                if cp.category == "pulsar_system":
                    cutoff_component = cp.__class__.__name__
        corr = self.delay(toas, cutoff_component, False)
        return tbl["tdbld"] * u.day - corr

    def d_phase_d_toa(
        self, toas: TOAs, sample_step: Optional[float] = None
    ) -> u.Quantity:
        """Return the finite-difference derivative of phase wrt TOA. This is the same as
        the topocentric frequency of the pulsar.

        Parameters
        ----------
        toas : pint.toa.TOAs
            The toas when the derivative of phase will be evaluated at.
        sample_step : float, optional
            Finite difference steps. If not specified, it will take 1000 times the
            spin period.
        """
        copy_toas = copy.deepcopy(toas)
        if sample_step is None:
            pulse_period = 1.0 / (self.F0.quantity)
            sample_step = pulse_period * 2
        # Note that sample_dt is applied cumulatively, so this evaluates phase at TOA-dt and TOA+dt
        sample_dt = [-sample_step, 2 * sample_step]

        sample_phase = []
        for dt in sample_dt:
            dt_array = [dt.value] * copy_toas.ntoas * dt._unit
            deltaT = time.TimeDelta(dt_array)
            copy_toas.adjust_TOAs(deltaT)
            phase = self.phase(copy_toas, abs_phase=False)
            sample_phase.append(phase)
        # Use finite difference method.
        # phase'(t) = (phase(t+h)-phase(t-h))/2+ 1/6*F2*h^2 + ..
        # The error should be near 1/6*F2*h^2
        dp = sample_phase[1] - sample_phase[0]
        d_phase_d_toa = dp.int / (2 * sample_step) + dp.frac / (2 * sample_step)
        del copy_toas
        return d_phase_d_toa.to(u.Hz)

    def d_phase_d_tpulsar(self, toas: TOAs):
        """Return the derivative of phase wrt time at the pulsar.

        NOT implemented yet.
        """
        raise NotImplementedError

    def d_phase_d_param(self, toas: TOAs, delay: u.Quantity, param: str) -> u.Quantity:
        """Return the derivative of phase with respect to the parameter.

        This is the derivative of the phase observed at each TOA with
        respect to each parameter. This is closely related to the derivative
        of residuals with respect to each parameter, differing only by a
        factor of the spin frequency and possibly a minus sign. See
        :meth:`pint.models.timing_model.TimingModel.designmatrix` for a way
        of evaluating many derivatives at once.

        The calculation is done by combining the analytical derivatives
        reported by all the components in the model.

        Parameters
        ----------
        toas : pint.toa.TOAs
            The TOAs at which the derivative should be evaluated.
        delay : astropy.units.Quantity or None
            The delay at the TOAs where the derivatives should be evaluated.
            This permits certain optimizations in the derivative calculations;
            the value should be ``self.delay(toas)``.
        param : str
            The name of the parameter to differentiate with respect to.

        Returns
        -------
        astropy.units.Quantity
            The derivative of observed phase with respect to the model parameter.
        """
        # TODO need to do correct chain rule stuff wrt delay derivs, etc
        # Is it safe to assume that any param affecting delay only affects
        # phase indirectly (and vice-versa)??
        if delay is None:
            delay = self.delay(toas)
        par = getattr(self, param)
        result = np.longdouble(np.zeros(toas.ntoas)) / par.units
        phase_derivs = self.phase_deriv_funcs
        if param in list(phase_derivs.keys()):
            for df in phase_derivs[param]:
                result += df(toas, param, delay).to(
                    result.unit, equivalencies=u.dimensionless_angles()
                )
        else:
            # Apply chain rule for the parameters in the delay.
            # total_phase = Phase1(delay(param)) + Phase2(delay(param))
            # d_total_phase_d_param = d_Phase1/d_delay*d_delay/d_param +
            #                         d_Phase2/d_delay*d_delay/d_param
            #                       = (d_Phase1/d_delay + d_Phase2/d_delay) *
            #                         d_delay_d_param
            d_delay_d_p = self.d_delay_d_param(toas, param)
            dpdd_result = np.longdouble(np.zeros(toas.ntoas)) / u.second
            for dpddf in self.d_phase_d_delay_funcs:
                dpdd_result += dpddf(toas, delay)
            result = dpdd_result * d_delay_d_p
        return result.to(result.unit, equivalencies=u.dimensionless_angles())

    def d_delay_d_param(
        self, toas: TOAs, param: str, acc_delay: Optional[u.Quantity] = None
    ) -> u.Quantity:
        """Return the derivative of delay with respect to the parameter."""
        par = getattr(self, param)
        result = np.longdouble(np.zeros(toas.ntoas) << (u.s / par.units))
        delay_derivs = self.delay_deriv_funcs
        if param not in list(delay_derivs.keys()):
            raise AttributeError(
                f"Derivative function for '{param}' is not provided"
                f" or not registered; parameter '{param}' may not be fittable. "
            )
        for df in delay_derivs[param]:
            result += df(toas, param, acc_delay).to(
                result.unit, equivalencies=u.dimensionless_angles()
            )
        return result

    def d_phase_d_param_num(
        self, toas: TOAs, param: str, step: float = 1e-2
    ) -> u.Quantity:
        """Return the derivative of phase with respect to the parameter.

        Compute the value numerically, using a symmetric finite difference.
        """
        # TODO : We need to know the range of parameter.
        par = getattr(self, param)
        ori_value = par.value
        unit = par.units
        h = 1.0 * step if ori_value == 0 else ori_value * step
        parv = [par.value - h, par.value + h]

        phase_i = (
            np.zeros((toas.ntoas, 2), dtype=np.longdouble) * u.dimensionless_unscaled
        )
        phase_f = (
            np.zeros((toas.ntoas, 2), dtype=np.longdouble) * u.dimensionless_unscaled
        )
        for ii, val in enumerate(parv):
            par.value = val
            ph = self.phase(toas, abs_phase=False)
            phase_i[:, ii] = ph.int
            phase_f[:, ii] = ph.frac
        res_i = -phase_i[:, 0] + phase_i[:, 1]
        res_f = -phase_f[:, 0] + phase_f[:, 1]
        result = (res_i + res_f) / (2.0 * h * unit)
        # shift value back to the original value
        par.value = ori_value
        return result

    def d_delay_d_param_num(
        self, toas: TOAs, param: str, step: float = 1e-2
    ) -> u.Quantity:
        """Return the derivative of delay with respect to the parameter.

        Compute the value numerically, using a symmetric finite difference.
        """
        # TODO : We need to know the range of parameter.
        par = getattr(self, param)
        ori_value = par.value
        if ori_value is None:
            # A parameter did not get to use in the model
            log.warning(f"Parameter '{param}' is not used by timing model.")
            return np.zeros(toas.ntoas) * (u.second / par.units)
        unit = par.units
        h = 1.0 * step if ori_value == 0 else ori_value * step
        parv = [par.value - h, par.value + h]
        delay = np.zeros((toas.ntoas, 2))
        for ii, val in enumerate(parv):
            par.value = val
            try:
                delay[:, ii] = self.delay(toas)
            except:
                par.value = ori_value
                raise
        d_delay = (-delay[:, 0] + delay[:, 1]) / 2.0 / h
        par.value = ori_value
        return d_delay * (u.second / unit)

    def d_dm_d_param(self, toas: TOAs, param: str) -> u.Quantity:
        """Return the derivative of DM with respect to the parameter."""
        par = getattr(self, param)
        result = np.zeros(len(toas)) << (u.pc / u.cm**3 / par.units)
        dm_df = self.dm_derivs.get(param, None)
        if dm_df is None:
            if param not in self.params:  # Maybe add differentiable params
                raise AttributeError(f"Parameter {param} does not exist")
            else:
                return result

        for df in dm_df:
            result += df(toas, param).to(
                result.unit, equivalencies=u.dimensionless_angles()
            )
        return result

    def d_toasigma_d_param(self, toas: TOAs, param: str) -> u.Quantity:
        """Return the derivative of the scaled TOA uncertainty with respect to the parameter."""
        par = getattr(self, param)
        result = np.zeros(len(toas)) << (u.s / par.units)
        sigma_df = self.toasigma_derivs.get(param, None)
        if sigma_df is None:
            if param not in self.params:  # Maybe add differentiable params
                raise AttributeError(f"Parameter {param} does not exist")
            else:
                return result

        for df in sigma_df:
            result += df(toas, param).to(
                result.unit, equivalencies=u.dimensionless_angles()
            )
        return result

    def designmatrix(
        self,
        toas: TOAs,
        acc_delay: u.Quantity = None,
        incfrozen: bool = False,
        incoffset: bool = True,
    ) -> Tuple[np.ndarray, List[str], List[u.Unit]]:
        """Return the design matrix.

        The design matrix is the matrix with columns of ``d_phase_d_param/F0``
        or ``d_toa_d_param``; it is used in fitting and calculating parameter
        covariances.

        The value of ``F0`` used here is the parameter value in the model.

        The order of parameters that are included is that returned by
        ``self.params``.

        Parameters
        ----------
        toas : pint.toa.TOAs
            The TOAs at which to compute the design matrix.
        acc_delay
            ???
        incfrozen : bool
            Whether to include frozen parameters in the design matrix
        incoffset : bool
            Whether to include the constant offset in the design matrix
            This option is ignored if a `PhaseOffset` component is present.

        Returns
        -------
        M : array
            The design matrix, with shape (len(toas), len(self.free_params)+1)
        names : list of str
            The names of parameters in the corresponding parts of the design matrix
        units : astropy.units.Unit
            The units of the corresponding parts of the design matrix

        Notes
        -----
        1. We have negative sign here. Since the residuals are calculated as
        (Phase - int(Phase)) in pulsar timing, which is different from the conventional
        definition of least square definition (Data - model), we have decided to add
        a minus sign here in the design matrix so that the fitter keeps the conventional
        sign.

        2. Design matrix entries can be computed only for parameters for which the
        derivatives are implemented. If a parameter without a derivative is unfrozen
        while calling this method, it will raise an informative error, except in the
        case of unfrozen noise parameters, which are simply ignored.
        """

        noise_params = self.get_params_of_component_type("NoiseComponent")

        if (
            not set(self.free_params)
            .difference(noise_params)
            .issubset(self.fittable_params)
        ):
            free_unfittable_params = (
                set(self.free_params)
                .difference(noise_params)
                .difference(self.fittable_params)
            )
            raise ValueError(
                f"Cannot compute the design matrix because the following unfittable parameters "
                f"were found unfrozen in the model: {free_unfittable_params}. "
                f"Freeze these parameters before computing the design matrix."
            )

        # unfrozen_noise_params = [
        #     param for param in noise_params if not getattr(self, param).frozen
        # ]

        # The entries for any unfrozen noise parameters will not be
        # included in the design matrix as they are not well-defined.

        incoffset = incoffset and "PhaseOffset" not in self.components

        params = ["Offset"] if incoffset else []
        params += [
            par
            for par in self.params
            if (incfrozen or not getattr(self, par).frozen) and par not in noise_params
        ]

        F0 = self.F0.quantity  # 1/sec
        ntoas = len(toas)
        nparams = len(params)
        delay = self.delay(toas)
        units = []
        # Apply all delays ?
        # tt = toas['tdbld']
        # for df in self.delay_funcs:
        #    tt -= df(toas)

        M = np.zeros((ntoas, nparams))
        for ii, param in enumerate(params):
            if param == "Offset":
                M[:, ii] = 1.0 / F0.value
                units.append(u.s / u.s)
            else:
                q = -self.d_phase_d_param(toas, delay, param)
                the_unit = u.Unit("") / getattr(self, param).units
                M[:, ii] = q.to_value(the_unit) / F0.value
                units.append(the_unit / F0.unit)

        return M, params, units

    def dm_designmatrix(
        self, toas: TOAs, incoffset=True
    ) -> Tuple[np.ndarray, List[str], List[u.Unit]]:
        """Returns the DM part of the wideband designmatrix. This contains the partial
        derivatives of the model DM w.r.t. the timing model parameters."""
        noise_params = self.get_params_of_component_type("NoiseComponent")

        if (
            not set(self.free_params)
            .difference(noise_params)
            .issubset(self.fittable_params)
        ):
            free_unfittable_params = (
                set(self.free_params)
                .difference(noise_params)
                .difference(self.fittable_params)
            )
            raise ValueError(
                f"Cannot compute the design matrix because the following unfittable parameters "
                f"were found unfrozen in the model: {free_unfittable_params}. "
                f"Freeze these parameters before computing the design matrix."
            )

        # unfrozen_noise_params = [
        #     param for param in noise_params if not getattr(self, param).frozen
        # ]

        # The entries for any unfrozen noise parameters will not be
        # included in the design matrix as they are not well-defined.

        incoffset = incoffset and "PhaseOffset" not in self.components

        params = ["Offset"] if incoffset else []
        params += [
            par
            for par in self.params
            if (not getattr(self, par).frozen) and par not in noise_params
        ]

        ntoas = len(toas)
        nparams = len(params)
        units = []
        # Apply all delays ?
        # tt = toas['tdbld']
        # for df in self.delay_funcs:
        #    tt -= df(toas)

        M = np.zeros((ntoas, nparams))
        for ii, param in enumerate(params):
            if param == "Offset":
                M[:, ii] = 0.0
                units.append(pint.dmu / u.s)
            else:
                q = self.d_dm_d_param(toas, param)
                the_unit = pint.dmu / getattr(self, param).units
                M[:, ii] = q.to_value(the_unit)
                units.append(the_unit)

        return M, params, units

    def wideband_designmatrix(self, toas: TOAs, incoffset=True):
        """The wideband design matrix including the partial derivatives of the
        TOA and DM residuals w.r.t. the model parameters."""

        assert toas.is_wideband()

        M_t, par_t, units_t = self.designmatrix(toas, incoffset=incoffset)
        M_d, par_d, units_d = self.dm_designmatrix(toas, incoffset=incoffset)

        assert all(pt == pd for pt, pd in zip(par_t, par_d))

        M = np.vstack((M_t, M_d))
        assert M.shape == (2 * len(toas), len(par_t))

        return M, par_t, units_t, units_d

    @property
    def ntmpar(self) -> int:
        """Number of free timing model parameters including the implicit or explicit offset.
        This is equal to the number of columns in the timing model design matrix."""
        noise_params = self.get_params_of_component_type("NoiseComponent")
        return len(set(self.free_params).difference(noise_params)) + int(
            "PHOFF" not in self.params
        )

    def compare(
        self,
        othermodel: "TimingModel",
        nodmx: bool = True,
        convertcoordinates: bool = True,
        threshold_sigma: float = 3.0,
        unc_rat_threshold: float = 1.05,
        verbosity: Literal["max", "med", "min", "check"] = "max",
        usecolor: True = True,
        format: Literal["text", "markdown"] = "text",
    ) -> str:
        """Print comparison with another model

        Parameters
        ----------
        othermodel
            TimingModel object to compare to
        nodmx : bool, optional
            If True, don't print the DMX parameters in
            the comparison
        convertcoordinates : bool, optional
            Convert coordinates from ICRS<->ECL to make models consistent
        threshold_sigma : float, optional
            Pulsar parameters for which diff_sigma > threshold will be printed
            with an exclamation point at the end of the line
        unc_rat_threshold : float, optional
            Pulsar parameters for which the uncertainty has increased by a
            factor of unc_rat_threshold will be printed with an asterisk at
            the end of the line
        verbosity : string, optional
            Dictates amount of information returned. Options include "max",
            "med", and "min", which have the following results:

                "max"     - print all lines from both models whether they are fit or not (note that nodmx will override this); DEFAULT
                "med"     - only print lines for parameters that are fit
                "min"     - only print lines for fit parameters for which diff_sigma > threshold
                "check"   - only print significant changes with logging.warning, not as string (note that all other modes will still print this)
        usecolor : bool, optional
            Use colors on the output to complement use of "!" and "*"
        format : string, optional
            One of "text" or "markdown"

        Returns
        -------
        str
            Human readable comparison, for printing.
            Formatted as a five column table with titles of
            ``PARAMETER NAME | Model1 | Model2 | Diff_Sigma1 | Diff_Sigma2``
            where ``ModelX`` refer to self and othermodel Timing Model objects,
            and ``Diff_SigmaX`` is the difference in a given parameter as reported by the two models,
            normalized by the uncertainty in model X. If model X has no reported uncertainty,
            nothing will be printed.

            If ``format="text"``, when either ``Diff_SigmaX`` value is greater than ``threshold_sigma``,
            an exclamation point (``!``) will be appended to the line and color will be added if ``usecolor=True``. If the uncertainty in the first model
            if smaller than the second, an asterisk (``*``) will be appended to the line and color will be added if ``usecolor=True``.

            If ``format="markdown"`` then will be formatted as a markdown table with bold, colored, and highlighted text as appropriate.

            For both output formats, warnings and info statements will be printed.

        Note
        ----
            Prints logging warnings for parameters that have changed significantly
            and/or have increased in uncertainty.

        Examples
        --------
        To use this in a Jupyter notebook with and without markdown::

            >>> from pint.models import get_model
            >>> import pint.logging
            >>> from IPython.display import display_markdown
            >>> pint.logging.setup(level="WARNING")
            >>> m1 = get_model(<file1>)
            >>> m2 = get_model(<file2>)
            >>> print(m1.compare(m2))
            >>> display_markdown(m1.compare(m2, format="markdown"), raw=True)

        Make sure to use ``raw=True`` to get the markdown output in a notebook.

        """
        assert verbosity.lower() in ["max", "med", "min", "check"]
        verbosity = verbosity.lower()
        assert format.lower() in ["text", "markdown"]
        format = format.lower()

        model_name = self.name.split("/")[-1] if self.name != "" else "Model 1"
        if othermodel.name != "":
            other_model_name = othermodel.name.split("/")[-1]
        else:
            other_model_name = "Model 2"

        # 5 columns of the output, + a way to keep track of values/uncertainties that have changed a lot
        parameter = {}
        value1 = {}
        value2 = {}
        diff1 = {}
        diff2 = {}
        modifier = {}
        parameter["TITLE"] = "PARAMETER"
        value1["TITLE"] = model_name
        value2["TITLE"] = other_model_name
        diff1["TITLE"] = "Diff_Sigma1"
        diff2["TITLE"] = "Diff_Sigma2"
        modifier["TITLE"] = []
        log.info("Comparing ephemerides for PSR %s" % self.PSR.value)
        log.debug("Threshold sigma = %2.2f" % threshold_sigma)
        log.debug("Threshold uncertainty ratio = %2.2f" % unc_rat_threshold)
        log.debug("Creating a copy of model from %s" % other_model_name)
        if verbosity == "max":
            log.debug("Maximum verbosity - printing all parameters")
        elif verbosity == "med":
            log.debug("Medium verbosity - printing parameters that are fit")
        elif verbosity == "min":
            log.debug(
                "Minimum verbosity - printing parameters that are fit and significantly changed"
            )
        elif verbosity == "check":
            log.debug("Check verbosity - only warnings/info will be displayed")
        othermodel = copy.deepcopy(othermodel)

        if (
            "POSEPOCH" in self.params
            and "POSEPOCH" in othermodel.params
            and self.POSEPOCH.value is not None
            and othermodel.POSEPOCH.value is not None
            and self.POSEPOCH.value != othermodel.POSEPOCH.value
        ):
            log.info(
                "Updating POSEPOCH in %s to match %s" % (other_model_name, model_name)
            )
            othermodel.change_posepoch(self.POSEPOCH.value)

        if (
            "PEPOCH" in self.params
            and "PEPOCH" in othermodel.params
            and self.PEPOCH.value is not None
            and self.PEPOCH.value != othermodel.PEPOCH.value
        ):
            log.info(
                "Updating PEPOCH in %s to match %s" % (other_model_name, model_name)
            )
            othermodel.change_pepoch(self.PEPOCH.value)

        if (
            "DMEPOCH" in self.params
            and "DMEPOCH" in othermodel.params
            and self.DMEPOCH.value is not None
            and self.DMEPOCH.value != othermodel.DMEPOCH.value
        ):
            log.info(
                "Updating DMEPOCH in %s to match %s" % (other_model_name, model_name)
            )
            othermodel.change_dmepoch(self.DMEPOCH.value)

        if (
            self.BINARY.value is not None
            and othermodel.BINARY.value is not None
            and self.BINARY.value == othermodel.BINARY.value
        ):
            log.info(
                "Updating binary epoch (T0 or TASC) in %s to match %s"
                % (other_model_name, model_name)
            )
            if (
                "T0" in self
                and "T0" in othermodel
                and self.T0.value is not None
                and othermodel.T0.value is not None
                and self.T0.value != othermodel.T0.value
            ):
                othermodel.change_binary_epoch(self.T0.quantity)
            elif (
                "TASC" in self
                and "TASC" in othermodel
                and self.TASC.value is not None
                and othermodel.TASC.value is not None
                and self.TASC.value != othermodel.TASC.value
            ):
                othermodel.change_binary_epoch(self.TASC.quantity)

        if (
            "AstrometryEquatorial" in self.components
            and "AstrometryEcliptic" in othermodel.components
        ):
            if convertcoordinates:
                log.warning(f"Converting {other_model_name} from ECL to ICRS")
                othermodel = othermodel.as_ICRS()
            else:
                log.warning(
                    f"{model_name} is in ICRS coordinates but {other_model_name} is in ECL coordinates and convertcoordinates=False"
                )
        elif (
            "AstrometryEcliptic" in self.components
            and "AstrometryEquatorial" in othermodel.components
        ):
            if convertcoordinates:
                log.warning(
                    f"Converting {other_model_name} from ICRS to ECL({self.ECL.value})"
                )
                othermodel = othermodel.as_ECL(ecl=self.ECL.value)
            else:
                log.warning(
                    f"{model_name} is in ECL({self.ECL.value}) coordinates but {other_model_name} is in ICRS coordinates and convertcoordinates=False"
                )

        for pn in self.params:
            par = getattr(self, pn)
            if par.value is None:
                continue
            try:
                otherpar = getattr(othermodel, pn)
            except AttributeError:
                otherpar = None
            if isinstance(par, strParameter):
                parameter[pn] = str(pn)
                value1[pn] = str(par.value)
                if otherpar is not None and otherpar.value is not None:
                    value2[pn] = str(otherpar.value)
                else:
                    value2[pn] = "Missing"
                diff1[pn] = ""
                diff2[pn] = ""
                modifier[pn] = []
            elif isinstance(par, AngleParameter):
                if par.frozen:
                    # If not fitted, just print both values
                    parameter[pn] = str(pn)
                    value1[pn] = str(par.quantity)
                    if otherpar is not None and otherpar.quantity is not None:
                        value2[pn] = str(otherpar.quantity)
                        if otherpar.quantity != par.quantity:
                            log.info(
                                f"Parameter {par.name} not fit, but has changed between these models"
                            )
                    else:
                        value2[pn] = "Missing"
                    diff1[pn] = ""
                    diff2[pn] = ""
                    modifier[pn] = []
                else:
                    # If fitted, print both values with uncertainties
                    if par.units == u.hourangle:
                        uncertainty_unit = pint.hourangle_second
                    else:
                        uncertainty_unit = u.arcsec
                    parameter[pn] = pn
                    modifier[pn] = []
                    value1[pn] = "{:>16s} +/- {:7.2g}".format(
                        str(par.quantity),
                        par.uncertainty.to_value(uncertainty_unit),
                    )

                    if otherpar is None:
                        value2[pn] = "Missing"
                        diff1[pn] = ""
                        diff2[pn] = ""
                    elif otherpar.uncertainty is not None:
                        value2[pn] = "{:>16s} +/- {:7.2g}".format(
                            str(otherpar.quantity),
                            otherpar.uncertainty.to_value(uncertainty_unit),
                        )
                    else:
                        # otherpar must have no uncertainty
                        value2[pn] = (
                            "{:>s}".format(str(otherpar.quantity))
                            if otherpar.quantity is not None
                            else "Missing"
                        )
                    if otherpar is not None and otherpar.quantity is not None:
                        diff = otherpar.quantity - par.quantity
                        if par.uncertainty is not None:
                            diff_sigma = (diff / par.uncertainty).decompose()
                        else:
                            diff_sigma = np.inf
                        if abs(diff_sigma) != np.inf:
                            diff1[pn] = "{:>10.2f}".format(diff_sigma)
                            if abs(diff_sigma) > threshold_sigma:
                                modifier[pn].append("diff1")
                        else:
                            diff1[pn] = ""
                        if otherpar.uncertainty is not None:
                            diff_sigma2 = (diff / otherpar.uncertainty).decompose()
                        else:
                            diff_sigma2 = np.inf
                        if abs(diff_sigma2) != np.inf:
                            diff2[pn] = "{:>10.2f}".format(diff_sigma2)
                            if abs(diff_sigma2) > threshold_sigma:
                                modifier[pn].append("diff2")
                        else:
                            diff2[pn] = ""
                    if (
                        otherpar is not None
                        and par.uncertainty is not None
                        and otherpar.uncertainty is not None
                        and (unc_rat_threshold * par.uncertainty < otherpar.uncertainty)
                    ):
                        modifier[pn].append("unc_rat")
            else:
                # Assume numerical parameter
                if nodmx and pn.startswith("DMX"):
                    continue
                parameter[pn] = str(pn)
                modifier[pn] = []
                if par.frozen:
                    # If not fitted, just print both values
                    value1[pn] = str(par.value)
                    diff1[pn] = ""
                    diff2[pn] = ""
                    if otherpar is not None and otherpar.value is not None:
                        if otherpar.uncertainty is not None:
                            value2[pn] = "{:SP}".format(
                                ufloat(otherpar.value, otherpar.uncertainty.value)
                            )
                        else:
                            value2[pn] = str(otherpar.value)
                        if otherpar.value != par.value:
                            if par.name in ["START", "FINISH", "CHI2", "CHI2R", "NTOA"]:
                                if verbosity == "max":
                                    log.info(
                                        "Parameter %s has changed between these models"
                                        % par.name
                                    )
                            elif isinstance(par, boolParameter):
                                if otherpar.value is True:
                                    status = "ON"
                                else:
                                    status = "OFF"
                                log.info(
                                    "Parameter %s has changed between these models (turned %s in %s)"
                                    % (par.name, status, other_model_name)
                                )
                            else:
                                log.warning(
                                    f"Parameter {par.name} not fit, but has changed between these models"
                                )
                                modifier[pn].append("change")
                        if (
                            par.uncertainty is not None
                            and otherpar.uncertainty is not None
                            and (
                                par.uncertainty * unc_rat_threshold
                                < otherpar.uncertainty
                            )
                        ):
                            modifier[pn].append("unc_rat")
                    else:
                        value2[pn] = "Missing"
                else:
                    # If fitted, print both values with uncertainties
                    if par.uncertainty is not None:
                        value1[pn] = "{:SP}".format(
                            ufloat(par.value, par.uncertainty.value)
                        )
                    else:
                        value1[pn] = str(par.value)
                    if otherpar is not None and otherpar.value is not None:
                        if otherpar.uncertainty is not None:
                            value2[pn] = "{:SP}".format(
                                ufloat(otherpar.value, otherpar.uncertainty.value)
                            )
                        else:
                            value2[pn] = str(otherpar.value)
                    else:
                        value2[pn] = "Missing"
                    if value2[pn] == "Missing":
                        log.info(
                            "Parameter %s missing from %s"
                            % (par.name, other_model_name)
                        )
                    if value1[pn] == "Missing":
                        log.info(
                            "Parameter %s missing from %s" % (par.name, model_name)
                        )

                    if otherpar is not None and otherpar.value is not None:
                        diff = otherpar.value - par.value
                        diff_sigma = diff / par.uncertainty.value
                        if abs(diff_sigma) != np.inf:
                            diff1[pn] = "{:>10.2f}".format(diff_sigma)
                            if abs(diff_sigma) > threshold_sigma:
                                modifier[pn].append("diff1")
                        else:
                            diff1[pn] = ""
                        if otherpar.uncertainty is not None:
                            diff_sigma2 = diff / otherpar.uncertainty.value
                            if abs(diff_sigma2) != np.inf:
                                diff2[pn] = "{:>10.2f}".format(diff_sigma2)
                                if abs(diff_sigma2) > threshold_sigma:
                                    modifier[pn].append("diff2")
                            else:
                                diff2[pn] = ""
                        else:
                            diff2[pn] = ""
                        if (
                            par.uncertainty is not None
                            and otherpar.uncertainty is not None
                            and (
                                par.uncertainty * unc_rat_threshold
                                < otherpar.uncertainty
                            )
                        ):
                            modifier[pn].append("unc_rat")
                    else:
                        diff1[pn] = ""
                        diff2[pn] = ""
            if "diff1" in modifier[pn] and not par.frozen:
                log.warning(
                    "Parameter %s has changed significantly (%s sigma1)"
                    % (parameter[pn], diff1[pn])
                )
            if "diff2" in modifier[pn] and not par.frozen:
                log.warning(
                    "Parameter %s has changed significantly (%s sigma2)"
                    % (parameter[pn], diff2[pn])
                )

            if "unc_rat" in modifier[pn]:
                log.warning(
                    "Uncertainty on parameter %s has increased (unc2/unc1 = %2.2f)"
                    % (parameter[pn], float(otherpar.uncertainty / par.uncertainty))
                )

        # Now print any parameters in othermodel that were missing in self.
        mypn = self.params
        for opn in othermodel.params:
            if opn in mypn and getattr(self, opn).value is not None:
                continue
            if nodmx and opn.startswith("DMX"):
                continue
            try:
                otherpar = getattr(othermodel, opn)
            except AttributeError:
                otherpar = None
            if otherpar.value is None:
                continue
            log.info("Parameter %s missing from %s" % (opn, model_name))
            if verbosity == "max":
                parameter[opn] = str(opn)
                value1[opn] = "Missing"
                value2[opn] = str(otherpar.quantity)
                diff1[opn] = ""
                diff2[opn] = ""
                modifier[opn] = []
        separation = self.get_psr_coords().separation(othermodel.get_psr_coords())
        pn = "SEPARATION"
        parameter[pn] = "SEPARATION"
        if separation < 60 * u.arcsec:
            value1[pn] = "{:>f} arcsec".format(separation.arcsec)
        elif separation < 60 * u.arcmin:
            value1[pn] = "{:>f} arcmin".format(separation.arcmin)
        else:
            value1[pn] = "{:>f} deg".format(separation.deg)
        value2[pn] = ""
        diff1[pn] = ""
        diff2[pn] = ""
        modifier[pn] = []
        s = []
        pad = 2
        longest_parameter = len(max(parameter.values(), key=len))
        longest_value1 = len(max(value1.values(), key=len))
        longest_value2 = len(max(value2.values(), key=len))
        longest_diff1 = len(max(diff1.values(), key=len))
        longest_diff2 = len(max(diff2.values(), key=len))
        param = "TITLE"
        if format == "text":
            p = parameter[param]
            v1 = value1[param]
            v2 = value2[param]
            d1 = diff1[param]
            d2 = diff2[param]
            s.append(
                f"{p:<{longest_parameter+pad}} {v1:>{longest_value1+pad}} {v2:>{longest_value2+pad}} {d1:>{longest_diff1+pad}} {d2:>{longest_diff2+pad}}"
            )
            p = "-" * longest_parameter
            v1 = "-" * longest_value1
            v2 = "-" * longest_value2
            d1 = "-" * longest_diff1
            d2 = "-" * longest_diff2
            s.append(
                f"{p:<{longest_parameter+pad}} {v1:>{longest_value1+pad}} {v2:>{longest_value2+pad}} {d1:>{longest_diff1+pad}} {d2:>{longest_diff2+pad}}"
            )
        elif format == "markdown":
            p = parameter[param]
            v1 = value1[param]
            v2 = value2[param]
            d1 = diff1[param]
            d2 = diff2[param]
            s.append(f"| {p} | {v1} | {v2} | {d1} | {d2} |")
            s.append(f" :--- | ---: | ---: | ---: | ---: |")
        for param in parameter:
            if param == "TITLE":
                continue
            p = parameter[param]
            v1 = value1[param]
            v2 = value2[param]
            d1 = diff1[param]
            d2 = diff2[param]
            m = modifier[param]
            if format == "text":
                sout = f"{p:<{longest_parameter+pad}} {v1:>{longest_value1+pad}} {v2:>{longest_value2+pad}} {d1:>{longest_diff1+pad}} {d2:>{longest_diff2+pad}}"
                if "change" in m or "diff1" in m or "diff2" in m:
                    sout += " !"
                if "unc_rat" in m:
                    sout += " *"
                if usecolor:
                    if (
                        "change" in m
                        or "diff1" in m
                        or "diff2" in m
                        and "unc_rat" not in m
                    ):
                        sout = colorize(sout, "red")
                    elif "diff2" in m:
                        sout = colorize(sout, "red", bg_color="green")
                    elif "unc_rat" in m:
                        sout = colorize(sout, bg_color="green")
            elif format == "markdown":
                sout = [p.strip(), v1.strip(), v2.strip(), d1.strip(), d2.strip()]
                if "change" in m or "diff1" in m or "diff2" in m:
                    sout = [
                        f"<span style='color:red'>**{x}**</span>" if len(x) > 0 else x
                        for x in sout
                    ]
                if "unc_rat" in m:
                    sout = [f"<mark>{x}</mark>" if len(x) > 0 else x for x in sout]
                sout = " | ".join(sout).strip()
            if verbosity == "max":
                s.append(sout)
            elif verbosity == "med" and len(d1) > 0:
                # not frozen so has uncertainty
                s.append(sout)
            elif verbosity == "min" and len(m) > 0:
                # has a modifier
                s.append(sout)

        if verbosity != "check":
            return "\n".join(s)

    def use_aliases(
        self,
        reset_to_default: bool = True,
        alias_translation: Optional[Dict[str, str]] = None,
    ) -> None:
        """Set the parameters to use aliases as specified upon writing.

        Parameters
        ----------
        reset_to_default : bool
            If True, forget what name was used for each parameter in the input par file.
        alias_translation : dict or None
            If not None, use this to map PINT parameter names to output names. This overrides
            input names even if they are not otherwise being reset to default.
            This is to allow compatibility with TEMPO/TEMPO2. The dictionary
            ``pint.toa.tempo_aliases`` should provide a reasonable selection.
        """
        for p in self.params:
            po = getattr(self, p)
            if reset_to_default:
                po.use_alias = None
            if alias_translation is not None:
                with contextlib.suppress(KeyError):
                    po.use_alias = (
                        alias_translation[po.origin_name]
                        if hasattr(po, "origin_name")
                        else alias_translation[p]
                    )

    def as_parfile(
        self,
        start_order: List[str] = ["astrometry", "spindown", "dispersion"],
        last_order: List[str] = ["jump_delay"],
        *,
        include_info: bool = True,
        comment: Optional[str] = None,
        format: Literal["tempo", "tempo2", "pint"] = "pint",
    ) -> str:
        """Represent the entire model as a parfile string.

        See also :func:`pint.models.TimingModel.write_parfile`.

        Parameters
        ----------
        start_order : list
            Categories to include at the beginning
        last_order : list
            Categories to include at the end
        include_info : bool, optional
            Include information string if True
        comment : str, optional
            Additional comment string to include in parfile
        format : str, optional
             Parfile output format. PINT outputs in 'tempo', 'tempo2' and 'pint'
             formats. The defaul format is `pint`.
        """
        if format.lower() not in _parfile_formats:
            raise ValueError(f"parfile format must be one of {_parfile_formats}")

        self.validate()
        if include_info:
            info_string = pint.utils.info_string(prefix_string="# ", comment=comment)
            info_string += f"\n# Format: {format.lower()}"
            info_string += "".join([f"\n# {x}: {self.meta[x]}" for x in self.meta])
            result_begin = info_string + "\n"
        else:
            result_begin = ""
        result_end = ""
        result_middle = ""
        cates_comp = self.get_components_by_category()
        printed_cate = []
        # make sure TEMPO2 format start with "MODE 1"
        if format.lower() == "tempo2":
            result_begin += "MODE 1\n"
        for p in self.top_level_params:
            if p == "BINARY":  # Will print the Binary model name in the binary section
                continue
            result_begin += getattr(self, p).as_parfile_line(format=format)
        for cat in start_order:
            if cat not in list(cates_comp.keys()):
                continue

            # print("Starting: %s" % cat)
            cp = cates_comp[cat]
            for cpp in cp:
                result_begin += cpp.print_par(format=format)
            printed_cate.append(cat)
        for cat in last_order:
            if cat not in list(cates_comp.keys()):
                continue

            # print("Ending: %s" % cat)
            cp = cates_comp[cat]
            for cpp in cp:
                result_end += cpp.print_par(format=format)
            printed_cate.append(cat)
        for cat in list(cates_comp.keys()):
            if cat in printed_cate:
                continue
            cp = cates_comp[cat]
            for cpp in cp:
                result_middle += cpp.print_par(format=format)
            printed_cate.append(cat)

        return result_begin + result_middle + result_end

    def write_parfile(
        self,
        filename: file_like,
        start_order: List[str] = ["astrometry", "spindown", "dispersion"],
        last_order: List[str] = ["jump_delay"],
        *,
        include_info: bool = True,
        comment: Optional[str] = None,
        format: Literal["tempo", "tempo2", "pint"] = "pint",
    ) -> None:
        """Write the entire model as a parfile.

        See also :func:`pint.models.TimingModel.as_parfile`.

        Parameters
        ----------
        filename : str or Path or file-like
            The destination to write the parfile to
        start_order : list
            Categories to include at the beginning
        last_order : list
            Categories to include at the end
        include_info : bool, optional
            Include information string if True
        comment : str, optional
            Additional comment string to include in parfile
        format : str, optional
             Parfile output format. PINT outputs in 'tempo', 'tempo2' and 'pint'
             formats. The defaul format is `pint`.
        """
        with open_or_use(filename, "wt") as f:
            f.write(
                self.as_parfile(
                    start_order=start_order,
                    last_order=last_order,
                    include_info=include_info,
                    comment=comment,
                    format=format,
                )
            )

    def validate_toas(self, toas: TOAs) -> None:
        """Sanity check to verify that this model is compatible with these toas.

        This checks that where this model needs TOAs to constrain parameters,
        that there is at least one TOA. This includes checking that every DMX
        range for with the DMX is free has at least one TOA, and it verifies
        that each "mask parameter" (for example JUMP) corresponds to at least one
        TOA.

        Individual components can implement a ``validate_toas`` method; this
        method will automatically call such a method on each component that has
        one.

        If some TOAs are missing, this method will raise a MissingTOAError that
        lists some (at least one) of the problem parameters.
        """
        bad_parameters = []
        for maskpar in self.get_params_of_type_top("maskParameter"):
            par = getattr(self, maskpar)
            if par.frozen:
                continue
            if len(par.select_toa_mask(toas)) == 0:
                bad_parameters.append(f"'{maskpar}, {par.key}, {par.key_value}'")
        for c in self.components.values():
            try:
                c.validate_toas(toas)
            except MissingTOAs as e:
                bad_parameters += e.parameter_names
        if bad_parameters:
            raise MissingTOAs(bad_parameters)

    def find_empty_masks(self, toas: TOAs, freeze: bool = False) -> List[str]:
        """Find unfrozen mask parameters with no TOAs before trying to fit

        Parameters
        ----------
        toas : pint.toa.TOAs
        freeze : bool, optional
            Should the parameters with on TOAs be frozen

        Returns
        -------
        list
            Parameters with no TOAs
        """
        bad_parameters = []
        for maskpar in self.get_params_of_type_top("maskParameter"):
            par = getattr(self, maskpar)
            if par.frozen:
                continue
            if len(par.select_toa_mask(toas)) == 0:
                bad_parameters.append(maskpar)
                if freeze:
                    log.info(f"'{maskpar}' has no TOAs so freezing")
                    getattr(self, maskpar).frozen = True
        for prefix in prefixes:
            mapping = pint.utils.xxxselections(self, toas, prefix=prefix)
            for k in mapping:
                if len(mapping[k]) == 0:
                    if freeze:
                        log.info(f"'{k}' has no TOAs so freezing")
                        getattr(self, k).frozen = True
                    bad_parameters.append(k)
        return bad_parameters

    def setup(self) -> None:
        """Run setup methods on all components."""
        for cp in self.components.values():
            cp.setup()

    def __contains__(self, name: str) -> bool:
        return name in self.params

    def __getitem__(self, name: str) -> Parameter:
        if name in self.top_level_params:
            return getattr(self, name)
        for cp in self.components.values():
            if name in cp.params:
                return getattr(cp, name)
        raise KeyError(f"TimingModel does not have parameter {name}")

    def __setitem__(self, name, value):
        # FIXME: This could be the right way to add Parameters?
        raise NotImplementedError

    def keys(self) -> List[str]:
        return self.params

    def items(self) -> List[Tuple[str, Parameter]]:
        return [(p, self[p]) for p in self.params]

    def __len__(self) -> int:
        return len(self.params)

    def __iter__(self):
        yield from self.params

    def as_ECL(self, epoch: time_like = None, ecl: str = "IERS2010") -> "TimingModel":
        """Return TimingModel in PulsarEcliptic frame.

        Parameters
        ----------
        epoch : float or astropy.time.Time or astropy.units.Quantity, optional
            If float or Quantity, MJD(TDB) is assumed.
            New epoch for position.
        ecl : str, optional
            Obliquity for PulsarEcliptic frame

        Returns
        -------
        pint.models.timing_model.TimingModel
            In PulsarEcliptic frame

        Notes
        -----
        For the ``DDK`` model, the ``KOM`` vector is also transformed

        """
        if "AstrometryEquatorial" in self.components:
            astrometry_model_type = "AstrometryEquatorial"
        elif "AstrometryEcliptic" in self.components:
            astrometry_model_type = "AstrometryEcliptic"
        astrometry_model_component = self.components[astrometry_model_type]
        new_astrometry_model_component = astrometry_model_component.as_ECL(
            epoch=epoch, ecl=ecl
        )
        new_model = copy.deepcopy(self)
        new_model.remove_component(astrometry_model_type)
        new_model.add_component(new_astrometry_model_component)

        if "BinaryDDK" in self.components and "AstrometryEquatorial" in self.components:
            c = coords.SkyCoord(
                lon=new_model.ELONG.quantity,
                lat=new_model.ELAT.quantity,
                obstime=self.POSEPOCH.quantity,
                pm_lon_coslat=np.sin(self.KOM.quantity) * u.mas / u.yr,
                pm_lat=np.cos(self.KOM.quantity) * u.mas / u.yr,
                obliquity=OBL[new_model.ECL.value],
                frame=PulsarEcliptic,
            )
            c_ICRS = c.transform_to(coords.ICRS)
            new_model.KOM.quantity = (
                np.arctan2(c_ICRS.pm_ra_cosdec.value, c_ICRS.pm_dec.value) * u.rad
            ).to(self.KOM.units)

        return new_model

    def as_ICRS(self, epoch: time_like = None) -> "TimingModel":
        """Return TimingModel in ICRS frame.

        Parameters
        ----------
        epoch : float or astropy.time.Time or astropy.units.Quantity, optional
            If float or Quantity, MJD(TDB) is assumed.
            New epoch for position.

        Returns
        -------
        pint.models.timing_model.TimingModel
            In ICRS frame

        Notes
        -----
        For the ``DDK`` model, the ``KOM`` vector is also transformed
        """
        if "AstrometryEquatorial" in self.components:
            astrometry_model_type = "AstrometryEquatorial"
        elif "AstrometryEcliptic" in self.components:
            astrometry_model_type = "AstrometryEcliptic"
        astrometry_model_component = self.components[astrometry_model_type]
        new_astrometry_model_component = astrometry_model_component.as_ICRS(epoch=epoch)
        new_model = copy.deepcopy(self)
        new_model.remove_component(astrometry_model_type)
        new_model.add_component(new_astrometry_model_component)

        if "BinaryDDK" in self.components and "AstrometryEcliptic" in self.components:
            c = coords.SkyCoord(
                ra=new_model.RAJ.quantity,
                dec=new_model.DECJ.quantity,
                obstime=self.POSEPOCH.quantity,
                pm_ra_cosdec=np.sin(self.KOM.quantity) * u.mas / u.yr,
                pm_dec=np.cos(self.KOM.quantity) * u.mas / u.yr,
                frame=coords.ICRS,
            )
            c_ECL = c.transform_to(PulsarEcliptic(ecl=self.ECL.value))
            new_model.KOM.quantity = (
                np.arctan2(c_ECL.pm_lon_coslat.value, c_ECL.pm_lat.value) * u.rad
            ).to(self.KOM.units)

        return new_model

    def get_derived_params(
        self,
        rms: Optional[u.Quantity] = None,
        ntoas: Optional[int] = None,
        returndict: bool = False,
    ) -> Union[str, Tuple[str, Dict[str, u.Quantity]]]:
        """Return a string with various derived parameters from the fitted model

        Parameters
        ----------
        rms : astropy.units.Quantity, optional
            RMS of fit for checking ELL1 validity
        ntoas : int, optional
            Number of TOAs for checking ELL1 validity
        returndict : bool, optional
            Whether to only return the string of results or also a dictionary

        Returns
        -------
        results : str
        parameters : dict, optional
        """

        import uncertainties.umath as um
        from uncertainties import ufloat

        outdict = {}

        # Now print some useful derived parameters
        s = "Derived Parameters:\n"
        if hasattr(self, "F0"):
            F0 = self.F0.as_ufloat()
            p = 1 / F0
            s += f"Period = {p:P} s\n"
            outdict["P (s)"] = p
        if hasattr(self, "F1"):
            F1 = self.F1.as_ufloat()
            pdot = -F1 / F0**2
            outdict["Pdot (s/s)"] = pdot
            s += f"Pdot = {pdot:P}\n"
            if self.F1.value < 0.0:  # spinning-down
                brakingindex = 3
                s += f"Characteristic age = {pint.derived_quantities.pulsar_age(self.F0.quantity, self.F1.quantity, n=brakingindex):.4g} (braking index = {brakingindex})\n"
                s += f"Surface magnetic field = {pint.derived_quantities.pulsar_B(self.F0.quantity, self.F1.quantity):.3g}\n"
                s += f"Magnetic field at light cylinder = {pint.derived_quantities.pulsar_B_lightcyl(self.F0.quantity, self.F1.quantity):.4g}\n"
                I_NS = I = 1.0e45 * u.g * u.cm**2
                s += f"Spindown Edot = {pint.derived_quantities.pulsar_edot(self.F0.quantity, self.F1.quantity, I=I_NS):.4g} (I={I_NS})\n"
                outdict["age"] = pint.derived_quantities.pulsar_age(
                    self.F0.quantity, self.F1.quantity, n=brakingindex
                )
                outdict["B"] = pint.derived_quantities.pulsar_B(
                    self.F0.quantity, self.F1.quantity
                )
                outdict["Blc"] = pint.derived_quantities.pulsar_B_lightcyl(
                    self.F0.quantity, self.F1.quantity
                )
                outdict["Edot"] = pint.derived_quantities.pulsar_B_lightcyl(
                    self.F0.quantity, self.F1.quantity
                )
            else:
                s += "Not computing Age, B, or Edot since F1 > 0.0\n"

        if hasattr(self, "PX") and not self.PX.frozen:
            s += "\n"
            px = self.PX.as_ufloat(u.arcsec)
            s += f"Parallax distance = {1.0/px:.3uP} pc\n"
            outdict["Dist (pc)"] = 1.0 / px
        # Now binary system derived parameters
        if self.is_binary:
            for x in self.components:
                if x.startswith("Binary"):
                    binary = x

            s += f"\nBinary model {binary}\n"
            outdict["Binary"] = binary

            btx = False
            if (
                hasattr(self, "FB0")
                and self.FB0.quantity is not None
                and self.FB0.value != 0.0
            ):
                btx = True
                pb = 1 / self.FB0.as_ufloat(1 / u.d)
                s += f"Orbital Period  (PB) = {pb:P} (d)\n"
            else:
                pb = self.PB.as_ufloat(u.d)
            outdict["PB (d)"] = pb

            pbdot = None
            if (
                hasattr(self, "FB1")
                and self.FB1.quantity is not None
                and self.FB1.value != 0.0
            ):
                pbdot = -self.FB1.as_ufloat(u.Hz / u.s) / self.FB0.as_ufloat(u.Hz) ** 2
            elif (
                hasattr(self, "PBDOT")
                and self.PBDOT.quantity is not None
                and self.PBDOT.value != 0
            ):
                pbdot = self.PBDOT.as_ufloat(u.s / u.s)

            if pbdot is not None:
                s += f"Orbital Pdot (PBDOT) = {pbdot:P} (s/s)\n"
                outdict["PBDOT (s/s)"] = pbdot

            ell1 = False
            if binary.startswith("BinaryELL1"):
                ell1 = True
                eps1 = self.EPS1.as_ufloat()
                eps2 = self.EPS2.as_ufloat()
                tasc = ufloat(
                    # This is a time in MJD
                    self.TASC.quantity.mjd,
                    (
                        self.TASC.uncertainty.to(u.d).value
                        if self.TASC.uncertainty is not None
                        else 0
                    ),
                )
                s += "Conversion from ELL1 parameters:\n"
                ecc = um.sqrt(eps1**2 + eps2**2)
                s += "ECC = {:P}\n".format(ecc)
                outdict["ECC"] = ecc
                om = um.atan2(eps1, eps2) * 180.0 / np.pi
                if om < 0.0:
                    om += 360.0
                s += f"OM  = {om:P} deg\n"
                outdict["OM (deg)"] = om
                t0 = tasc + pb * om / 360.0
                s += f"T0  = {t0:SP}\n"
                outdict["T0"] = t0

                a1 = self.A1.quantity if self.A1.quantity is not None else 0 * pint.ls
                if rms is not None and ntoas is not None:
                    s += pint.utils.ELL1_check(
                        a1,
                        ecc.nominal_value * u.s / u.s,
                        rms,
                        ntoas,
                        outstring=True,
                    )
                s += "\n"
            # Masses and inclination
            if not self.A1.frozen:
                a1 = self.A1.as_ufloat(pint.ls)
                # This is the mass function, done explicitly so that we get
                # uncertainty propagation automatically.
                # TODO: derived quantities funcs should take uncertainties
                fm = 4.0 * np.pi**2 * a1**3 / (4.925490947e-6 * (pb * 86400) ** 2)
                s += f"Mass function = {fm:SP} Msun\n"
                outdict["Mass Function (Msun)"] = fm
                mcmed = pint.derived_quantities.companion_mass(
                    pb.n * u.d,
                    self.A1.quantity,
                    i=60.0 * u.deg,
                    mp=1.4 * u.solMass,
                )
                mcmin = pint.derived_quantities.companion_mass(
                    pb.n * u.d,
                    self.A1.quantity,
                    i=90.0 * u.deg,
                    mp=1.4 * u.solMass,
                )
                s += f"Min / Median Companion mass (assuming Mpsr = 1.4 Msun) = {mcmin.value:.4f} / {mcmed.value:.4f} Msun\n"
                outdict["Mc,med (Msun)"] = mcmed.value
                outdict["Mc,min (Msun)"] = mcmin.value

            if (
                hasattr(self, "OMDOT")
                and self.OMDOT.quantity is not None
                and self.OMDOT.value != 0.0
            ):
                omdot = self.OMDOT.as_ufloat(u.rad / u.s)
                e = ecc if ell1 else self.ECC.as_ufloat()
                mt = (
                    (
                        omdot
                        / (
                            3
                            * (c.G * u.Msun / c.c**3).to_value(u.s) ** (2.0 / 3)
                            * ((pb * 86400 / 2 / np.pi)) ** (-5.0 / 3)
                            * (1 - e**2) ** -1
                        )
                    )
                ) ** (3.0 / 2)
                s += f"Total mass, assuming GR, from OMDOT is {mt:SP} Msun\n"
                outdict["Mtot (Msun)"] = mt

            if (
                hasattr(self, "SINI")
                and self.SINI.quantity is not None
                and (self.SINI.value >= 0.0 and self.SINI.value < 1.0)
            ):
                with contextlib.suppress(TypeError, ValueError):
                    # Put this in a try in case SINI is UNSET or an illegal value
                    if not self.SINI.frozen:
                        si = self.SINI.as_ufloat()
                        s += f"From SINI in model:\n"
                        s += f"    cos(i) = {um.sqrt(1 - si**2):SP}\n"
                        s += f"    i = {um.asin(si) * 180.0 / np.pi:SP} deg\n"

                    psrmass = pint.derived_quantities.pulsar_mass(
                        pb.n * u.d,
                        self.A1.quantity,
                        self.M2.quantity,
                        np.arcsin(self.SINI.quantity),
                    )
                    s += f"Pulsar mass (Shapiro Delay) = {psrmass}"
                    outdict["Mp (Msun)"] = psrmass
        return (s, outdict) if returndict else s


class ModelMeta(abc.ABCMeta):
    """Ensure timing model registration.

    When a new subclass of Component is created, record its identity in
    a class attribute ``component_types``, provided that the class has
    an attribute ``register``. This makes sure all timing model components
    are listed in ``Component.component_types``.
    """

    def __init__(cls, name, bases, dct):
        if "register" in dct and cls.register:
            regname = "component_types"
            getattr(cls, regname)[name] = cls
        super().__init__(name, bases, dct)


class Component(metaclass=ModelMeta):
    """Timing model components.

    When such a class is defined, it registers itself in
    ``Component.component_types`` so that it can be found and used
    when parsing par files.
    Note that classes are registered when their modules are imported,
    so ensure all classes of interest are imported before this list
    is checked.

    These objects can be constructed with no particular values, but
    their `.setup()` and `.validate()` methods should be called
    before using them to compute anything. These should check
    parameter values for validity, raising an exception if
    invalid parameter values are chosen.
    """

    component_types = {}

    def __init__(self):
        self.params = []
        self._parent: Optional[TimingModel] = None
        self.deriv_funcs = {}
        self.component_special_params = []

    def __repr__(self) -> str:
        return "{}(\n    {})".format(
            self.__class__.__name__,
            ",\n    ".join(
                str(getattr(self, p))
                for p in self.params
                if not isinstance(p, funcParameter)
            ),
        )

    def setup(self) -> None:
        """Finalize construction loaded values."""
        pass

    def validate(self) -> None:
        """Validate loaded values."""
        pass

    def validate_toas(self, toas) -> None:
        """Check that this model component has TOAs where needed."""
        pass

    @property_exists
    def category(self) -> str:
        """Category is a feature the class, so delegate."""
        return self.__class__.category

    @property_exists
    def free_params_component(self) -> List[str]:
        """Return the free parameters in the component.

        This function collects the non-frozen parameters.

        Returns
        -------
        A list of free parameters.
        """
        free_param = []
        for p in self.params:
            par = getattr(self, p)
            if not par.frozen:
                free_param.append(p)
        return free_param

    @property_exists
    def param_prefixs(self) -> Dict[str, List[str]]:
        prefixs = {}
        for p in self.params:
            par = getattr(self, p)
            if par.is_prefix:
                if par.prefix in prefixs:
                    prefixs[par.prefix].append(p)
                else:
                    prefixs[par.prefix] = [p]
        return prefixs

    @property_exists
    def aliases_map(self) -> Dict[str, str]:
        """Return all the aliases and map to the PINT parameter name.

        This property returns a dictionary from the current in timing model
        parameters' aliase to the pint defined parameter names. For the aliases
        of a prefixed parameter, the aliase with an existing prefix index maps
        to the PINT defined parameter name with the same index. Behind the scenes,
        the indexed parameter adds the indexed aliase to its aliase list.
        """
        ali_map = {}
        for p in self.params:
            par = getattr(self, p)
            ali_map[p] = p
            for ali in par.aliases:
                ali_map[ali] = p
        return ali_map

    def add_param(
        self,
        param: Parameter,
        deriv_func: Optional[Callable] = None,
        setup: bool = False,
    ):
        """Add a parameter to the Component.

        The parameter is stored in an attribute on the Component object.
        Its name is also recorded in a list, ``self.params``.

        Parameters
        ----------
        param : pint.models.Parameter
            The parameter to be added.
        deriv_func: function
            Derivative function for parameter.
        """
        # This is the case for add "JUMP" like parameters, It will add an
        # index to the parameter name for avoding the conflicts
        # TODO: this is a work around in the current system, but it will be
        # optimized in the future release.
        if isinstance(param, maskParameter):
            # TODO, right now maskParameter add index to parameter name by
            # default. But This is should be optimized. In the future versions,
            # it will change.

            # First get prefix and index from input parameter name
            try:
                prefix, idx_str, idx = split_prefixed_name(param.name)
            except PrefixError:
                prefix = param.name
                idx = 1

            # Check existing prefix
            prefix_map = self.get_prefix_mapping_component(prefix)
            exist_par_name = prefix_map.get(idx, None)
            # Check if parameter value has been set.
            if exist_par_name and getattr(self, exist_par_name).value is not None:
                idx = max(list(prefix_map.keys())) + 1

            # TODO here we have an assumption that maskParameter follow the
            # convention of name + no_leading_zero_index
            param.name = prefix + str(idx)
            param.index = idx

            if hasattr(self, f"{prefix}1"):
                param.description = getattr(self, f"{prefix}1").description

        # A more general check
        if param.name in self.params:
            exist_par = getattr(self, param.name)
            if exist_par.value is not None:
                raise ValueError(
                    f"Tried to add a second parameter called {param.name}. Old value: {getattr(self, param.name)} New value: {param}"
                )
            else:
                setattr(self, param.name, param)
        else:  # When parameter not in the params list, we also need to add it.
            setattr(self, param.name, param)
            self.params.append(param.name)
        # Adding parameters to an existing model sometimes need to run setup()
        # function again.
        if setup:
            self.setup()
        if deriv_func is not None:
            self.register_deriv_funcs(deriv_func, param.name)
        param._parent = self
        return param.name

    def remove_param(self, param: Union[str, Parameter]) -> None:
        """Remove a parameter from the Component.

        Parameters
        ----------
        param : str or pint.models.Parameter
            The parameter to remove.
        """
        param_name = param if isinstance(param, str) else param.name
        if param_name not in self.params:
            raise ValueError(
                f"Tried to remove parameter {param_name} but it is not listed: {self.params}"
            )

        self.params.remove(param_name)
        par = getattr(self, param_name)
        all_names = [param] + par.aliases
        if param in self.component_special_params:
            for pn in all_names:
                self.component_special_params.remove(pn)
        delattr(self, param)

    def set_special_params(self, spcl_params: List[str]) -> None:
        als = []
        for p in spcl_params:
            als += getattr(self, p).aliases
        spcl_params += als
        for sp in spcl_params:
            if sp not in self.component_special_params:
                self.component_special_params.append(sp)

    def param_help(self) -> str:
        """Print help lines for all available parameters in model."""
        s = "Available parameters for %s\n" % self.__class__
        for par in self.params:
            s += "%s\n" % getattr(self, par).help_line()
        return s

    def get_params_of_type(self, param_type: str) -> List[str]:
        """Get all the parameters in timing model for one specific `Parameter` subtype."""
        result = []
        for p in self.params:
            par = getattr(self, p)
            par_type = type(par).__name__
            par_prefix = par_type[:-9]
            if param_type.upper() in [par_type.upper(), par_prefix.upper()]:
                result.append(par.name)
        return result

    def get_prefix_mapping_component(self, prefix: str) -> Dict[int, str]:
        """Get the index mapping for the prefix parameters.

        Parameters
        ----------
        prefix : str
           Name of prefix.

        Returns
        -------
        dict
           A dictionary with prefix parameter real index as key and parameter
           name as value.

        """
        parnames = [x for x in self.params if x.startswith(prefix)]
        mapping = {}
        for parname in parnames:
            par = getattr(self, parname)
            if par.is_prefix and par.prefix == prefix:
                mapping[par.index] = parname
        return OrderedDict(sorted(mapping.items()))

    def match_param_aliases(self, alias: str) -> str:
        """Return the parameter corresponding to this alias.

        Parameters
        ----------
        alias: str
            Alias name.

        Note
        ----
        This function only searches the parameter aliases within the current
        component. If one wants to search the aliases in the scope of TimingModel,
        please use :py:meth:`TimingModel.match_param_aliase`.
        """
        pname = self.aliases_map.get(alias, None)
        # Split the alias prefix, see if it is a perfix alias
        try:
            prefix, idx_str, idx = split_prefixed_name(alias)
        except PrefixError as e:  # Not a prefixed name
            if pname is None:
                # Not a prefix, not an alias
                raise UnknownParameter(
                    f"Unknown parameter name or alias {alias}"
                ) from e
            par = getattr(self, pname)
            if par.is_prefix:
                raise UnknownParameter(
                    f"Prefix {alias} maps to mulitple parameters"
                    ". Please specify the index as well."
                ) from e
        if pname is not None:
            return pname
        if prefix_pname := self.aliases_map.get(prefix, None):
            par = getattr(self, prefix_pname)
            if par.is_prefix:
                raise UnknownParameter(
                    f"Found a similar prefixed parameter '{prefix_pname}'"
                    f" But parameter {par.prefix}{idx} need to be added"
                    f" to the model."
                )
            else:
                raise UnknownParameter(
                    f"{par} is not a prefixed parameter, howere the input"
                    f" {alias} has index with it."
                )
        else:
            raise UnknownParameter(f"Unknown parameter name or alias {alias}")

    def register_deriv_funcs(self, func: Callable, param: str) -> None:
        """Register the derivative function in to the deriv_func dictionaries.

        Parameters
        ----------
        func : callable
            Calculates the derivative
        param : str
            Name of parameter the derivative is with respect to

        """
        pn = self.match_param_aliases(param)

        if pn not in list(self.deriv_funcs.keys()):
            self.deriv_funcs[pn] = [func]
        elif func in self.deriv_funcs[pn]:
            return
        else:
            self.deriv_funcs[pn] += [func]

    def is_in_parfile(self, para_dict: Dict) -> bool:
        """Check if this subclass included in parfile.

        Parameters
        ----------
        para_dict : dictionary
            A dictionary contain all the parameters with values in string
            from one parfile

        Returns
        -------
        bool
            Whether the subclass is included in the parfile.

        """
        if self.component_special_params:
            return any(p in para_dict for p in self.component_special_params)
        pNames_inpar = list(para_dict.keys())
        pNames_inModel = self.params

        # FIXME: we have derived classes, this is the sort of thing that
        # should go in them.
        # For solar system Shapiro delay component
        if hasattr(self, "PLANET_SHAPIRO"):
            return "NO_SS_SHAPIRO" not in pNames_inpar
        try:
            bmn = getattr(self, "binary_model_name")
        except AttributeError:
            # This isn't a binary model, keep looking
            pass
        else:
            return bmn == para_dict["BINARY"][0] if "BINARY" in para_dict else False
        # Compare the componets parameter names with par file parameters
        compr = list(set(pNames_inpar).intersection(pNames_inModel))

        if compr == []:
            # Check aliases
            for p in pNames_inModel:
                al = getattr(self, p).aliases
                # No aliases in parameters
                if al == []:
                    continue
                # Find alias check if match any of parameter name in parfile
                if list(set(pNames_inpar).intersection(al)):
                    return True
                else:
                    continue
            # TODO Check prefix parameter
            return False

        return True

    def print_par(self, format: Literal["tempo", "tempo2", "pint"] = "pint") -> str:
        """
        Parameters
        ----------
        format : str, optional
             Parfile output format. PINT outputs the 'tempo', 'tempo2' and 'pint'
             format. The defaul format is `pint`.  Actual formatting done elsewhere.

        Returns
        -------
        str : formatted line for par file
        """
        return "".join(
            getattr(self, p).as_parfile_line(format=format) for p in self.params
        )


class DelayComponent(Component):
    """Abstract base class of all delay components. These components implement a `delay`
    method."""

    def __init__(self):
        super().__init__()
        self.delay_funcs_component = []


class PhaseComponent(Component):
    """Abstract base class of all phase components. These components implement a `phase`
    method."""

    def __init__(self):
        super().__init__()
        self.phase_funcs_component = []
        self.phase_derivs_wrt_delay = []


class AllComponents:
    """A class for the components pool.

    This object stores and manages the instances of component classes with class
    attribute .register = True. This includes the PINT built-in components and
    user defined components and there is no need to import the component class.
    This class constructs the available component instances, but without any
    valid parameter values (parameters are initialized when a component instance
    gets constructed, however, the parameter values are unknown to the components
    at the moment). Thus, runing `.validate()` function in the component instance
    will fail. This class is designed for helping model building and parameter
    seraching, not for direct data analysis.

    Note
    ----
    This is a low level class for managing all the components. To build a timing
    model, we recommend to use the subclass `models.model_builder.ModelBuilder`,
    where higher level interface are provided. If one wants to use this class
    directly, one has to construct the instance separately.
    """

    def __init__(self):
        self.components = {}
        for k, v in Component.component_types.items():
            self.components[k] = v()

    @lazyproperty
    def param_component_map(self) -> Dict[str, List[str]]:
        """Return the parameter to component map.

        This property returns the all PINT defined parameters to their host
        components. The parameter aliases are not included in this map. If
        searching the host component for a parameter alias, pleaase use
        `alias_to_pint_param` method to translate the alias to PINT parameter
        name first.
        """
        p2c_map = defaultdict(list)
        for k, cp in self.components.items():
            for p in cp.params:
                p2c_map[p].append(k)
                # Add alias
                par = getattr(cp, p)
                for ap in par.aliases:
                    p2c_map[ap].append(k)
        tm = TimingModel()
        for tp in tm.params:
            p2c_map[tp].append("timing_model")
            par = getattr(tm, tp)
            for ap in par.aliases:
                p2c_map[ap].append("timing_model")
        return p2c_map

    def _check_alias_conflict(
        self, alias: str, param_name: str, alias_map: dict
    ) -> None:
        """Check if a aliase has conflict in the alias map.

        This function checks if an alias already have record in the alias_map.
        If there is a record, it will check if the record matches the given
        paramter name, `param_name`. If not match, it will raise a AliasConflict
        error.

        Parameter
        ---------
        alias: str
            The alias name that needs to check if it has entry in the alias_map.
        param_name: str
            The parameter name that a alias is going to be mapped to.

        Raise
        -----
        AliasConflict
            When the input alias has a record in the aliases map, but the record
            does not match the input parameter name that is going to be mapped
            to the input alias.
        """
        if (
            alias in alias_map
            and param_name == alias_map[alias]
            or alias not in alias_map.keys()
        ):
            return
        else:
            raise AliasConflict(
                f"Alias {alias} has been used by parameter {param_name}."
            )

    @lazyproperty
    def _param_alias_map(self) -> Dict[str, str]:
        """Return the aliases map of all parameters

        The returned map includes: 1. alias to PINT parameter name. 2. PINT
        parameter name to pint parameter name. 3.prefix to PINT parameter name.

        Notes
        -----
        Please use `alias_to_pint_param` method to map an alias to a PINT parameter.
        """
        alias = {}
        for k, cp in self.components.items():
            for p in cp.params:
                par = getattr(cp, p)
                # Check if an existing record
                self._check_alias_conflict(p, p, alias)
                alias[p] = p
                for als in par.aliases:
                    self._check_alias_conflict(als, p, alias)
                    alias[als] = p
        tm = TimingModel()
        for tp in tm.params:
            par = getattr(tm, tp)
            self._check_alias_conflict(tp, tp, alias)
            alias[tp] = tp
            for als in par.aliases:
                self._check_alias_conflict(als, tp, alias)
                alias[als] = tp
        return alias

    @lazyproperty
    def _param_unit_map(self) -> Dict[str, u.Unit]:
        """A dictionary to map parameter names to their units

        This excludes prefix parameters and aliases.  Use :func:`param_to_unit` to handle those.
        """
        units = {}
        for k, cp in self.components.items():
            for p in cp.params:
                if p in units and units[p] != getattr(cp, p).units:
                    raise TimingModelError(
                        f"Units of parameter '{p}' in component '{cp}' ({getattr(cp, p).units}) do not match those of existing parameter ({units[p]})"
                    )
                units[p] = getattr(cp, p).units
        tm = TimingModel()
        for tp in tm.params:
            units[p] = getattr(tm, tp).units
        return units

    @lazyproperty
    def repeatable_param(self) -> Set[str]:
        """Return the repeatable parameter map."""
        repeatable = []
        for k, cp in self.components.items():
            for p in cp.params:
                par = getattr(cp, p)
                if par.repeatable:
                    repeatable.extend((p, par._parfile_name))
                    # also add the aliases to the repeatable param
                    repeatable.extend(iter(par.aliases))
        return set(repeatable)

    @lazyproperty
    def category_component_map(self) -> Dict[str, str]:
        """A dictionary mapping category to a list of component names.

        Return
        ------
        dict
            The mapping from categories to the componens belongs to the categore.
            The key is the categore name, and the value is a list of all the
            components in the categore.
        """
        category = defaultdict(list)
        for k, cp in self.components.items():
            cat = cp.category
            category[cat].append(k)
        return category

    @lazyproperty
    def component_category_map(self) -> Dict[str, str]:
        """A dictionary mapping component name to its category name.

        Return
        ------
        dict
            The mapping from components to its categore. The key is the component
            name and the value is the component's category name.
        """
        return {k: cp.category for k, cp in self.components.items()}

    @lazyproperty
    def component_unique_params(self) -> Dict[str, List[str]]:
        """Return the parameters that are only present in one component.

        Return
        ------
        dict
            A mapping from a component name to a list of parameters are only
            in this component.

        Note
        ----
        This function only returns the PINT defined parameter name, not
        including the aliases.
        """
        component_special_params = defaultdict(list)
        for param, cps in self.param_component_map.items():
            if len(cps) == 1:
                component_special_params[cps[0]].append(param)
        return component_special_params

    def search_binary_components(self, system_name: str) -> "Component":
        """Search the pulsar binary component based on given name.

        Parameters
        ----------
        system_name : str
            Searching name for the pulsar binary/system

        Return
        ------
        The matching binary model component instance.

        Raises
        ------
        UnknownBinaryModel
            If the input binary model name does not match any PINT defined binary
            model.
        """
        all_systems = self.category_component_map["pulsar_system"]
        if system_name in all_systems:
            return self.components[system_name]
        for cp_name in all_systems:
            if system_name == self.components[cp_name].binary_model_name:
                return self.components[cp_name]

        if system_name == "BTX":
            raise UnknownBinaryModel(
                "`BINARY  BTX` is not supported bt PINT. Use "
                "`BINARY  BT` instead. It supports both orbital "
                "period (PB, PBDOT) and orbital frequency (FB0, ...) "
                "parametrizations."
            )
        elif system_name == "DDFWHE":
            raise UnknownBinaryModel(
                "`BINARY  DDFWHE` is not supported, but the same model "
                "is available as `BINARY  DDH`."
            )
        elif system_name in {"MSS", "EH", "H88", "DDT", "BT1P", "BT2P"}:
            # Binary model list taken from
            # https://tempo.sourceforge.net/ref_man_sections/binary.txt
            raise UnknownBinaryModel(
                f"`The binary model {system_name} is not yet implemented."
            )

        raise UnknownBinaryModel(
            f"Pulsar system/Binary model component" f" {system_name} is not provided."
        )

    def alias_to_pint_param(self, alias: str) -> Tuple[str, str]:
        """Translate a alias to a PINT parameter name.

        This is a wrapper function over the property ``_param_alias_map``. It
        also handles indexed parameters (e.g., `pint.models.parameter.prefixParameter`
        and `pint.models.parameter.maskParameter`) with an index beyond those currently
        initialized.

        Parameters
        ----------
        alias : str
            Alias name to be translated

        Returns
        -------
        pint_par : str
            PINT parameter name the given alias maps to. If there is no matching
            PINT parameters, it will raise an `UnknownParameter` error.
        first_init_par : str
            The parameter name that is first initialized in a component. If the
            paramere is non-indexable, it is the same as ``pint_par``, otherwise
            it returns the parameter with the first index. For example, the
            ``first_init_par`` for 'T2EQUAD25' is 'EQUAD1'

        Notes
        -----
        Providing a indexable parameter without the index attached, it returns
        the PINT parameter with first index (i.e. ``0`` or ``1``). If with index,
        the function returns the matched parameter with the index provided.
        The index format has to match the PINT defined index format. For instance,
        if PINT defines a parameter using leading-zero indexing, the provided
        index has to use the same leading-zeros, otherwrise, returns a `UnknownParameter`
        error.

        Examples
        --------
        >>> from pint.models.timing_model import AllComponents
        >>> ac = AllComponents()
        >>> ac.alias_to_pint_param('RA')
        ('RAJ', 'RAJ')

        >>> ac.alias_to_pint_param('T2EQUAD')
        ('EQUAD1', 'EQUAD1')

        >>> ac.alias_to_pint_param('T2EQUAD25')
        ('EQUAD25', 'EQUAD1')

        >>> ac.alias_to_pint_param('DMX_0020')
        ('DMX_0020', 'DMX_0001')

        >>> ac.alias_to_pint_param('DMX20')
        UnknownParameter: Can not find matching PINT parameter for 'DMX020'

        """
        pint_par = self._param_alias_map.get(alias, None)
        # If it is not in the map, double check if it is a repeatable par.
        if pint_par is None:
            try:
                prefix, idx_str, idx = split_prefixed_name(alias)
                # assume the index 1 parameter is in the alias map
                # count length of idx_str and dectect leading zeros
                # TODO fix the case for searching `DMX`
                num_lzero = len(idx_str) - len(str(idx))
                fmt = len(idx_str) if num_lzero > 0 else 0
                first_init_par = None
                # Handle the case of start index from 0 and 1
                for start_idx in [0, 1]:
                    first_init_par_alias = f"{prefix}{start_idx:0{fmt}}"
                    first_init_par = self._param_alias_map.get(
                        first_init_par_alias, None
                    )
                    if first_init_par:
                        # Find the first init par move to the next step
                        pint_par = split_prefixed_name(first_init_par)[0] + idx_str
                        break
            except PrefixError:
                pint_par = None
        else:
            first_init_par = pint_par

        if pint_par is None:
            raise UnknownParameter(
                f"Can not find matching PINT parameter for '{alias}'"
            )

        return pint_par, first_init_par

    def param_to_unit(self, name: str) -> u.Unit:
        """Return the unit associated with a parameter

        This is a wrapper function over the property ``_param_unit_map``.  It
        also handles aliases and indexed parameters (e.g., `pint.models.parameter.prefixParameter`
        and `pint.models.parameter.maskParameter`) with an index beyond those currently
        initialized.

        This can be used without an existing :class:`~pint.models.TimingModel`.

        Parameters
        ----------
        name : str
            Name of PINT parameter or alias

        Returns
        -------
        astropy.units.Unit
        """
        pintname, firstname = self.alias_to_pint_param(name)
        if pintname == firstname:
            # not a prefix parameter
            return self._param_unit_map[pintname]
        prefix, idx_str, idx = split_prefixed_name(pintname)
        component = self.param_component_map[firstname][0]
        if getattr(self.components[component], firstname).unit_template is None:
            return self._param_unit_map[firstname]
        return u.Unit(getattr(self.components[component], firstname).unit_template(idx))<|MERGE_RESOLUTION|>--- conflicted
+++ resolved
@@ -378,7 +378,6 @@
         for cp in components:
             self.add_component(cp, setup=False, validate=False)
 
-<<<<<<< HEAD
         # These are used for caching TOA masks associated with `maskParameter`s
         # when the `TimingModel` is specific to a certain `TOAs` object that is
         # known to be invariant. This is set using the `TimingModel.set_immutable_toas()`
@@ -386,13 +385,12 @@
         self.mask_cache: Optional[Dict[str, np.array]] = None
         self.piecewise_cache: Optional[Dict[str, np.array]] = None
         self.toas_for_cache: Optional[TOAs] = None
-=======
+
         from .noise_model import NoiseComponent
 
         self.PhaseComponent_list: List[PhaseComponent]
         self.DelayComponent_list: List[DelayComponent]
         self.NoiseComponent_list: List[NoiseComponent]
->>>>>>> 8ecaeac2
 
     def __repr__(self) -> str:
         return "{}(\n  {}\n)".format(

"""Custom logging filter for PINT using ``loguru``.

To use this do::

    import pint.logging
    pint.logging.setup()

You can optionally pass the desired logging level to the :func:`pint.logging.setup` function, formats, custom filters, colors, etc.  See documentation for :func:`pint.logging.setup`.

If you want to customize even more of this yourself (e.g., in a script) the minimal pieces would be:

    from loguru import logger as log

If you want to include custom filtering and other elements:

    from loguru import logger as log
    import pint.logging
    import sys
    logfilter = pint.logging.LogFilter()
    log.remove()
    log.add(sys.stderr, level=level, filter=logfilter, format=pint.logging.format, colorize=True)

`level` can be any of the existing ``loguru`` levels: ``TRACE``, ``DEBUG``, ``INFO``, ``WARNING``, ``ERROR``, or you can define new ones.

The format can be something new, or you can use :py:data:`pint.logging.format`.  A full format that might be useful as a reference is::
    
    format = "<green>{time:YYYY-MM-DD HH:mm:ss.SSS}</green> | <level>{level: <8}</level> | <cyan>{name}</cyan>:<cyan>{function}</cyan>:<cyan>{line}</cyan> - <level>{message}</level>"

while the default for this module is::

    format = "<level>{level: <8}</level> ({name: <30}): <level>{message}</level>"


If you want to use command-line arguments to set the level you can do that like:

    parser.add_argument(
        "--log-level",
        type=str,
        choices=("TRACE", "DEBUG", "INFO", "WARNING", "ERROR"),
        default=pint.logging.script_level,
        help="Logging level",
        dest="loglevel",
    )
    args = parser.parse_args(argv)
    log.remove()
    log.add(
        sys.stderr,
        level=args.loglevel,
        colorize=True,
        format=pint.logging.format,
        filter=pint.logging.LogFilter(),
    )


Note that ``loguru`` does not allow you to change the properties of an existing logger.
Instead it's better to remove it and make another (e.g., if you want to change the level).

Defaults can be changed with environment variables like:
``$LOGURU_LEVEL``, ``$LOGURU_FORMAT``, ``$LOGURU_DEBUG_COLOR``.

See `loguru documentation <https://loguru.readthedocs.io/en/stable/>`_ for full set of options.

"""

import os
import re
import sys
import warnings
from loguru import logger as log

try:
    from erfa import ErfaWarning
except ImportError:
    from astropy._erfa import ErfaWarning

__all__ = ["LogFilter", "setup", "format"]

# defaults can be overridden using $LOGURU_LEVEL and $LOGURU_FORMAT
# default for an individual level can be overridden by $LOGURU_DEBUG_COLOR etc
# or just make a new logger
# a full format that might be useful as a reference:
# format = "<green>{time:YYYY-MM-DD HH:mm:ss.SSS}</green> | <level>{level: <8}</level> | <cyan>{name}</cyan>:<cyan>{function}</cyan>:<cyan>{line}</cyan> - <level>{message}</level>"
format = "<level>{level: <8}</level> ({name: <30}): <level>{message}</level>"
debug_color = "<fg #b790d4><bold>"
# default level to be used in scripts
script_level = "WARNING"
# Other formatting:
# https://loguru.readthedocs.io/en/stable/api/logger.html#color

<<<<<<< HEAD
# filter  warnings globally like
# ErfaWarning: ERFA function "pmsafe" yielded 89 of "distance overridden (Note 6)"
# these don't get emitted by the logger but still get through the warn() function
# would be better to find where these are emitted
# warnings.filterwarnings(
#    "ignore",
#    message='ERFA function "pmsafe" yielded',
#    category=ErfaWarning,
# )
warn_ = warnings.showwarning
warning_onceregistry = {}
=======
# add "once" filter for this warning
warnings.filterwarnings("once", message="Using A1DOT with a DDK model is not advised.")

warn_ = warnings.warn
>>>>>>> d1b769e5


def warn(message, *args, **kwargs):
    """
    Function to allow ``loguru`` to capture warnings emitted by :func:`warnings.warn`.

    Also look at the existing :data:`warnings.filters` to see if warnings should be ignored or only seen once.

    See https://loguru.readthedocs.io/en/stable/resources/recipes.html#capturing-standard-stdout-stderr-and-warnings
    """
    # check to see if a standard warning filter has already been inserted that would catch whatever this is
    # this isn't the exact same implementation as the standard filter because we don't get all of the relevant pieces
    # but it works for ignoring
    category = None
    if isinstance(message, Warning):
        message_text = str(message)
        category = message.__class__
    else:
        message_text = message
        if isinstance(args[0], Warning):
            category = args[0]
    for filter in warnings.filters:
        action, msg, cat, mod, ln = filter
        if (
            (msg is not None)
            and (msg.match(message_text) and len(args) == 0)
            and action == "ignore"
        ):
            return
        if (
            (cat is not None)
            and (
                (len(args) > 0 and isinstance(args[0], type))
                and (
                    (msg is None or msg.match(message_text))
                    and issubclass(args[0], cat)
                )
            )
            and action == "ignore"
        ):
            return
        if action == "once":
            oncekey = (message_text, category)
            if warning_onceregistry.get(oncekey):
                return
            warning_onceregistry[oncekey] = 1
    if len(args) > 0:
        arg_string = " ".join([str(x) for x in args if x is not None])
        log.warning(f"{arg_string}: {message_text}")
    elif "category" in kwargs:
        log.warning(f"{kwargs['category']} {message_text}")
    else:
        log.warning(f"{message_text}")
    warn_(message, *args, **kwargs)


class LogFilter:
    """Custom logging filter for ``loguru``.
    Define some messages that are never seen (e.g., Deprecation Warnings).
    Others that will only be seen once.  Filtering of those is done on the basis of regular expressions."""

    def __init__(self, onlyonce=None, never=None, onlyonce_level="INFO"):
        """
        Define regexs for messages that will only be seen once.  Use ``\S+`` for a variable that might change.
        If a message comes through with a new value for that variable, it will be seen.

        Make sure to escape other regex commands like ``()``.

        Each message starts with ``state = False``.
        Once it has been emitted, that changes to a list of the messages so that it can keep track.
        These are only suppressed when issued at level `onlyonce_level` or lower (e.g., if `onlyonce_level` is ``INFO``, then ``WARNING`` will always come through)

        They should be defined as:

            >>> "Error message": False

        where the ``False`` tracks whether or not the message has been issued at all.

        Parameters
        ----------
        onlyonce : list, optional
            list of messages that should only be issued once if at ``INFO`` or below.  Checked using ``re.match``, so must match from beginning of message.
        never : list, optional
            list of messages that should never be seen.  Checked using ``re.search``, so can match anywhere in message.
        onlyonce_level : str, optional
            level below which messages will only be shown once
        """
        self.onlyonce = {
            "Using EPHEM = \S+ for \S+ calculation": False,
            "Using CLOCK = \S+ from the given model": False,
            "Using PLANET_SHAPIRO = \S+ from the given model": False,
            "Applying clock corrections \(include_gps = \S+, include_bipm = \S+\)": False,
            "Applying observatory clock corrections.": False,
            "Applying GPS to UTC clock correction \(\~few nanoseconds\)": False,
            "Computing \S+ columns.": False,
            "Using EPHEM = \S+ for \S+ calculation.": False,
            "Planet PosVels will be calculated.": False,
            "Computing PosVels of observatories, Earth and planets, using \S+": False,
            "Computing PosVels of observatories and Earth, using \S+": False,
            "Set solar system ephemeris to \S+": False,
            "Adding column \S+": False,
            "Adding columns .*": False,
            "Applying TT\(\S+\) to TT\(\S+\) clock correction \(\~27 us\)": False,
            "No pulse number flags found in the TOAs": False,
            "SSB obs pos \[\S+ \S+ \S+\] m": False,
            "Column \S+ already exists. Removing...": False,
            "Skipping Shapiro delay for Barycentric TOAs": False,
            "Special observatory location. No clock corrections applied.": False,
            "DDK model uses KIN as inclination angle. SINI will not be used. This happens every time a DDK model is constructed.": False,
        }
        # add in any more defined on init
        if onlyonce is not None:
            for m in onlyonce:
                self.onlyonce[m] = False
        # List of partial matching strings for messages never to be displayed
        self.never = [
            "MatplotlibDeprecationWarning",
            "DeprecationWarning",
            "ProvisionalCompleterWarning",
            "deprecated in Matplotlib",
        ]
        # add in any more defined on init
        if never is not None:
            self.never += never

        self.onlyonce_level = onlyonce_level

    def filter(self, record):
        """Filter the record based on ``record["message"]`` and ``record["level"]``
        If this returns s,``False``, the message is not seen

        Parameters
        ----------
        record : dict
            should contain ``record["message"]`` and ``record["level"]``

        Returns
        -------
        bool
            If ``True``, message is seen.  If ``False``, message is not seen
        """
        for m in self.never:
            if re.search(m, record["message"]):
                return False
        # display all warnings and above
        if record["level"].no < log.level(self.onlyonce_level).no:
            return True
        for m in self.onlyonce:
            if re.match(m, record["message"]):
                if not self.onlyonce[m]:
                    self.onlyonce[m] = [record["message"]]
                    return True
                elif not (record["message"] in self.onlyonce[m]):
                    self.onlyonce[m].append(record["message"])
                    return True
                return False
        return True

    def __call__(self, record):
        return self.filter(record)


def setup(
    level="INFO",
    sink=sys.stderr,
    format=format,
    filter=LogFilter(),
    usecolors=True,
    colors={"DEBUG": debug_color},
    capturewarnings=True,
    removeprior=True,
):
    """
    Setup the PINT logging using ``loguru``

    This involves removing previous loggers and adding a new one at the requested level

    Parameters
    ----------
    level : str, optional
        Logging level, unless overridden by ``$LOGURU_LEVEL``
    sink : file-like object, str, or other object accepted by :py:meth:`loguru.Logger.add`, optional
        Destination for the logging messages
    format : str, optional
        Format string for the logging messages, unless overridden by ``$LOGURU_FORMAT``.  See `loguru documentation <https://loguru.readthedocs.io/en/stable/>`_ for full set of options
    filter : callable, optional
        Should be a ``LogFilter`` or similar which returns ``True`` if a message will be seen and ``False`` otherwise.
        The default instance can be modified to change the messages that are never seen/only seen once
    usecolors : bool, optional
        Should it use colors at all
    colors : dict, optional
        Dict of ``level``, ``format`` pairs to override the color/format settings for any level
    capturewarnings : bool, optional
        Whether or not messages emitted by :func:`warnings.warn` should be included in the logging output
    removeprior : bool, optional
        Whether or not to remove prior loggers

    Returns
    -------
    int
        An identifier associated with the added sink and which should be used to
        remove it.

    Example
    -------

        >>> import pint.logging
        >>> import sys
        >>> format = "<level>{level: <8}</level> ({name: <30}): <level>{message}</level>"
        # turn off colors if your terminal does not play well with them
        >>> pint.logging.setup(level="DEBUG", sink=sys.stderr, format=format, filter=pint.logging.LogFilter(), usecolors=False)

    """

    # if this is not used, then the default warning mechanism is not overridden. There may be times when that is desired
    if capturewarnings:
        warnings.showwarning = warn

    # remove the default logger so we can put in one with a custom filter
    # this can be done elsewhere if more/different customization is needed
    if removeprior:
        log.remove()
    # Keep these here to see what is set at the enrivonment level
    # again, this isn't needed by default but if you are setting these explicitly
    # then it can be good to check
    if "LOGURU_LEVEL" in os.environ:
        level = os.environ["LOGURU_LEVEL"]
    if "LOGURU_FORMAT" in os.environ:
        format = os.environ["LOGURU_FORMAT"]

    # use colorize=True to force colors
    # otherwise the default selection turns them off e.g., for a Jupyter notebook
    # since it isn't a tty
    loghandler = log.add(
        sink,
        level=level,
        filter=filter,
        format=format,
        colorize=usecolors,
    )
    # change default colors
    for level in colors:
        log.level(level, color=debug_color)

    return loghandler<|MERGE_RESOLUTION|>--- conflicted
+++ resolved
@@ -87,25 +87,10 @@
 # Other formatting:
 # https://loguru.readthedocs.io/en/stable/api/logger.html#color
 
-<<<<<<< HEAD
-# filter  warnings globally like
-# ErfaWarning: ERFA function "pmsafe" yielded 89 of "distance overridden (Note 6)"
-# these don't get emitted by the logger but still get through the warn() function
-# would be better to find where these are emitted
-# warnings.filterwarnings(
-#    "ignore",
-#    message='ERFA function "pmsafe" yielded',
-#    category=ErfaWarning,
-# )
 warn_ = warnings.showwarning
 warning_onceregistry = {}
-=======
 # add "once" filter for this warning
 warnings.filterwarnings("once", message="Using A1DOT with a DDK model is not advised.")
-
-warn_ = warnings.warn
->>>>>>> d1b769e5
-
 
 def warn(message, *args, **kwargs):
     """

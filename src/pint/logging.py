"""Custom logging filter for PINT using ``loguru``.

To use this do::

    import pint.logging
    pint.logging.setup()

If you want to emit messages later in your code, set things up with::

    from loguru import logger as log
    log.info("INFO test")

This can happen before or after the :func:`~pint.logging.setup`.

You can optionally pass the desired logging level to the :func:`~pint.logging.setup` function, formats, custom filters, colors, etc.  
See documentation for :func:`pint.logging.setup`.

`level` can be any of the existing ``loguru`` levels: ``TRACE``, ``DEBUG``, ``INFO``, ``WARNING``, ``ERROR``, or you can define new ones.

The format can be something new, or you can use :py:data:`pint.logging.format`.  A full format that might be useful as a reference is::
    
    format = "<green>{time:YYYY-MM-DD HH:mm:ss.SSS}</green> | <level>{level: <8}</level> | <cyan>{name}</cyan>:<cyan>{function}</cyan>:<cyan>{line}</cyan> - <level>{message}</level>"

while the default for this module is::

    format = "<level>{level: <8}</level> ({name: <30}): <level>{message}</level>"

If you want to use command-line arguments in a script to set the level you can do that like::

    parser.add_argument("--log-level",type=str,choices=pint.logging.levels,default=pint.logging.script_level,help="Logging level",dest="loglevel")
    parser.add_argument(
        "-v", "--verbosity", default=0, action="count", help="Increase output verbosity"
    )
    parser.add_argument(
        "-q", "--quiet", default=0, action="count", help="Decrease output verbosity"
    )
    args = parser.parse_args(argv)
    pint.logging.setup(
        level=pint.logging.get_level(args.loglevel, args.verbosity, args.quiet)
    )

Note that ``loguru`` does not allow you to change the properties of an existing logger.
Instead it's better to remove it and make another (e.g., if you want to change the level).

Defaults can be changed with environment variables like:
``$LOGURU_LEVEL``, ``$LOGURU_FORMAT``, ``$LOGURU_DEBUG_COLOR``.

See `loguru documentation <https://loguru.readthedocs.io/en/stable/>`_ for full set of options.

"""

import os
import re
import sys
import warnings
from loguru import logger as log
from typing import Union, Optional, Dict, List
import pint.types

__all__ = ["LogFilter", "setup", "format", "levels", "get_level"]

# defaults can be overridden using $LOGURU_LEVEL and $LOGURU_FORMAT
# default for an individual level can be overridden by $LOGURU_DEBUG_COLOR etc
# or just make a new logger
# a full format that might be useful as a reference:
# format = "<green>{time:YYYY-MM-DD HH:mm:ss.SSS}</green> | <level>{level: <8}</level> | <cyan>{name}</cyan>:<cyan>{function}</cyan>:<cyan>{line}</cyan> - <level>{message}</level>"
format = "<level>{level: <8}</level> ({name: <30}): <level>{message}</level>"
debug_color = "<fg #b790d4><bold>"
# default level to be used in scripts
script_level = "WARNING"
# Other formatting:
# https://loguru.readthedocs.io/en/stable/api/logger.html#color

showwarning_ = warnings.showwarning
warning_onceregistry = {}

# basic loguru level definitions from:
# https://loguru.readthedocs.io/en/stable/api/logger.html
# this is so we can map from increase/decrease of verbosity to level
levels = ["TRACE", "DEBUG", "INFO", "WARNING", "ERROR", "CRITICAL"]


def showwarning(
    message: Union[str, Warning],
    category: Warning,
    filename: str,
    lineno: int,
    file=None,
    line=None,
) -> None:
    """
    Function to allow ``loguru`` to capture warnings emitted by :func:`warnings.warn`.

    Also look at the existing :data:`warnings.filters` to see if warnings should be ignored or only seen once (most messages are already filtered, but some aren't, especially in older python)

    See https://loguru.readthedocs.io/en/stable/resources/recipes.html#capturing-standard-stdout-stderr-and-warnings
    """
    if isinstance(message, Warning):
        message_text = str(message)
        category = message.__class__
    else:
        message_text = message
    # take action according to standard warning filters
    # this isn't the exact same implementation as the standard filter because we don't get all of the relevant pieces
    # but it works for ignoring
    for filter in warnings.filters:
        action, msg, cat, mod, ln = filter
        if (msg is not None) and (msg.match(message_text)) and action == "ignore":
            # if it matches an "ignore" message
            return
        # matching based on category
        if (
            (cat is not None)
            and ((msg is None or msg.match(message_text)) and issubclass(category, cat))
            and action == "ignore"
        ):
            return
        # only issue once, just based on text matching.  construct a key for future matching
        # mostly follows python warnings module
        if action == "once":
            oncekey = (message_text, category)
            if warning_onceregistry.get(oncekey):
                return
            warning_onceregistry[oncekey] = 1
    # turn the warning into text.
    arg_string = f"{filename}:{lineno} {category.__name__}"
    log.warning(f"{arg_string}: {message_text}")
    # I don't think we need to re-emit the message
    # showwarning_(message, category, filename, lineno, file=file, line=line)


class LogFilter:
    """Custom logging filter for ``loguru``.
    Define some messages that are never seen (e.g., Deprecation Warnings).
    Others that will only be seen once.  Filtering of those is done on the basis of regular expressions.
    """

    def __init__(
        self,
        onlyonce: Optional[List[str]] = None,
        never: Optional[List[str]] = None,
        onlyonce_level: str = "INFO",
    ) -> None:
<<<<<<< HEAD
        r"""
        Define regexs for messages that will only be seen once.  Use ``\\S+`` for a variable that might change.
=======
        r"""Define regexes for messages that will only be seen once.  Use ``\S+`` for a variable that might change.
>>>>>>> bc480d76
        If a message comes through with a new value for that variable, it will be seen.

        Make sure to escape other regex commands like ``()``.

        Each message starts with ``state = False``.
        Once it has been emitted, that changes to a list of the messages so that it can keep track.
        These are only suppressed when issued at level `onlyonce_level` or lower (e.g., if `onlyonce_level` is ``INFO``, then ``WARNING`` will always come through)

        They should be defined as:

            r"Error message": False

        where the ``False`` tracks whether or not the message has been issued at all.

        Parameters
        ----------
        onlyonce : list, optional
            list of messages that should only be issued once if at ``INFO`` or below.  Checked using ``re.match``, so must match from beginning of message.
        never : list, optional
            list of messages that should never be seen.  Checked using ``re.search``, so can match anywhere in message.
        onlyonce_level : str, optional
            level below which messages will only be shown once
        """
        self.onlyonce = {
            r"Using EPHEM = \S+ for \S+ calculation": False,
            r"Using CLOCK = \S+ from the given model": False,
            r"Using PLANET_SHAPIRO = \S+ from the given model": False,
            r"Applying clock corrections \(include_bipm = \S+\)": False,
            r"Applying observatory clock corrections.": False,
            r"Applying GPS to UTC clock correction \(\~few nanoseconds\)": False,
            r"Computing \S+ columns.": False,
            r"Using EPHEM = \S+ for \S+ calculation.": False,
            r"Planet PosVels will be calculated.": False,
            r"Computing PosVels of observatories, Earth and planets, using \S+": False,
            r"Computing PosVels of observatories and Earth, using \S+": False,
            r"Set solar system ephemeris to \S+": False,
            r"Adding column \S+": False,
            r"Adding columns .*": False,
            r"Applying TT\(\S+\) to TT\(\S+\) clock correction \(\~27 us\)": False,
            r"No pulse number flags found in the TOAs": False,
            r"SSB obs pos \[\S+\s+\S+\s+\S+\] m": False,
            r"Column \S+ already exists. Removing...": False,
            r"Skipping Shapiro delay for Barycentric TOAs": False,
            r"Special observatory location. No clock corrections applied.": False,
            r"DDK model uses KIN as inclination angle. SINI will not be used. This happens every time a DDK model is constructed.": False,
            r"Glitch phase for glitch (\S+):": False,
        }
        # add in any more defined on init
        if onlyonce is not None:
            for m in onlyonce:
                self.onlyonce[m] = False
        # List of partial matching strings for messages never to be displayed
        self.never = [
            "MatplotlibDeprecationWarning",
            "DeprecationWarning",
            "ProvisionalCompleterWarning",
            "deprecated in Matplotlib",
        ]
        # add in any more defined on init
        if never is not None:
            self.never += never

        self.onlyonce_level = onlyonce_level

    def filter(self, record: Dict[str, str]) -> bool:
        """Filter the record based on ``record["message"]`` and ``record["level"]``
        If this returns s,``False``, the message is not seen

        Parameters
        ----------
        record : dict
            should contain ``record["message"]`` and ``record["level"]``

        Returns
        -------
        bool
            If ``True``, message is seen.  If ``False``, message is not seen
        """
        for m in self.never:
            if re.search(m, record["message"]):
                return False
        # display all warnings and above
        if record["level"].no > log.level(self.onlyonce_level).no:
            return True
        for m in self.onlyonce:
            if re.match(m, record["message"]):
                # save not the whole message, but only the portion that matches the regex
                # this allows filtering on things like glitch number
                match = re.match(m, record["message"])
                message_to_save = record["message"][slice(*match.span())]
                if not self.onlyonce[m]:
                    self.onlyonce[m] = [message_to_save]
                    return True
                elif message_to_save not in self.onlyonce[m]:
                    self.onlyonce[m].append(message_to_save)
                    return True
                return False
        return True

    def __call__(self, record):
        return self.filter(record)


def setup(
    level: str = "INFO",
    sink: pint.types.file_like = sys.stderr,
    format: str = format,
    filter: callable = LogFilter(),
    usecolors: bool = True,
    colors: Dict[str, str] = {"DEBUG": debug_color},
    capturewarnings: bool = True,
    removeprior: bool = True,
) -> int:
    """
    Setup the PINT logging using ``loguru``

    This involves removing previous loggers and adding a new one at the requested level

    Parameters
    ----------
    level : str, optional
        Logging level, unless overridden by ``$LOGURU_LEVEL``
    sink : file-like object, str, or other object accepted by :py:meth:`loguru.Logger.add`, optional
        Destination for the logging messages
    format : str, optional
        Format string for the logging messages, unless overridden by ``$LOGURU_FORMAT``.  See `loguru documentation <https://loguru.readthedocs.io/en/stable/>`_ for full set of options
    filter : callable, optional
        Should be a ``LogFilter`` or similar which returns ``True`` if a message will be seen and ``False`` otherwise.
        The default instance can be modified to change the messages that are never seen/only seen once
    usecolors : bool, optional
        Should it use colors at all
    colors : dict, optional
        Dict of ``level``, ``format`` pairs to override the color/format settings for any level
    capturewarnings : bool, optional
        Whether or not messages emitted by :func:`warnings.warn` should be included in the logging output
    removeprior : bool, optional
        Whether or not to remove prior loggers

    Returns
    -------
    int
        An identifier associated with the added sink and which should be used to
        remove it.

    Example
    -------

        >>> import pint.logging
        >>> import sys
        >>> format = "<level>{level: <8}</level> ({name: <30}): <level>{message}</level>"
        # turn off colors if your terminal does not play well with them
        >>> pint.logging.setup(level="DEBUG", sink=sys.stderr, format=format, filter=pint.logging.LogFilter(), usecolors=False)

    """

    # if this is not used, then the default warning mechanism is not overridden. There may be times when that is desired
    if capturewarnings:
        warnings.showwarning = showwarning

    # remove the default logger so we can put in one with a custom filter
    # this can be done elsewhere if more/different customization is needed
    if removeprior:
        log.remove()
    # Keep these here to see what is set at the enrivonment level
    # again, this isn't needed by default but if you are setting these explicitly
    # then it can be good to check
    if "LOGURU_LEVEL" in os.environ:
        level = os.environ["LOGURU_LEVEL"]
    if "LOGURU_FORMAT" in os.environ:
        format = os.environ["LOGURU_FORMAT"]

    # use colorize=True to force colors
    # otherwise the default selection turns them off e.g., for a Jupyter notebook
    # since it isn't a tty
    loghandler = log.add(
        sink,
        level=level,
        filter=filter,
        format=format,
        colorize=usecolors,
        enqueue=True,
    )
    # change default colors
    for level in colors:
        log.level(level, color=debug_color)

    return loghandler


def get_level(starting_level_name: str, verbosity: int, quietness: int) -> str:
    """Get appropriate logging level given command-line input

    Parameters
    ----------
    starting_level_name : str
        Name of level to start with (e.g., "WARNING")
    verbosity : int
        Number of verbose levels requested
    quietness : int
        Number of quiet levels requested

    Returns
    -------
    str
        Name of level

    Examples
    --------

        >>> parser.add_argument("--log-level",type=str, choices=pint.logging.levels,
        default=pint.logging.script_level, help="Logging level",dest="loglevel")
        >>> parser.add_argument("-v", "--verbosity", default=0, action="count", help="Increase output verbosity")
        >>> parser.add_argument("-q", "--quiet", default=0, action="count", help="Decrease output verbosity")
        >>> args = parser.parse_args(argv)
        >>> pint.logging.setup(level=pint.logging.get_level(args.loglevel, args.verbosity, args.quiet))

    """
    starting_level = [i for i in range(len(levels)) if levels[i] == starting_level_name]
    level = min(
        max(starting_level[0] - verbosity + quietness, 0),
        len(levels) - 1,
    )
    return levels[level]<|MERGE_RESOLUTION|>--- conflicted
+++ resolved
@@ -141,12 +141,7 @@
         never: Optional[List[str]] = None,
         onlyonce_level: str = "INFO",
     ) -> None:
-<<<<<<< HEAD
-        r"""
-        Define regexs for messages that will only be seen once.  Use ``\\S+`` for a variable that might change.
-=======
         r"""Define regexes for messages that will only be seen once.  Use ``\S+`` for a variable that might change.
->>>>>>> bc480d76
         If a message comes through with a new value for that variable, it will be seen.
 
         Make sure to escape other regex commands like ``()``.

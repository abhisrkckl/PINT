--- conflicted
+++ resolved
@@ -303,57 +303,7 @@
                     self.all_toas.table["flags"], num
                 )
                 if self.fitted:
-<<<<<<< HEAD
                     self.postfit_model.delete_jump_and_flags(None, num)
-=======
-                    self.postfit_model.remove_param("JUMP" + str(num))
-                for dict1, dict2 in zip(
-                    self.all_toas.table["flags"][selected],
-                    self.selected_toas.table["flags"],
-                ):
-                    if "jump" in dict1.keys() and dict1["jump"] == num:
-                        del dict1["jump"]
-                        if "gui_jump" in dict1.keys():
-                            del dict1["gui_jump"]
-                    if "jump" in dict2.keys() and dict2["jump"] == num:
-                        del dict2["jump"]
-                        if "gui_jump" in dict2.keys():
-                            del dict2["gui_jump"]
-                nums_subset = range(num + 1, numjumps + 1)
-                for n in nums_subset:
-                    # iterate through jump params and rename them so that they are always in numerical order starting with JUMP1
-                    n = int(n)
-                    param = getattr(
-                        self.prefit_model.components["PhaseJump"], "JUMP" + str(n)
-                    )
-                    for dict in self.all_toas.table["flags"]:
-                        if "jump" in dict.keys() and dict["jump"] == n:
-                            dict["jump"] = n - 1
-                            if "gui_jump" in dict.keys():
-                                dict["gui_jump"] = n - 1
-                                param.key_value = n - 1
-                    newpar = param.new_param(index=(n - 1), copy_all=True)
-                    self.prefit_model.add_param_from_top(newpar, "PhaseJump")
-                    self.prefit_model.remove_param(param.name)
-                    if self.fitted:
-                        self.postfit_model.add_param_from_top(newpar, "PhaseJump")
-                        self.postfit_model.remove_param(param.name)
-                if "JUMP1" not in self.prefit_model.params:
-                    # remove PhaseJump component if no jump params
-                    comp_list = getattr(self.prefit_model, "PhaseComponent_list")
-                    for item in comp_list:
-                        if isinstance(item, pint.models.jump.PhaseJump):
-                            self.prefit_model.remove_component(item)
-                    if self.fitted:
-                        comp_list = getattr(self.postfit_model, "PhaseComponent_list")
-                        for item in comp_list:
-                            if isinstance(item, pint.models.jump.PhaseJump):
-                                self.postfit_model.remove_component(item)
-                else:
-                    self.prefit_model.components["PhaseJump"].setup()
-                    if self.fitted:
-                        self.postfit_model.components["PhaseJump"].setup()
->>>>>>> 0bc926c2
                 log.info("removed param", "JUMP" + str(num))
                 return toas_jumped
         # if here, then doesn't match anything

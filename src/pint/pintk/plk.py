"""
Interactive emulator of tempo2 plk
"""
import copy
import sys

from astropy.time import Time
import astropy.units as u
import matplotlib as mpl
import numpy as np
from matplotlib.backends.backend_tkagg import FigureCanvasTkAgg

import pint.pintk.pulsar as pulsar
import pint.pintk.colormodes as cm

import tkinter as tk
import tkinter.filedialog as tkFileDialog
import tkinter.messagebox as tkMessageBox
from tkinter import ttk

import pint.logging
import loguru._defaults
from loguru import logger as log

try:
    from matplotlib.backends.backend_tkagg import NavigationToolbar2Tk
except ImportError:
    from matplotlib.backends.backend_tkagg import (
        NavigationToolbar2TkAgg as NavigationToolbar2Tk,
    )

plotlabels = {
    "pre-fit": [
        "Pre-fit residual",
        "Pre-fit residual (phase)",
        "Pre-fit residual (us)",
    ],
    "post-fit": [
        "Post-fit residual",
        "Post-fit residual (phase)",
        "Post-fit residual (us)",
    ],
    "mjd": r"MJD",
    "orbital phase": "Orbital Phase",
    "serial": "TOA number",
    "day of year": "Day of the year",
    "year": "Year",
    "frequency": r"Observing Frequency (MHz)",
    "TOA error": r"TOA uncertainty ($\mu$s)",
    "rounded MJD": r"MJD",
}

helpstring = """The following interactions are currently supported in the plotting pane in `pintk`:

Left click      Select a TOA (if close enough)
Right click     Delete a TOA (if close enough)
  z             Toggle from zoom mode to select mode or back
  r             Reset the pane - undo all deletions, selections, etc.
  k             Correct the pane (i.e. rescale the axes and plot)
  f             Perform a fit on the selected TOAs
  d             Delete (permanently) the selected TOAs
  t             Stash (temporarily remove) or un-stash the selected TOAs
  u             Un-select all of the selected TOAs
  j             Jump the selected TOAs, or un-jump them if already jumped
  v             Jump all TOA groups except those selected
  i             Print the prefit model as of this moment
  o             Print the postfit model as of this moment (if it exists)
  c             Print the postfit model parameter correlation matrix
  s             Print summary / derived parameters about the pulsar
  m             Print the range of MJDs with the highest density of TOAs
space           Print info about highlighted points (or all, if none are selected)
  + (or =)      Increase pulse number for selected TOAs
  - (or _)      Decrease pulse number for selected TOAs
  > (or .)      Increase pulse number for TOAs to the right (i.e. later) of selection
  < (or ,)      Decrease pulse number for TOAs to the right (i.e. later) of selection
  q             Quit
  h             Print help
"""

clickDist = 0.0005

# wideband and narrowband fitter options
wb_fitters = [
    "WidebandTOAFitter",
    "WidebandDownhillFitter",
    "WidebandLMFitter",
]
nb_fitters = [
    "WLSFitter",
    "GLSFitter",
    "PowellFitter",
    "DownhillWLSFitter",
    "DownhillGLSFitter",
]

# get the mapping from log level number to name
log_levels = {}
for level in ["TRACE", "DEBUG", "INFO", "WARNING", "ERROR"]:
    log_levels[getattr(loguru._defaults, "LOGURU_" + level + "_NO")] = level


class State:
    """class used by revert to save the state of the system before each fit"""

    pass


class CreateToolTip(object):
    """
    create a tooltip for a given widget

    From this page:  https://stackoverflow.com/questions/3221956/how-do-i-display-tooltips-in-tkinter
    """

    def __init__(self, widget, text="widget info"):
        self.waittime = 500  # milliseconds
        self.wraplength = 180  # pixels
        self.widget = widget
        self.text = text
        self.widget.bind("<Enter>", self.enter)
        self.widget.bind("<Leave>", self.leave)
        self.widget.bind("<ButtonPress>", self.leave)
        self.id = None
        self.tw = None

    def enter(self, event=None):
        self.schedule()

    def leave(self, event=None):
        self.unschedule()
        self.hidetip()

    def schedule(self):
        self.unschedule()
        self.id = self.widget.after(self.waittime, self.showtip)

    def unschedule(self):
        id = self.id
        self.id = None
        if id:
            self.widget.after_cancel(id)

    def showtip(self, event=None):
        x = y = 0
        x, y, cx, cy = self.widget.bbox("insert")
        x += self.widget.winfo_rootx() + 25
        y += self.widget.winfo_rooty() + 20
        # creates a toplevel window
        self.tw = tk.Toplevel(self.widget)
        # Leaves only the label and removes the app window
        self.tw.wm_overrideredirect(True)
        self.tw.wm_geometry("+%d+%d" % (x, y))
        label = tk.Label(
            self.tw,
            text=self.text,
            justify="left",
            background="#ffffff",
            relief="solid",
            borderwidth=1,
            wraplength=self.wraplength,
        )
        label.pack(ipadx=1)

    def hidetip(self):
        tw = self.tw
        self.tw = None
        if tw:
            tw.destroy()


class PlkFitBoxesWidget(tk.Frame):
    """
    Allows one to select which parameters to fit for
    """

    def __init__(self, master=None, **kwargs):
        tk.Frame.__init__(self, master)
        self.boxChecked = None
        self.maxcols = 8

    def setCallbacks(self, boxChecked):
        """
        Set the callback functions
        """
        self.boxChecked = boxChecked

    def addFitCheckBoxes(self, model):
        """
        Add the fitting checkboxes for the given model to the frame
        """
        self.deleteFitCheckBoxes()

        self.compGrids = []
        self.compCBs = []
        self.compVisible = []
        self.parVars = {}

        ii = 0
        comps = model.components.keys()
        fitparams = [p for p in model.params if not getattr(model, p).frozen]
        for comp in comps:
            showpars = [
                p
                for p in model.components[comp].params
                if p not in pulsar.nofitboxpars
                and getattr(model, p).quantity is not None
            ]

            # Don't bother showing components without any fittable parameters
            if not showpars:
                continue

            self.compVisible.append(tk.IntVar())
            self.compCBs.append(
                tk.Checkbutton(
                    self,
                    text=comp,
                    variable=self.compVisible[ii],
                    command=self.updateLayout,
                )
            )

            self.compGrids.append([])
            for pp, par in enumerate(showpars):
                self.parVars[par] = tk.IntVar()
                self.compGrids[ii].append(
                    tk.Checkbutton(
                        self,
                        text=par,
                        variable=self.parVars[par],
                        command=lambda p=par: self.changedFitCheckBox(p),
                    )
                )
                if par in fitparams:
                    # default DispersionDMX to off so graph not overwhelmed by parameters
                    if comp != "DispersionDMX":
                        self.compCBs[ii].select()
                    self.compGrids[ii][pp].select()
            ii += 1

        self.updateLayout()

    def deleteFitCheckBoxes(self):
        for widget in self.winfo_children():
            widget.destroy()

    def clear_grid(self):
        for widget in self.winfo_children():
            widget.grid_forget()

    def updateLayout(self):
        self.clear_grid()
        rowCount = 0
        for ii in range(len(self.compGrids)):
            self.compCBs[ii].grid(row=rowCount, column=0, sticky="W")
            if self.compVisible[ii].get():
                for pp, cb in enumerate(self.compGrids[ii]):
                    row = int(pp / self.maxcols)
                    col = pp % self.maxcols + 1
                    cb.grid(row=rowCount + row, column=col, sticky="W")
                rowCount += int(len(self.compGrids[ii]) / self.maxcols)
            rowCount += 1

    def changedFitCheckBox(self, par):
        if self.boxChecked is not None:
            self.boxChecked(par, bool(self.parVars[par].get()))
        log.info(f'{par} will {"" if self.parVars[par].get() else "not "}be fit')


class PlkRandomModelSelect(tk.Frame):
    """
    Allows one to select whether to fit with random models or not
    """

    def __init__(self, master=None, **kwargs):
        tk.Frame.__init__(self, master)
        self.boxChecked = None
        self.var = tk.IntVar()

    def addRandomCheckbox(self, master):
        self.clear_grid()
        checkbox = tk.Checkbutton(
            master,
            text="Random Models",
            variable=self.var,
            command=self.changedRMCheckBox,
        )
        checkbox.grid(row=1, column=1, sticky="N")
        checkbox_ttp = CreateToolTip(
            checkbox, "Display random timing models consistent with selected TOAs."
        )

    def setCallbacks(self, boxChecked):
        """
        Set the callback functions
        """
        self.boxChecked = boxChecked

    def clear_grid(self):
        for widget in self.winfo_children():
            widget.grid_forget()

    def changedRMCheckBox(self):
        if self.var.get() == 1:
            log.debug("Random Models turned on.")
        else:
            log.debug("Random Models turned off.")

    def getRandomModel(self):
        return self.var.get()


class PlkLogLevelSelect(tk.Frame):
    """
    Allows one to select the log output level in the terminal
    """

    def __init__(self, master):
        tk.Frame.__init__(self, master)
        self.logLabel = tk.Label(self, text="Minimum Log Level: ")
        self.logLabel.pack()
        self.logLevelSelect = ttk.Combobox(self)
        self.logLevelSelect.pack()
        self.logLevelSelect["values"] = list(log_levels.values())
        self.logLevelSelect["state"] = "readonly"  # user can't enter an option
<<<<<<< HEAD
        # this seems clumsy, but we want to map from the level number (e.g., 10) to the name (e.g., WARNING)
        # and then to the index of the level values in the dropdown
        current_level = log_levels[
            log._core.handlers[list(log._core.handlers.keys())[0]].levelno
        ]
        for i, k in enumerate(log_levels):
            if log_levels[k] == current_level:
                self.logLevelSelect.current(i)
=======
        try:
            self.logLevelSelect.current(
                self.logLevelSelect["values"].index(master.init_loglevel)
            )
        except ValueError:
            self.logLevelSelect.current(2)  # Warning is default
>>>>>>> d82b3863
        # bind user log level selection to function changing log level
        self.logLevelSelect.bind("<<ComboboxSelected>>", self.changeLogLevel)

    def changeLogLevel(self, event):
        newLevel = self.logLevelSelect.get()  # get current value
        log.remove()
        log.add(
            sys.stderr,
            level=newLevel,
            colorize=True,
            format=pint.logging.format,
            filter=pint.logging.LogFilter(),
        )
        log.info(f"Log level changed to {str(newLevel)}")


class PlkFitterSelect(tk.Frame):
    """
    Allows one to select the fitter
    """

    def __init__(self, master):
        tk.Frame.__init__(self, master)
        self.fitterLabel = tk.Label(self, text="Fitter: ")
        self.fitterLabel.pack()
        self.fitterSelect = ttk.Combobox(self)
        self.fitterSelect.pack()
        self.fitterSelect["values"] = []
        self.fitterSelect["state"] = "readonly"  # user can't enter an option
        # self.fitterSelect.current(1)  # automatically on GLS
        # bind user log level selection to function changing log level
        self.fitterSelect.bind("<<ComboboxSelected>>", self.changeFitter)
        # self.fitter = self.fitterSelect.get()

    def updateFitterChoices(self, wideband):
        if wideband:
            self.fitterSelect["values"] = wb_fitters
            self.fitterSelect.current(0)
        else:
            self.fitterSelect["values"] = nb_fitters
            self.fitterSelect.current(1)
        self.fitter = self.fitterSelect.get()

    def changeFitter(self, event):
        self.fitter = self.fitterSelect.get()  # get current value
        log.info(f"Selected {self.fitter}")


class PlkColorModeBoxes(tk.Frame):
    """
    Allows one to select the color mode for the plot's TOAs.
    """

    def __init__(self, master=None, **kwargs):
        tk.Frame.__init__(self, master)
        self.boxChecked = None

    def addColorModeCheckbox(self, colorModes):
        self.checkboxes = []
        self.checkboxStatus = tk.StringVar()
        self.label = tk.Label(self, text="Color Modes")
        for index, mode in enumerate(colorModes):
            self.checkboxes.append(
                tk.Radiobutton(
                    self,
                    text=mode.mode_name,
                    variable=self.checkboxStatus,
                    value=mode.mode_name,
                    command=lambda m=mode: self.applyChanges(m),
                )
            )

            if mode.mode_name == "default":
                # default mode should be selected at start-up
                self.checkboxes[index].select()

        self.updateLayout()

    def setCallbacks(self, boxChecked):
        """
        Set the callback functions
        """
        self.boxChecked = boxChecked

    def applyChanges(self, mode):
        mode.displayInfo()
        self.boxChecked(mode.mode_name)

    def clear_grid(self):
        for widget in self.winfo_children():
            widget.grid_forget()

    def updateLayout(self):
        self.clear_grid()
        self.label.grid(row=0, column=0)
        for rowCount, ii in enumerate(range(len(self.checkboxes)), start=1):
            self.checkboxes[ii].grid(row=rowCount, column=0, sticky="W")


class PlkXYChoiceWidget(tk.Frame):
    """
    Allows one to choose which quantities to plot against one another
    """

    def __init__(self, master=None, **kwargs):
        tk.Frame.__init__(self, master)

        self.xvar = tk.StringVar()
        self.yvar = tk.StringVar()

        self.initPlkXYChoice()

    def initPlkXYChoice(self):
        labellength = 3

        label = tk.Label(self, text="X")
        label.grid(row=0, column=1)
        label = tk.Label(self, text="Y")
        label.grid(row=0, column=2)

        self.grid_columnconfigure(0, weight=3)
        self.grid_columnconfigure(1, weight=1)
        self.grid_columnconfigure(2, weight=1)

        self.xbuttons = []
        self.ybuttons = []

        for ii, choice in enumerate(pulsar.plot_labels):
            label = tk.Label(self, text=choice)
            label.grid(row=ii + 1, column=0)

            self.xbuttons.append(
                tk.Radiobutton(
                    self, variable=self.xvar, value=choice, command=self.updateChoice
                )
            )
            self.xbuttons[ii].grid(row=ii + 1, column=1)

            self.ybuttons.append(
                tk.Radiobutton(
                    self, variable=self.yvar, value=choice, command=self.updateChoice
                )
            )
            self.ybuttons[ii].grid(row=ii + 1, column=2)

    def setChoice(self, xid="mjd", yid="pre-fit"):
        for ii, choice in enumerate(pulsar.plot_labels):
            if choice.lower() == xid:
                self.xbuttons[ii].select()
            if choice.lower() == yid:
                self.ybuttons[ii].select()

    def setCallbacks(self, updatePlot):
        """
        Set the callback functions
        """
        self.updatePlot = updatePlot

    def plotIDs(self):
        return self.xvar.get(), self.yvar.get()

    def updateChoice(self):
        self.setChoice(xid=self.xvar.get(), yid=self.yvar.get())
        if self.updatePlot is not None:
            self.updatePlot()


class PlkToolbar(NavigationToolbar2Tk):
    """
    A modification of the stock Matplotlib toolbar to perform the
    necessary selections/un-selections on points
    """

    toolitems = [
        t
        for t in NavigationToolbar2Tk.toolitems
        if t[0] in ("Home", "Back", "Forward", "Pan", "Zoom", "Save")
    ]


class PlkActionsWidget(tk.Frame):
    """
    Shows action items like re-fit, write par, write tim, etc.
    """

    def __init__(self, master=None, **kwargs):
        tk.Frame.__init__(self, master)

        self.fit_callback = None
        self.clearAll_callback = None
        self.writePar_callback = None
        self.writeTim_callback = None
        self.saveFig_callback = None
        self.revert_callback = None

        self.initPlkActions()

    def initPlkActions(self):
        self.fitbutton = tk.Button(self, text="Fit", command=self.fit)
        self.fitbutton.grid(row=0, column=0)
        fitbutton_ttp = CreateToolTip(
            self.fitbutton, "Fit the selected TOAs to the current model."
        )
        button1 = tk.Button(self, text="Revert", command=self.revert)
        button1.grid(row=0, column=1)
        button1_ttp = CreateToolTip(button1, "Undo the last model fit.")
        button2 = tk.Button(self, text="Write par", command=self.writePar)
        button2.grid(row=0, column=2)
        button2_ttp = CreateToolTip(
            button2, "Write the post-fit parfile to a file of your choice."
        )
        button3 = tk.Button(self, text="Write tim", command=self.writeTim)
        button3.grid(row=0, column=3)
        button3_ttp = CreateToolTip(
            button3, "Write the current TOAs table to a .tim file of your choice."
        )
        button4 = tk.Button(self, text="Reset", command=self.reset)
        button4.grid(row=0, column=4)
        button4_ttp = CreateToolTip(
            button4, "Reset everything to the beginning of the session.  Be Careful!"
        )

    def setCallbacks(self, fit, reset, writePar, writeTim, revert):
        """
        Callback functions
        """
        self.fit_callback = fit
        self.revert_callback = revert
        self.writePar_callback = writePar
        self.writeTim_callback = writeTim
        self.reset_callback = reset

    def setFitButtonText(self, text):
        self.fitbutton.config(text=text)

    def fit(self):
        if self.fit_callback is not None:
            self.fit_callback()

    def revert(self):
        if self.revert_callback is not None:
            self.revert_callback()
        log.info("Revert clicked")

    def writePar(self):
        if self.writePar_callback is not None:
            self.writePar_callback()
        log.info("Write Par clicked")

    def writeTim(self):
        if self.writeTim_callback is not None:
            self.writeTim_callback()
        log.info("Write Tim clicked")

    def reset(self):
        if self.reset_callback is not None:
            self.reset_callback()
        log.info("Reset clicked")


class PlkWidget(tk.Frame):
    def __init__(self, master=None, **kwargs):
        tk.Frame.__init__(self, master)
        self.init_loglevel = kwargs["loglevel"] if "loglevel" in kwargs else None
        self.initPlk()
        self.initPlkLayout()
        self.current_state = State()
        self.state_stack = []
        self.update_callbacks = None
        self.press = False
        self.move = False
        self.psr = None
        self.color_modes = [
            cm.DefaultMode(self),
            cm.FreqMode(self),
            cm.ObsMode(self),
            cm.NameMode(self),
        ]
        self.current_mode = "default"

    def initPlk(self):
        self.fitboxesWidget = PlkFitBoxesWidget(master=self)
        self.xyChoiceWidget = PlkXYChoiceWidget(master=self)
        self.actionsWidget = PlkActionsWidget(master=self)
        self.randomboxWidget = PlkRandomModelSelect(master=self)
        self.logLevelWidget = PlkLogLevelSelect(master=self)
        self.fitterWidget = PlkFitterSelect(master=self)
        self.colorModeWidget = PlkColorModeBoxes(master=self)

        self.plkDpi = 100
        self.plkFig = mpl.figure.Figure(dpi=self.plkDpi)
        self.plkCanvas = FigureCanvasTkAgg(self.plkFig, self)
        self.plkCanvas.mpl_connect("button_press_event", self.canvasClickEvent)
        self.plkCanvas.mpl_connect("button_release_event", self.canvasReleaseEvent)
        self.plkCanvas.mpl_connect("motion_notify_event", self.canvasMotionEvent)
        self.plkCanvas.mpl_connect("key_press_event", self.canvasKeyEvent)
        self.plkToolbar = PlkToolbar(self.plkCanvas, tk.Frame(self))
        # This makes the "Home" button reset the plot just like the 'k' key
        self.plkToolbar.children["!button"].config(command=self.updatePlot)
        # print(self.plkToolbar.toolitems)
        # for k in self.plkToolbar.children:
        #    print(k, self.plkToolbar.children[k].config("text")[-1])
        # .children["!checkbutton2"] is the Zoom button
        # print(self.plkToolbar.children["!checkbutton2"].config())
        # print("zoom mode = '%s'" % self.plkToolbar.mode)
        self.plkAxes = self.plkFig.add_subplot(111)  # 111
        self.plkAx2x = self.plkAxes.twinx()
        self.plkAx2y = self.plkAxes.twiny()
        self.plkAxes.set_zorder(0.1)

        self.drawSomething()

    def drawSomething(self):
        self.plkAxes.clear()
        self.plkAxes.grid(True)
        self.plkAxes.set_xlabel("MJD")
        self.plkFig.tight_layout()
        self.plkToolbar.push_current()
        self.plkCanvas.draw()

    def initPlkLayout(self):
        self.plkToolbar.master.grid(row=1, column=1, sticky="nesw")
        self.xyChoiceWidget.grid(row=2, column=0, sticky="nw")
        self.plkCanvas.get_tk_widget().grid(row=2, column=1, sticky="nesw")
        self.actionsWidget.grid(row=3, column=0, columnspan=2, sticky="W")
        self.logLevelWidget.grid(row=3, column=2, sticky="E")
        self.fitterWidget.grid(row=3, column=1, sticky="E")

        self.grid_columnconfigure(1, weight=10)
        self.grid_columnconfigure(0, weight=1)
        self.grid_rowconfigure(0, weight=1)
        self.grid_rowconfigure(1, weight=1)
        self.grid_rowconfigure(2, weight=10)
        self.grid_rowconfigure(3, weight=1)

    def update(self):
        if self.psr is not None:
            self.psr.update_resids()
            self.selected = np.zeros(self.psr.all_toas.ntoas, dtype=bool)
            self.jumped = np.zeros(self.psr.all_toas.ntoas, dtype=bool)
            self.actionsWidget.setFitButtonText("Fit")
            self.fitboxesWidget.addFitCheckBoxes(self.psr.prefit_model)
            self.randomboxWidget.addRandomCheckbox(self)
            self.colorModeWidget.addColorModeCheckbox(self.color_modes)
            self.fitterWidget.updateFitterChoices(self.psr.all_toas.wideband)
            self.xyChoiceWidget.setChoice()
            self.updatePlot(keepAxes=True)
            self.plkToolbar.update()
            # reset state stack
            self.state_stack = [self.base_state]
            self.current_state = State()

    def setPulsar(self, psr, updates):
        self.psr = psr
        # self.selected & self.jumped = boolean arrays, len = all_toas, True = selected/jumped
        self.selected = np.zeros(self.psr.all_toas.ntoas, dtype=bool)
        self.jumped = np.zeros(self.psr.all_toas.ntoas, dtype=bool)
        # update jumped with any jump params already in the file
        self.updateAllJumped()
        self.update_callbacks = updates

        if not hasattr(self, "base_state"):
            self.base_state = State()
            self.base_state.psr = copy.deepcopy(self.psr)
            self.base_state.selected = copy.deepcopy(self.selected)
            self.state_stack.append(self.base_state)

        self.fitboxesWidget.setCallbacks(self.fitboxChecked)
        self.colorModeWidget.setCallbacks(self.updateGraphColors)
        self.xyChoiceWidget.setCallbacks(self.updatePlot)
        self.actionsWidget.setCallbacks(
            self.fit, self.reset, self.writePar, self.writeTim, self.revert
        )

        self.fitboxesWidget.grid(row=0, column=0, columnspan=2, sticky="W")
        self.fitboxesWidget.addFitCheckBoxes(self.psr.prefit_model)
        self.randomboxWidget.addRandomCheckbox(self)
        self.colorModeWidget.grid(row=2, column=0, columnspan=1, sticky="S")
        self.colorModeWidget.addColorModeCheckbox(self.color_modes)
        self.xyChoiceWidget.setChoice()
        self.fitterWidget.updateFitterChoices(self.psr.all_toas.wideband)
        self.updatePlot(keepAxes=False)
        self.plkToolbar.update()

    def call_updates(self, psr_update=False):
        if self.update_callbacks is not None:
            for ucb in self.update_callbacks:
                if psr_update:
                    ucb(self.psr)
                else:
                    ucb()

    def updateGraphColors(self, color_mode):
        self.current_mode = color_mode
        self.updatePlot(keepAxes=True)

    def fitboxChecked(self, parchanged, newstate):
        """
        When a fitbox is (un)checked, this callback function is called

        @param parchanged:  Which parameter has been (un)checked
        @param newstate:    The new state of the checkbox (True if model should be fit)
        """
        getattr(self.psr.prefit_model, parchanged).frozen = not newstate
        if self.psr.fitted:
            getattr(self.psr.postfit_model, parchanged).frozen = not newstate
        if parchanged.startswith("JUMP"):
            self.updateJumped(parchanged)
        self.call_updates()
        self.updatePlot(keepAxes=True)

    def unselect(self):
        """
        Undo a selection (but not deletes)
        """
        self.psr.selected_toas = copy.deepcopy(self.psr.all_toas)
        self.selected = np.zeros(self.psr.selected_toas.ntoas, dtype=bool)
        self.updatePlot(keepAxes=True)
        self.call_updates()

    def fit(self):
        """
        fit the selected points using the current pre-fit model
        """
        if self.psr is not None:
            # check jumps wont cancel fit, if so, exit here
            if self.check_jump_invalid():
                return None
            if self.psr.fitted:
                # append the current state to the state stack
                self.current_state.psr = copy.deepcopy(self.psr)
                self.current_state.selected = self.selected
                self.state_stack.append(copy.deepcopy(self.current_state))
            self.psr.fit_method = self.fitterWidget.fitter
            self.psr.fit(self.selected)
            if self.randomboxWidget.getRandomModel():
                self.psr.random_models(self.selected)
            self.current_state.selected = copy.deepcopy(self.selected)
            self.actionsWidget.setFitButtonText("Re-fit")
            self.fitboxesWidget.addFitCheckBoxes(self.psr.prefit_model)
            self.randomboxWidget.addRandomCheckbox(self)
            self.colorModeWidget.addColorModeCheckbox(self.color_modes)
            xid, yid = self.xyChoiceWidget.plotIDs()
            self.xyChoiceWidget.setChoice(xid=xid, yid="post-fit")
            self.jumped = np.zeros(self.psr.all_toas.ntoas, dtype=bool)
            self.updateAllJumped()
            self.updatePlot(keepAxes=False)
        self.call_updates()

    def reset(self):
        """
        Reset all plot changes for this pulsar
        """
        self.psr.use_pulse_numbers = False
        self.psr.reset_TOAs()
        self.psr.fitted = False
        self.psr = copy.deepcopy(self.base_state.psr)
        self.selected = np.zeros(self.psr.all_toas.ntoas, dtype=bool)
        self.jumped = np.zeros(self.psr.all_toas.ntoas, dtype=bool)
        self.updateAllJumped()
        self.actionsWidget.setFitButtonText("Fit")
        self.fitboxesWidget.addFitCheckBoxes(self.base_state.psr.prefit_model)
        self.randomboxWidget.addRandomCheckbox(self)
        self.colorModeWidget.addColorModeCheckbox(self.color_modes)
        self.xyChoiceWidget.setChoice()
        self.updatePlot(keepAxes=False)
        self.plkToolbar.update()
        self.current_state = State()
        self.state_stack = [self.base_state]
        self.call_updates(psr_update=True)

    def writePar(self):
        """
        Write the fit parfile to ea file
        """
        filename = tkFileDialog.asksaveasfilename(title="Choose output par file")
        try:
            with open(filename, "w") as fout:
                if self.psr.fitted:
                    fout.write(self.psr.postfit_model.as_parfile())
                    log.info(f"Saved post-fit parfile to {filename}")
                else:
                    fout.write(self.psr.prefit_model.as_parfile())
                    log.warning(
                        f"Pulsar has not been fitted! Saving pre-fit parfile to {filename}"
                    )

        except:
            if filename in [(), ""]:
                print("Write Par cancelled.")
            else:
                log.error("Could not save parfile to filename:\t%s" % filename)

    def writeTim(self):
        """
        Write the current timfile to a file
        """
        # remove jump flags from toas (don't want model-specific jumps being saved)
        for dict in self.psr.all_toas.table["flags"]:
            if "jump" in dict.keys():
                del dict["jump"]
        filename = tkFileDialog.asksaveasfilename(title="Choose output tim file")
        try:
            log.info(f"Choose output file {filename}")
            self.psr.all_toas.write_TOA_file(filename, format="TEMPO2")
        except:
            if filename in [(), ""]:
                print("Write Tim cancelled.")
            else:
                log.error("Could not save file to filename:\t%s" % filename)

    def revert(self):
        """
        revert to the state of the model and toas right before the last fit
        """
        if len(self.state_stack) > 0 and self.psr.fitted and self.psr is not None:
            c_state = self.state_stack.pop()
            self.psr = c_state.psr
            self.selected = c_state.selected
            self.selected = self.psr.delete_TOAs(self.psr.deleted, self.selected)
            self.updateAllJumped()
            self.fitboxesWidget.addFitCheckBoxes(self.psr.prefit_model)
            self.randomboxWidget.addRandomCheckbox(self)
            self.colorModeWidget.addColorModeCheckbox(self.color_modes)
            if len(self.state_stack) == 0:
                self.state_stack.append(self.base_state)
                self.actionsWidget.setFitButtonText("Fit")
            self.psr.update_resids()
            self.updatePlot(keepAxes=False)
        else:
            log.warning("No model to revert to")

    def updatePlot(self, keepAxes=False):
        """
        Update the plot/figure

        @param keepAxes: Set to True whenever we want to preserve zoom
        """
        if self.psr is not None:
            # Get a mask for the plotting points
            # msk = self.psr.mask('plot')

            # Get the IDs of the X and Y axis
            self.xid, self.yid = self.xyChoiceWidget.plotIDs()

            # Retrieve the data
            x, self.xerrs = self.psr_data_from_label(self.xid)
            y, self.yerrs = self.psr_data_from_label(self.yid)
            if x is not None and y is not None:
                self.xvals = x
                self.yvals = y
                if "fit" in self.yid and not hasattr(self, "y_unit"):
                    ymin, ymax = self.determine_yaxis_units(miny=y.min(), maxy=y.max())
                    self.y_unit = ymin.unit
                    self.yvals = self.yvals.to(self.y_unit)
                    self.yerrs = self.yerrs.to(self.y_unit)
                self.plotResiduals(keepAxes=keepAxes)
            else:
                raise ValueError("Nothing to plot!")

        self.plkFig.tight_layout()
        self.plkCanvas.draw()

    def plotErrorbar(self, selected, color):
        """
        For some reason, xvals will not plot unless unitless.
        Tried using quantity_support and time_support, which plots x & yvals,
        but then yerrs fails - cannot find work-around in this case.
        """
        self.plkAxes.errorbar(
            self.xvals[selected].value,
            self.yvals[selected],
            yerr=self.yerrs[selected],
            fmt=".",
            color=color,
        )

    def plotResiduals(self, keepAxes=False):
        """
        Update the plot, given all the plotting info
        """
        if keepAxes:
            xmin, xmax = self.plkAxes.get_xlim()
            ymin, ymax = self.plkAxes.get_ylim()
        else:
            xave = 0.5 * (np.max(self.xvals) + np.min(self.xvals))
            xmin = xave - 1.10 * (xave - np.min(self.xvals))
            xmax = xave + 1.10 * (np.max(self.xvals) - xave)
            if self.yerrs is None:
                yave = 0.5 * (np.max(self.yvals) + np.min(self.yvals))
                ymin = yave - 1.10 * (yave - np.min(self.yvals))
                ymax = yave + 1.10 * (np.max(self.yvals) - yave)
            else:
                yave = 0.5 * (
                    np.max(self.yvals + self.yerrs) + np.min(self.yvals - self.yerrs)
                )
                ymin = yave - 1.10 * (yave - np.min(self.yvals - self.yerrs))
                ymax = yave + 1.10 * (np.max(self.yvals + self.yerrs) - yave)
            xmin, xmax = xmin.value, xmax.value

        # determine if y-axis units need scaling and scale accordingly
        if "fit" in self.yid:
            # ymin, ymax = self.determine_yaxis_units(miny=ymin, maxy=ymax)
            # self.y_unit = ymin.unit
            if type(self.yvals) == u.quantity.Quantity:
                self.yvals = self.yvals.to(self.y_unit)
            if type(ymin) == u.quantity.Quantity:
                ymin, ymax = ymin.to(self.y_unit).value, ymax.to(self.y_unit).value
        else:
            if type(ymin) == u.quantity.Quantity:
                ymin, ymax = ymin.value, ymax.value

        self.plkAxes.clear()
        self.plkAx2x.clear()
        self.plkAx2y.clear()
        self.plkAxes.grid(True)
        # plot residuals in appropriate color scheme
        for mode in self.color_modes:
            if self.current_mode == mode.mode_name:
                mode.plotColorMode()
        self.plkAxes.axis([xmin, xmax, ymin, ymax])
        self.plkAxes.get_xaxis().get_major_formatter().set_useOffset(False)
        self.plkAx2y.set_visible(False)
        self.plkAx2x.set_visible(False)
        # clears the views stack and puts the scaled view on top, fixes toolbar problems
        # self.plkToolbar._views.clear()
        self.plkToolbar.push_current()

        if self.xid in ["pre-fit", "post-fit"]:
            self.plkAxes.set_xlabel(plotlabels[self.xid][0])
            m = (
                self.psr.prefit_model
                if self.xid == "pre-fit" or not self.psr.fitted
                else self.psr.postfit_model
            )
            if hasattr(m, "F0"):
                self.plkAx2y.set_visible(True)
                self.plkAx2y.set_xlabel(plotlabels[self.xid][1])
                f0 = m.F0.quantity.to(u.MHz).value
                self.plkAx2y.set_xlim(xmin * f0, xmax * f0)
                self.plkAx2y.xaxis.set_major_locator(
                    mpl.ticker.FixedLocator(self.plkAxes.get_xticks() * f0)
                )
        else:
            self.plkAxes.set_xlabel(plotlabels[self.xid])

        if self.yid in ["pre-fit", "post-fit"]:
            self.plkAxes.set_ylabel(
                plotlabels[self.yid][0] + " (" + str(self.y_unit) + ")"
            )
            try:
                r = (
                    self.psr.prefit_resids
                    if self.yid == "pre-fit" or not self.psr.fitted
                    else self.psr.postfit_resids
                )
                if self.y_unit == u.us:
                    f0 = r.get_PSR_freq().to(u.MHz).value
                elif self.y_unit == u.ms:
                    f0 = r.get_PSR_freq().to(u.kHz).value
                else:
                    f0 = r.get_PSR_freq().to(u.Hz).value
                self.plkAx2x.set_visible(True)
                self.plkAx2x.set_ylabel(plotlabels[self.yid][1])
                self.plkAx2x.set_ylim(ymin * f0, ymax * f0)
                self.plkAx2x.yaxis.set_major_locator(
                    mpl.ticker.FixedLocator(self.plkAxes.get_yticks() * f0)
                )
            except:
                pass
            # If fitting orbital phase, plot the conjunction
            if self.xid == "orbital phase":
                m = (
                    self.psr.prefit_model
                    if self.xid == "pre-fit" or not self.psr.fitted
                    else self.psr.postfit_model
                )
                if m.is_binary:
                    print(
                        "The black vertical line is when superior conjunction occurs."
                    )
                    # Get the time of conjunction after T0 or TASC
                    tt = m.T0.value if hasattr(m, "T0") else m.TASC.value
                    mjd = m.conjunction(tt)
                    phs = (mjd - tt) * u.day / m.PB
                    self.plkAxes.plot([phs, phs], [ymin, ymax], "k-")
        else:
            self.plkAxes.set_ylabel(plotlabels[self.yid])

        self.plkAxes.set_title(self.psr.name, y=1.1)

        # plot random models
        if self.psr.fitted == True and self.randomboxWidget.getRandomModel() == 1:
            log.info("Plotting random models")
            f_toas = self.psr.faketoas
            rs = self.psr.random_resids
            # look at axes, allow random models to plot on x-axes other than MJD
            xid, yid = self.xyChoiceWidget.plotIDs()
            if xid == "year":
                t = Time(f_toas.get_mjds(), format="mjd")
                f_toas_plot = np.asarray(t.decimalyear) << u.year
            else:
                f_toas_plot = f_toas.get_mjds()
            scale = 1
            if self.yvals.unit == u.us:
                scale = 10 ** 6
            elif self.yvals.unit == u.ms:
                scale = 10 ** 3
            for i in range(len(rs)):
                self.plkAxes.plot(f_toas_plot, rs[i] * scale, "-k", alpha=0.3)

    def determine_yaxis_units(self, miny, maxy):
        """Checks range of residuals and converts units if range sufficiently large/small."""
        diff = maxy - miny
        if diff > 0.2 * u.s:
            maxy = maxy.to(u.s)
            miny = miny.to(u.s)
        elif diff > 0.2 * u.ms:
            maxy = maxy.to(u.ms)
            miny = miny.to(u.ms)
        elif diff <= 0.2 * u.ms:
            maxy = maxy.to(u.us)
            miny = miny.to(u.us)
        return miny, maxy

    def print_info(self):
        """
        Write information about the current selection, or all points
        """
        # Select all the TOAs if not are selected
        selected = self.selected if np.sum(self.selected) else ~self.selected

        # xvals, yvals, index, obs, freq, error MJD flags
        header = (
            f"\n{self.xid: ^10} {self.yid: ^10} {'index': ^7} {'Obs': ^7} "
            + f"{'Freq (MHz)': ^11} {'Error (us)': ^11} {'MJD': ^20}     flags"
        )
        print(header)
        print("-" * (len(header) + 8))

        xs = self.xvals[selected].value
        ys = self.yvals[selected].value
        inds = self.psr.all_toas.table["index"][selected]
        obss = self.psr.all_toas.table["obs"][selected]
        freqs = self.psr.all_toas.table["freq"][selected]
        errors = self.psr.all_toas.table["error"][selected]
        MJDs = self.psr.all_toas.table["mjd_float"][selected]
        flags = self.psr.all_toas.table["flags"][selected]

        for x, y, ind, obs, freq, err, MJD, flag in zip(
            xs, ys, inds, obss, freqs, errors, MJDs, flags
        ):
            print(
                f"{x:^10.4f} {y:^10.4f} {ind:^7} {obs:^7} {freq:^11.4f} {err:^11.3f} {MJD:^20.15f} {flag}"
            )

    def psr_data_from_label(self, label):
        """
        Given a label, get the corresponding data from the pulsar

        @param label: The label for the data we want
        @return:    data, error
        """
        data, error = None, None
        if label == "pre-fit":
            if self.psr.fitted:
                # TODO: may want to include option for prefit resids to include jumps
                data = self.psr.prefit_resids_no_jumps.time_resids.to(u.us)
                error = self.psr.all_toas.get_errors().to(u.us)
                return data, error
            data = self.psr.prefit_resids.time_resids.to(u.us)
            error = self.psr.all_toas.get_errors().to(u.us)
        elif label == "post-fit":
            if self.psr.fitted:
                data = self.psr.postfit_resids.time_resids.to(u.us)
            else:
                log.warning("Pulsar has not been fitted yet! Giving pre-fit residuals")
                data = self.psr.prefit_resids.time_resids.to(u.us)
            error = self.psr.all_toas.get_errors().to(u.us)
        elif label == "mjd":
            data = self.psr.all_toas.get_mjds()
            error = self.psr.all_toas.get_errors()
        elif label == "orbital phase":
            data = self.psr.orbitalphase()
            error = None
        elif label == "serial":
            data = np.arange(self.psr.all_toas.ntoas) * u.m / u.m
            error = None
        elif label == "day of year":
            data = self.psr.dayofyear()
            error = None
        elif label == "year":
            data = self.psr.year()
            error = None
        elif label == "frequency":
            data = self.psr.all_toas.get_freqs()
            error = None
        elif label == "TOA error":
            data = self.psr.all_toas.get_errors().to(u.us)
            error = None
        elif label == "rounded MJD":
            data = np.floor(self.psr.all_toas.get_mjds() + 0.5 * u.d)
            error = self.psr.all_toas.get_errors().to(u.d)
        return data, error

    def coordToPoint(self, cx, cy):
        """
        Given a set of x-y coordinates, get the TOA index closest to it
        """
        ind = None

        if self.psr is not None:
            x = self.xvals.value
            y = self.yvals.value

            xmin, xmax, ymin, ymax = self.plkAxes.axis()
            dist = ((x - cx) / (xmax - xmin)) ** 2.0 + ((y - cy) / (ymax - ymin)) ** 2.0
            ind = np.argmin(dist)
            index = self.psr.all_toas.table["index"][ind]
            log.debug(
                f"Closest: TOA index {index} (plot index {ind}): "
                f"({self.xvals[ind]:.4f}, {self.yvals[ind]:.3g}) at d={dist[ind]:.3g}"
            )
            if dist[ind] > clickDist:
                log.warning("Not close enough to a point")
                ind = None
        return index

    def check_jump_invalid(self):
        """checks if jumps will cancel the attempted fit"""
        if "PhaseJump" not in self.psr.prefit_model.components:
            return False
        self.updateAllJumped()
        sel = ~self.selected if self.selected.sum() == 0 else self.selected
        if np.all(self.jumped[sel]):
            log.warning(
                "TOAs being fit must not all be jumped."
                "Remove or uncheck at least one jump in the selected TOAs before fitting."
            )
            return True

    def updateJumped(self, jump_name):
        """update self.jumped for the jump given"""
        # if removing a jump, add_jump returns a boolean array rather than a name
        if type(jump_name) == list:
            self.jumped[jump_name] = False
            return None
        elif type(jump_name) != str:
            log.error(
                jump_name,
                "Return value for the jump name is not a string, jumps not updated",
            )
            return None
        num = jump_name[4:]  # string value
        jump_select = [
            ("jump" in dict and dict["jump"] == num)
            for dict in self.psr.all_toas.table["flags"]
        ]
        log.info(f"JUMP{num} contains {sum(jump_select)} TOAs for fit.")
        self.jumped[jump_select] = ~self.jumped[jump_select]

    def updateAllJumped(self):
        """Update self.jumped for all active JUMPs"""
        self.jumped = np.zeros(self.psr.all_toas.ntoas, dtype=bool)
        for param in self.psr.prefit_model.params:
            if (
                param.startswith("JUMP")
                and getattr(self.psr.prefit_model, param).frozen == False
            ):
                self.updateJumped(param)

    def canvasClickEvent(self, event):
        """
        Call this function when the figure/canvas is clicked
        """
        log.debug("You clicked in the canvas (button = %d)" % event.button)
        self.plkCanvas.get_tk_widget().focus_set()
        if event.inaxes == self.plkAxes:
            self.press = True
            self.pressEvent = event

    def canvasMotionEvent(self, event):
        """
        Call this function when mouse is moved in the figure/canvas
        """
        if event.inaxes == self.plkAxes and self.press:
            self.move = True
            # Draw bounding box
            x0, x1 = self.pressEvent.x, event.x
            y0, y1 = self.pressEvent.y, event.y
            height = self.plkFig.bbox.height
            y0 = height - y0
            y1 = height - y1
            if hasattr(self, "brect"):
                self.plkCanvas._tkcanvas.delete(self.brect)
            self.brect = self.plkCanvas._tkcanvas.create_rectangle(x0, y0, x1, y1)

    def canvasReleaseEvent(self, event):
        """
        Call this function when the figure/canvas is released
        """
        if self.press and not self.move:
            self.stationaryClick(event)
        elif self.press and self.move:
            self.clickAndDrag(event)
        self.press = False
        self.move = False

    def stationaryClick(self, event):
        """
        Call this function when the mouse is clicked but not moved
        """
        log.debug("You stationary clicked (button = %d)" % event.button)
        if event.inaxes == self.plkAxes:
            ind = self.coordToPoint(event.xdata, event.ydata)
            if ind is not None:
                if event.button == 3:
                    # Right click deletes closest TOA
                    # if the point is jumped, tell the user to delete the jump first
                    if ind in self.psr.all_toas.table["index"][self.jumped]:
                        log.warning(
                            "Cannot delete jumped TOAs. Delete interfering jumps before deleting TOAs."
                        )
                        return None
                    self.selected = self.psr.delete_TOAs([ind], self.selected)
                    self.updateAllJumped()
                    self.psr.update_resids()
                    self.updatePlot(keepAxes=True)
                    self.call_updates()
                if event.button == 1:
                    # Left click is select
                    self.selected[ind] = not self.selected[ind]
                    self.updatePlot(keepAxes=True)
                    # if point is being selected (instead of unselected) or
                    # point is unselected but other points remain selected
                    if self.selected[ind] or any(self.selected):
                        # update selected_toas object w/ selected points
                        self.psr.selected_toas = self.psr.all_toas[self.selected]
                        self.psr.update_resids()
                        self.call_updates()

    def clickAndDrag(self, event):
        """
        Call this function when the mouse is clicked and dragged
        """
        log.debug("You clicked and dragged in mode '%s'" % self.plkToolbar.mode)
        # The following is for a selection if not in zoom mode
        if "zoom" not in self.plkToolbar.mode and event.inaxes == self.plkAxes:
            xmin, xmax = self.pressEvent.xdata, event.xdata
            ymin, ymax = self.pressEvent.ydata, event.ydata
            if xmin > xmax:
                xmin, xmax = xmax, xmin
            if ymin > ymax:
                ymin, ymax = ymax, ymin
            selected = (self.xvals.value > xmin) & (self.xvals.value < xmax)
            selected &= (self.yvals.value > ymin) & (self.yvals.value < ymax)
            self.selected |= selected
            self.updatePlot(keepAxes=True)
            self.plkCanvas._tkcanvas.delete(self.brect)
            if any(self.selected):
                self.psr.selected_toas = self.psr.all_toas[self.selected]
                self.psr.update_resids()
                self.call_updates()
        else:
            # This just removes the rectangle from the zoom click and drag
            self.plkCanvas._tkcanvas.delete(self.brect)

    def canvasKeyEvent(self, event):
        """
        A key is pressed. Handle all the shortcuts here
        """
        log.debug(f"You pressed '{event.key}'")

        if event.key == "r":
            # Reset the pane
            self.reset()
        elif event.key == "k":
            # Rescale axes
            self.updatePlot(keepAxes=False)
        elif event.key == "q":
            log.info("Exiting.")
            sys.exit()
        elif event.key == "f":
            self.fit()
        elif event.key in ["-", "_"]:
            self.psr.add_phase_wrap(self.selected, -1)
            self.updatePlot(keepAxes=False)
            self.call_updates()
            log.info("Pulse number for selected points decreased.")
        elif event.key in ["+", "="]:
            self.psr.add_phase_wrap(self.selected, 1)
            self.updatePlot(keepAxes=False)
            self.call_updates()
            log.info("Pulse number for selected points increased.")
        elif event.key in [">", ".", "<", ","]:
            if np.sum(self.selected) > 0:
                later = (
                    self.psr.selected_toas.get_mjds().max()
                    < self.psr.all_toas.get_mjds()
                )
                if event.key in [">", "."]:
                    self.psr.add_phase_wrap(later, 1)
                    log.info(
                        "Pulse numbers to the right (i.e. later in time) of selection were increased."
                    )
                else:
                    self.psr.add_phase_wrap(later, -1)
                    log.info(
                        "Pulse numbers to the right (i.e. later in time) of selection were decreased."
                    )
                self.updatePlot(keepAxes=False)
                self.call_updates()
        elif event.key == "d":
            # if any of the points are jumped, tell the user to delete the jump(s) first
            jumped_copy = copy.deepcopy(self.jumped)
            self.updateAllJumped()
            all_jumped = copy.deepcopy(self.jumped)
            self.jumped = jumped_copy
            if (self.selected & all_jumped).any():
                log.warning(
                    "Cannot delete jumped TOAs. Delete interfering jumps before deleting TOAs."
                )
                return None
            # Delete the selected points
            self.selected = self.psr.delete_TOAs(
                self.psr.all_toas.table["index"][self.selected], self.selected
            )
            self.updateAllJumped()
            self.psr.update_resids()
            self.updatePlot(keepAxes=True)
            self.call_updates()
        elif event.key == "u":
            self.unselect()
        elif event.key == "j":
            # jump the selected points, or unjump if already jumped
            jump_name = self.psr.add_jump(self.selected)
            self.updateJumped(jump_name)
            print(f"New jump {jump_name} for {self.selected.sum()} toas.")
            # undo the selection, since that is almost certainly what we want
            self.psr.selected_toas = copy.deepcopy(self.psr.all_toas)
            self.selected = np.zeros(self.psr.selected_toas.ntoas, dtype=bool)
            self.fitboxesWidget.addFitCheckBoxes(self.psr.prefit_model)
            self.randomboxWidget.addRandomCheckbox(self)
            self.colorModeWidget.addColorModeCheckbox(self.color_modes)
            self.updatePlot(keepAxes=True)
            self.call_updates()
        elif event.key == "v":
            # jump all groups except the one(s) selected, or jump all groups if none selected
            jumped_copy = copy.deepcopy(self.jumped)
            self.updateAllJumped()
            all_jumped = copy.deepcopy(self.jumped)
            self.jumped = jumped_copy
            groups = list(self.psr.all_toas.table["groups"])
            # jump each group, check doesn't overlap with existing jumps and selected
            for num in np.arange(max(groups) + 1):
                group_bool = [
                    num == group for group in self.psr.all_toas.table["groups"]
                ]
                if True in [
                    a and b for a, b in zip(group_bool, self.selected)
                ] or True in [a and b for a, b in zip(group_bool, all_jumped)]:
                    continue
                self.psr.selected_toas = self.psr.all_toas[group_bool]
                jump_name = self.psr.add_jump(group_bool)
                self.updateJumped(jump_name)
            if (
                self.selected is not None
                and self.selected is not []
                and all(self.selected)
            ):
                self.psr.selected_toas = self.all_toas[self.selected]
            self.fitboxesWidget.addFitCheckBoxes(self.psr.prefit_model)
            self.randomboxWidget.addRandomCheckbox(self)
            self.colorModeWidget.addColorModeCheckbox(self.color_modes)
            self.updatePlot(keepAxes=True)
            self.call_updates()
        elif event.key == "t":
            # Stash selected TOAs
            if self.psr.stashed is None:
                # if any of the points are jumped, tell the user to delete the jump(s) first
                jumped_copy = copy.deepcopy(self.jumped)
                self.updateAllJumped()
                all_jumped = copy.deepcopy(self.jumped)
                self.jumped = jumped_copy
                if (self.selected & all_jumped).any():
                    log.warning(
                        "Cannot stash jumped TOAs. Delete interfering jumps before stashing TOAs."
                    )
                    return None
                # Delete the selected points
                self.psr.stashed = copy.deepcopy(self.psr.all_toas)
                self.psr.all_toas.table = self.psr.all_toas.table[
                    ~self.selected
                ].group_by("obs")
            else:  # unstash
                self.psr.all_toas = copy.deepcopy(self.psr.stashed)
                self.psr.stashed = None
                if self.psr.fitted and self.psr.use_pulse_numbers:
                    self.psr.all_toas.compute_pulse_numbers(self.psr.postfit_model)
            self.psr.selected_toas = copy.deepcopy(self.psr.all_toas)
            self.selected = np.zeros(self.psr.all_toas.ntoas, dtype=bool)
            self.updateAllJumped()
            self.psr.update_resids()
            self.updatePlot(
                keepAxes=False
            )  # We often stash at beginning or end of array
            self.call_updates()
        elif event.key == "c":
            if self.psr.fitted:
                self.psr.fitter.get_parameter_correlation_matrix(
                    pretty_print=True, prec=3, usecolor=True
                )
        elif event.key == "s":
            if self.psr.fitted:
                print(self.psr.fitter.get_summary())
        elif event.key == "i":
            print("\n" + "-" * 40)
            print("Prefit model:")
            print("-" * 40)
            print(self.psr.prefit_model.as_parfile())
        elif event.key == "o":
            if self.psr.fitted:
                print("\n" + "-" * 40)
                print("Postfit model:")
                print("-" * 40)
                print(self.psr.postfit_model.as_parfile())
            else:
                log.warning("No postfit model to show")
        elif event.key == " ":
            self.print_info()
        elif event.key == "h":
            print(helpstring)
        elif event.key == "m":
            print(self.psr.all_toas.get_highest_density_range())
        elif event.key == "z":
            self.plkToolbar.zoom()<|MERGE_RESOLUTION|>--- conflicted
+++ resolved
@@ -19,7 +19,6 @@
 from tkinter import ttk
 
 import pint.logging
-import loguru._defaults
 from loguru import logger as log
 
 try:
@@ -93,12 +92,6 @@
     "DownhillGLSFitter",
 ]
 
-# get the mapping from log level number to name
-log_levels = {}
-for level in ["TRACE", "DEBUG", "INFO", "WARNING", "ERROR"]:
-    log_levels[getattr(loguru._defaults, "LOGURU_" + level + "_NO")] = level
-
-
 class State:
     """class used by revert to save the state of the system before each fit"""
 
@@ -323,23 +316,12 @@
         self.logLevelSelect.pack()
         self.logLevelSelect["values"] = list(log_levels.values())
         self.logLevelSelect["state"] = "readonly"  # user can't enter an option
-<<<<<<< HEAD
-        # this seems clumsy, but we want to map from the level number (e.g., 10) to the name (e.g., WARNING)
-        # and then to the index of the level values in the dropdown
-        current_level = log_levels[
-            log._core.handlers[list(log._core.handlers.keys())[0]].levelno
-        ]
-        for i, k in enumerate(log_levels):
-            if log_levels[k] == current_level:
-                self.logLevelSelect.current(i)
-=======
         try:
             self.logLevelSelect.current(
                 self.logLevelSelect["values"].index(master.init_loglevel)
             )
         except ValueError:
             self.logLevelSelect.current(2)  # Warning is default
->>>>>>> d82b3863
         # bind user log level selection to function changing log level
         self.logLevelSelect.bind("<<ComboboxSelected>>", self.changeLogLevel)
 

--- conflicted
+++ resolved
@@ -9,12 +9,8 @@
 
 import collections
 import copy
-<<<<<<< HEAD
 from typing import Dict, Literal, Optional, Union
-=======
->>>>>>> 2071628f
 import warnings
-from typing import Literal, Optional, Union
 
 import astropy.units as u
 import numpy as np

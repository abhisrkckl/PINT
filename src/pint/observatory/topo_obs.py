--- conflicted
+++ resolved
@@ -93,7 +93,6 @@
         IRTF site coordinates (len-3 array).  Can include
         astropy units.  If no units are given, meters are
         assumed.
-<<<<<<< HEAD
     lat : ~astropy.units.Quantity or float, optional
         Earth East longitude.  Can be anything that initialises an
         :class:`~astropy.coordinates.Angle` object (if float, in degrees).
@@ -102,9 +101,6 @@
         :class:`~astropy.coordinates.Angle` object (if float, in degrees).
     alt : ~astropy.units.Quantity ['length'] or float, optional
         Height above reference ellipsoid (if float, in meters; default: 0).
-=======
-
->>>>>>> 5e4a2086
     tempo_code : str, optional
         1-character tempo code for the site.  Will be
         automatically added to aliases.  Note, this is

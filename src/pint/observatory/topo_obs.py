"""Ground-based fixed observatories."""
# topo_obs.py
# Code for dealing with "standard" ground-based observatories.
from __future__ import absolute_import, division, print_function

import os

import astropy.constants as c
import astropy.units as u
import numpy
from astropy import log
from astropy.coordinates import EarthLocation
from six import raise_from

from pint import JD_MJD
from pint.config import datapath
from pint.erfautils import gcrs_posvel_from_itrf
from pint.observatory import Observatory, bipm_default
from pint.observatory.clock_file import ClockFile
from pint.pulsar_mjd import Time
from pint.solar_system_ephemerides import get_tdb_tt_ephem_geocenter, objPosVel_wrt_SSB
from pint.utils import has_astropy_unit


class TopoObs(Observatory):
    """Observatories that are at a fixed location on the surface of the Earth.

    This behaves very similarly to "standard" site definitions in tempo/tempo2.  Clock
    correction files are read and computed, observatory coordinates are specified in
    ITRF XYZ, etc.

    Parameters
    ----------

    name : str
        The name of the observatory
    itrf_xyz : astropy.units.Quantity or array-like
        IRTF site coordinates (len-3 array).  Can include
       astropy units.  If no units are given, meters are
       assumed.

    tempo_code : str, optional
        1-character tempo code for the site.  Will be
        automatically added to aliases.  Note, this is
        REQUIRED only if using TEMPO time.dat clock file.
    itoa_code : str, optional
        2-character ITOA code.  Will be added to aliases.
    aliases : list of str, optional
        List of other aliases for the observatory name.
    clock_file : str, optional
        Name of the clock correction file.
    clock_dir : str, optional
        Location of the clock file.  Special values
        'TEMPO', 'TEMPO2', or 'PINT' mean to use the
        standard directory for the package.  Otherwise
        can be set to a full path to the directory
        containing the clock_file.  Default='TEMPO'
    clock_fmt : str, optional
        Format of clock file (see ClockFile class for allowed
        values).
    include_gps : bool, optional
        Set False to disable UTC(GPS)->UTC clock correction.
    include_bipm : bool, optional
        Set False to disable UTC-> TT BIPM clock
        correction. If False, it only apply TAI->TT correction
        TT = TAI+32.184s, the same as TEMPO2 TT(TAI) in the
        parfile. If True, it will apply the correction from
        BIPM TT=TT(BIPMYYYY). See the link:
        http://www.bipm.org/en/bipm-services/timescales/time-ftp/ttbipm.html
    bipm_version : str, optional
        Set the version of TT BIPM clock correction file to
        use, the default is %s.  It has to be in the format
        like 'BIPM2015'
<<<<<<< HEAD
    """ % bipm_default
=======
    origin : str, optional
        Documentation of the origin/author/date for the information
    overwrite : bool, optional
        set True to force overwriting of previous observatory definition
    """
>>>>>>> 5e6a479a

    def __init__(
        self,
        name,
        tempo_code=None,
        itoa_code=None,
        aliases=None,
        itrf_xyz=None,
        clock_file="time.dat",
        clock_dir="PINT",
        clock_fmt="tempo",
        include_gps=True,
        include_bipm=True,
<<<<<<< HEAD
        bipm_version=bipm_default,
=======
        bipm_version="BIPM2015",
        origin=None,
        overwrite=False,
>>>>>>> 5e6a479a
    ):
        # ITRF coordinates are required
        if itrf_xyz is None:
            raise ValueError("ITRF coordinates not given for observatory '%s'" % name)

        # Convert coords to standard format.  If no units are given, assume
        # meters.
        if not has_astropy_unit(itrf_xyz):
            xyz = numpy.array(itrf_xyz) * u.m
        else:
            xyz = itrf_xyz.to(u.m)

        # Check for correct array dims
        if xyz.shape != (3,):
            raise ValueError(
                "Incorrect coordinate dimensions for observatory '%s'" % (name)
            )

        # Convert to astropy EarthLocation, ensuring use of ITRF geocentric coordinates
        self._loc_itrf = EarthLocation.from_geocentric(*xyz)

        # Save clock file info, the data will be read only if clock
        # corrections for this site are requested.
        self.clock_file = clock_file
        self._multiple_clock_files = not isinstance(clock_file, str)
        self.clock_dir = clock_dir
        self.clock_fmt = clock_fmt
        self._clock = None  # The ClockFile object, will be read on demand

        # If using TEMPO time.dat we need to know the 1-char tempo-style
        # observatory code.
        if clock_dir == "TEMPO" and clock_file == "time.dat" and tempo_code is None:
            raise ValueError("No tempo_code set for observatory '%s'" % name)

        # GPS corrections
        self.include_gps = include_gps
        self._gps_clock = None

        # BIPM corrections
        self.include_bipm = include_bipm
        self.bipm_version = bipm_version
        self._bipm_clock = None

        self.tempo_code = tempo_code
        if aliases is None:
            aliases = []
        for code in (tempo_code, itoa_code):
            if code is not None:
                aliases.append(code)

        self.origin = origin
        super(TopoObs, self).__init__(name, aliases=aliases, tt2tdb_mode="astropy")

    @property
    def clock_fullpath(self):
        """Returns the full path to the clock file."""
        if self.clock_dir == "PINT":
            if self._multiple_clock_files:
                return [datapath(f) for f in self.clock_file]
            return datapath(self.clock_file)
        elif self.clock_dir == "TEMPO":
            # Technically should read $TEMPO/tempo.cfg and get clock file
            # location from CLKDIR line...
            TEMPO_dir = os.getenv("TEMPO")
            if TEMPO_dir is None:
                raise RuntimeError("Cannot find TEMPO path from the" " enviroment.")
            dir = os.path.join(TEMPO_dir, "clock")
        elif self.clock_dir == "TEMPO2":
            TEMPO2_dir = os.getenv("TEMPO2")
            if TEMPO2_dir is None:
                raise RuntimeError("Cannot find TEMPO2 path from the" " enviroment.")
            dir = os.path.join(TEMPO2_dir, "clock")
        else:
            dir = self.clock_dir
        if self._multiple_clock_files:
            return [os.path.join(dir, f) for f in self.clock_file]
        return os.path.join(dir, self.clock_file)

    @property
    def gps_fullpath(self):
        """Returns full path to the GPS-UTC clock file.  Will first try PINT
        data dirs, then fall back on $TEMPO2/clock."""
        fname = "gps2utc.clk"
        fullpath = datapath(fname)
        if fullpath is not None:
            return fullpath
        return os.path.join(os.getenv("TEMPO2"), "clock", fname)

    @property
    def bipm_fullpath(self,):
        """Returns full path to the TAI TT(BIPM) clock file.

        Will first try PINT data dirs, then fall back on $TEMPO2/clock.
        """
        fname = "tai2tt_" + self.bipm_version.lower() + ".clk"
        try:
            fullpath = datapath(fname)
            return fullpath
        except FileNotFoundError:
            try:
                return os.path.join(os.getenv("TEMPO2"), "clock", fname)
            except OSError as e:
                if e.errno == 2:  # File not found
                    return None
                else:
                    raise

    @property
    def timescale(self):
        return "utc"

    def earth_location_itrf(self, time=None):
        return self._loc_itrf

    def clock_corrections(self, t):
        """Compute the total clock corrections,

        Parameters
        ----------
        t : astropy.time.Time
            The time when the clock correcions are applied.
        """
        # Read clock file if necessary
        # TODO provide some method for re-reading the clock file?
        if self._clock is None:
            clock_files = (
                self.clock_fullpath
                if self._multiple_clock_files
                else [self.clock_fullpath]
            )
            self._clock = []
            for clock_file in clock_files:
                log.info(
                    "Observatory {0}, loading clock file \n\t{1}".format(
                        self.name, clock_file
                    )
                )
                self._clock.append(
                    ClockFile.read(
                        clock_file, format=self.clock_fmt, obscode=self.tempo_code
                    )
                )
        log.info("Applying observatory clock corrections.")
        corr = self._clock[0].evaluate(t)
        for clock in self._clock[1:]:
            corr += clock.evaluate(t)

        if self.include_gps:
            log.info("Applying GPS to UTC clock correction (~few nanoseconds)")
            if self._gps_clock is None:
                log.info(
                    "Observatory {0}, loading GPS clock file \n\t{1}".format(
                        self.name, self.gps_fullpath
                    )
                )
                self._gps_clock = ClockFile.read(self.gps_fullpath, format="tempo2")
            corr += self._gps_clock.evaluate(t)

        if self.include_bipm:
            log.info("Applying TT(TAI) to TT(BIPM) clock correction (~27 us)")
            tt2tai = 32.184 * 1e6 * u.us
            if self._bipm_clock is None:
                try:
                    log.info(
                        "Observatory {0}, loading BIPM clock file \n\t{1}".format(
                            self.name, self.bipm_fullpath
                        )
                    )
                    self._bipm_clock = ClockFile.read(
                        self.bipm_fullpath, format="tempo2"
                    )
                except Exception as e:
                    raise_from(
                        ValueError(
                            "Can not find TT BIPM file for version '%s'. "
                            % self.bipm_version
                        ),
                        e,
                    )
            corr += self._bipm_clock.evaluate(t) - tt2tai
        return corr

    def _get_TDB_ephem(self, t, ephem):
        """Read the ephem TDB-TT column.

        This column is provided by DE4XXt version of ephemeris. This function is only
        for the ground-based observatories

        """
        geo_tdb_tt = get_tdb_tt_ephem_geocenter(t.tt, ephem)
        # NOTE The earth velocity is need to compute the time correcion from
        # Topocenter to Geocenter
        # Since earth velocity is not going to change a lot in 3ms. The
        # differences between TT and TDB can be ignored.
        earth_pv = objPosVel_wrt_SSB("earth", t.tdb, ephem)
        obs_geocenter_pv = gcrs_posvel_from_itrf(
            self.earth_location_itrf(), t, obsname=self.name
        )
        # NOTE
        # Moyer (1981) and Murray (1983), with fundamental arguments adapted
        # from Simon et al. 1994.
        topo_time_corr = numpy.sum(
            earth_pv.vel / c.c * obs_geocenter_pv.pos / c.c, axis=0
        )
        topo_tdb_tt = geo_tdb_tt - topo_time_corr
        result = Time(
            t.tt.jd1 - JD_MJD,
            t.tt.jd2 - topo_tdb_tt.to(u.day).value,
            format="pulsar_mjd",
            scale="tdb",
            location=self.earth_location_itrf(),
        )
        return result

    def get_gcrs(self, t, ephem=None):
        """Return position vector of TopoObs in GCRS

        Parameters
        ----------
        t : astropy.time.Time or array of astropy.time.Time

        Returns
        -------
        np.array
            a 3-vector of Quantities representing the position in GCRS coordinates.
        """
        obs_geocenter_pv = gcrs_posvel_from_itrf(
            self.earth_location_itrf(), t, obsname=self.name
        )
        return obs_geocenter_pv.pos

    def posvel(self, t, ephem):
        if t.isscalar:
            t = Time([t])
        earth_pv = objPosVel_wrt_SSB("earth", t, ephem)
        obs_geocenter_pv = gcrs_posvel_from_itrf(
            self.earth_location_itrf(), t, obsname=self.name
        )
        return obs_geocenter_pv + earth_pv<|MERGE_RESOLUTION|>--- conflicted
+++ resolved
@@ -71,15 +71,11 @@
         Set the version of TT BIPM clock correction file to
         use, the default is %s.  It has to be in the format
         like 'BIPM2015'
-<<<<<<< HEAD
-    """ % bipm_default
-=======
     origin : str, optional
         Documentation of the origin/author/date for the information
     overwrite : bool, optional
         set True to force overwriting of previous observatory definition
-    """
->>>>>>> 5e6a479a
+    """ % bipm_default
 
     def __init__(
         self,
@@ -93,13 +89,9 @@
         clock_fmt="tempo",
         include_gps=True,
         include_bipm=True,
-<<<<<<< HEAD
         bipm_version=bipm_default,
-=======
-        bipm_version="BIPM2015",
         origin=None,
         overwrite=False,
->>>>>>> 5e6a479a
     ):
         # ITRF coordinates are required
         if itrf_xyz is None:

"""Miscellaneous potentially-helpful functions.

Warning
-------
Functions:

- :func:`~pint.derived_quantities.a1sini`
- :func:`~pint.derived_quantities.companion_mass`
- :func:`~pint.derived_quantities.gamma`
- :func:`~pint.derived_quantities.mass_funct`
- :func:`~pint.derived_quantities.mass_funct2`
- :func:`~pint.derived_quantities.omdot`
- :func:`~pint.derived_quantities.omdot_to_mtot`
- :func:`~pint.derived_quantities.p_to_f`
- :func:`~pint.derived_quantities.pbdot`
- :func:`~pint.derived_quantities.pferrs`
- :func:`~pint.derived_quantities.pulsar_B`
- :func:`~pint.derived_quantities.pulsar_B_lightcyl`
- :func:`~pint.derived_quantities.pulsar_age`
- :func:`~pint.derived_quantities.pulsar_edot`
- :func:`~pint.derived_quantities.pulsar_mass`
- :func:`~pint.derived_quantities.shklovskii_factor`

have moved to :mod:`pint.derived_quantities`.

- :func:`pint.simulation.calculate_random_models`

has moved to :mod:`pint.simulation`.

"""
import configparser
import datetime
import getpass
import hashlib
import os
import platform
import re
import sys
import textwrap
from contextlib import contextmanager
from pathlib import Path
from warnings import warn
from scipy.optimize import minimize
from numdifftools import Hessian

import astropy.constants as const
import astropy.coordinates as coords
import astropy.units as u
import numpy as np
from astropy import constants
from astropy.time import Time
from loguru import logger as log
from scipy.special import fdtrc
from scipy.linalg import cho_factor, cho_solve
from copy import deepcopy
import warnings

import pint
import pint.pulsar_ecliptic
from pint.toa_select import TOASelect


__all__ = [
    "PINTPrecisionError",
    "check_longdouble_precision",
    "require_longdouble_precision",
    "PosVel",
    "numeric_partial",
    "numeric_partials",
    "check_all_partials",
    "has_astropy_unit",
    "PrefixError",
    "split_prefixed_name",
    "taylor_horner",
    "taylor_horner_deriv",
    "open_or_use",
    "lines_of",
    "interesting_lines",
    "pmtot",
    "dmxrange",
    "sum_print",
    "dmx_ranges_old",
    "dmx_ranges",
    "dmxselections",
    "xxxselections",
    "dmxstats",
    "dmxparse",
    "get_prefix_timerange",
    "get_prefix_timeranges",
    "find_prefix_bytime",
    "merge_dmx",
    "split_dmx",
    "split_swx",
    "wavex_setup",
    "translate_wave_to_wavex",
    "get_wavex_freqs",
    "get_wavex_amps",
    "translate_wavex_to_wave",
    "weighted_mean",
    "ELL1_check",
    "FTest",
    "add_dummy_distance",
    "remove_dummy_distance",
    "info_string",
    "list_parameters",
    "colorize",
    "print_color_examples",
    "group_iterator",
    "compute_hash",
    "get_conjunction",
    "divide_times",
    "convert_dispersion_measure",
    "parse_time",
    "get_unit",
]

COLOR_NAMES = ["black", "red", "green", "yellow", "blue", "magenta", "cyan", "white"]
TEXT_ATTRIBUTES = [
    "normal",
    "bold",
    "subdued",
    "italic",
    "underscore",
    "blink",
    "reverse",
    "concealed",
]

# Actual exported tools


class PINTPrecisionError(RuntimeError):
    pass


# A warning is emitted in pint.pulsar_mjd if sufficient precision is not available


def check_longdouble_precision():
    """Check whether long doubles have adequate precision.

    Returns True if long doubles have enough precision to use PINT
    for sub-microsecond timing on this machine.
    """
    return np.finfo(np.longdouble).eps < 2e-19


def require_longdouble_precision():
    """Raise an exception if long doubles do not have enough precision.

    Raises RuntimeError if PINT cannot be run with high precision on this
    machine.
    """
    if not check_longdouble_precision():
        raise PINTPrecisionError(
            "PINT needs higher precision floating point than you have available. PINT uses the numpy longdouble type to represent modified Julian days, and this machine does not have sufficient numerical precision to represent sub-microsecond times with np.longdouble. On an M1 Mac you will need to use a Rosetta environment, or on a Windows machine you will need to us a different Python interpreter. Some PINT operations can work with reduced precision, but you have requested one that cannot."
        )


class PosVel:
    """Position/Velocity class.

    The class is used to represent the 6 values describing position
    and velocity vectors.  Instances have 'pos' and 'vel' attributes
    that are numpy arrays of floats (and can have attached astropy
    units).  The 'pos' and 'vel' params are 3-vectors of the positions
    and velocities respectively.

    The coordinates are generally assumed to be aligned with ICRF (J2000),
    i.e. they are in an inertial, not earth-rotating frame

    The 'obj' and 'origin' components are strings that can optionally
    be used to specify names for endpoints of the vectors.  If present,
    addition/subtraction will check that vectors are being combined in
    a consistent way.

    Specifically, if two PosVel objects are added, the obj of one must
    equal the origin of the other (either way around). If the two
    vectors agree on both ends, then the result vector will choose the
    origin of the vector on the left.

    """

    def __init__(self, pos, vel, obj=None, origin=None):
        if len(pos) != 3:
            raise ValueError("Position vector has length %d instead of 3" % len(pos))
        self.pos = pos if isinstance(pos, u.Quantity) else np.asarray(pos)

        if len(vel) != 3:
            raise ValueError("Position vector has length %d instead of 3" % len(pos))
        self.vel = vel if isinstance(vel, u.Quantity) else np.asarray(vel)

        if len(self.pos.shape) != len(self.vel.shape):
            # FIXME: could broadcast them, but have to be careful
            raise ValueError(
                f"pos and vel must have the same number of dimensions but are {self.pos.shape} and {self.vel.shape}"
            )

        elif self.pos.shape != self.vel.shape:
            self.pos, self.vel = np.broadcast_arrays(self.pos, self.vel, subok=True)

        if (obj is None) != (origin is None):
            raise ValueError(
                "If one of obj and origin is specified, the other must be too."
            )
        self.obj = obj
        self.origin = origin
        # FIXME: what about dtype compatibility?

    def _has_labels(self):
        return (self.obj is not None) and (self.origin is not None)

    def __neg__(self):
        return PosVel(-self.pos, -self.vel, obj=self.origin, origin=self.obj)

    def __add__(self, other):
        obj = None
        origin = None
        if self._has_labels() and other._has_labels():
            # here we check that the addition "makes sense", ie the endpoint
            # of self is the origin of other (or vice-versa)
            if self.obj == other.origin:
                origin = self.origin
                obj = other.obj
            elif self.origin == other.obj:
                origin = other.origin
                obj = self.obj
            else:
                raise ValueError(
                    f"Attempting to add incompatible vectors: {self.origin}->{self.obj} + {other.origin}->{other.obj}"
                )

        return PosVel(
            self.pos + other.pos, self.vel + other.vel, obj=obj, origin=origin
        )

    def __sub__(self, other):
        return self.__add__(other.__neg__())

    def __str__(self):
        return (
            f"PosVel({str(self.pos)}, {str(self.vel)} {self.origin}->{self.obj})"
            if self._has_labels()
            else f"PosVel({str(self.pos)}, {str(self.vel)})"
        )

    def __getitem__(self, k):
        """Allow extraction of slices of the contained arrays"""
        colon = slice(None, None, None)
        ix = (colon,) + k if isinstance(k, tuple) else (colon, k)
        return self.__class__(
            self.pos[ix], self.vel[ix], obj=self.obj, origin=self.origin
        )


def numeric_partial(f, args, ix=0, delta=1e-6):
    """Compute the partial derivative of f numerically.

    This uses symmetric differences to estimate the partial derivative
    of a function (that takes some number of numeric arguments and may
    return an array) with respect to one of its arguments.

    """
    # r = np.array(f(*args))
    args2 = list(args)
    args2[ix] = args[ix] + delta / 2.0
    r2 = np.array(f(*args2))
    args3 = list(args)
    args3[ix] = args[ix] - delta / 2.0
    r3 = np.array(f(*args3))
    return (r2 - r3) / delta


def numeric_partials(f, args, delta=1e-6):
    """Compute all the partial derivatives of f numerically.

    Returns a matrix of the partial derivative of every return value
    with respect to every input argument. f is assumed to take a flat list
    of numeric arguments and return a list or array of values.
    """
    r = [numeric_partial(f, args, i, delta) for i in range(len(args))]
    return np.array(r).T


def check_all_partials(f, args, delta=1e-6, atol=1e-4, rtol=1e-4):
    """Check the partial derivatives of a function that returns derivatives.

    The function is assumed to return a pair (values, partials), where
    partials is supposed to be a matrix of the partial derivatives of f
    with respect to all its arguments. These values are checked against
    numerical partial derivatives.
    """
    _, jac = f(*args)
    jac = np.asarray(jac)
    njac = numeric_partials(lambda *args: f(*args)[0], args, delta)

    try:
        np.testing.assert_allclose(jac, njac, atol=atol, rtol=rtol)
    except AssertionError:
        d = np.abs(jac - njac) / (atol + rtol * np.abs(njac))
        print("fail fraction:", np.sum(d > 1) / float(np.sum(d >= 0)))
        worst_ix = np.unravel_index(np.argmax(d.reshape((-1,))), d.shape)
        print("max fail:", np.amax(d), "at", worst_ix)
        print("jac there:", jac[worst_ix], "njac there:", njac[worst_ix])
        raise


def has_astropy_unit(x):
    """Test whether x has a unit attribute containing an astropy unit.

    This is useful, because different data types can still have units
    associated with them.

    """
    return hasattr(x, "unit") and isinstance(x.unit, u.core.UnitBase)


# Define prefix parameter pattern
prefix_pattern = [
    re.compile(r"^([a-zA-Z]*\d+[a-zA-Z]+)(\d+)$"),  # For the prefix like T2EFAC2
    re.compile(r"^([a-zA-Z]+)0*(\d+)$"),  # For the prefix like F12
    re.compile(r"^([a-zA-Z0-9]+_)(\d+)$"),  # For the prefix like DMXR1_3
    # re.compile(r'([a-zA-Z]\d[a-zA-Z]+)(\d+)'),  # for prefixes like PLANET_SHAPIRO2?
]


class PrefixError(ValueError):
    pass


def split_prefixed_name(name):
    """Split a prefixed name.

    Parameters
    ----------
    name : str
       Prefixed name

    Returns
    -------
    prefixPart : str
       The prefix part of the name
    indexPart : str
       The index part from the name
    indexValue : int
       The absolute index value

    Example
    -------

        >>> split_prefixed_name("DMX_0123")
        ('DMX_', '0123', 123)
        >>> split_prefixed_name("T2EFAC17")
        ('T2EFAC', '17', 17)
        >>> split_prefixed_name("F12")
        ('F', '12', 12)
        >>> split_prefixed_name("DMXR1_2")
        ('DMXR1_', '2', 2)
        >>> split_prefixed_name("PEPOCH")
        Traceback (most recent call last):
          File "<stdin>", line 1, in <module>
          File "pint/utils.py", line 406, in split_prefixed_name
            raise PrefixError("Unrecognized prefix name pattern '%s'." % name)
        pint.utils.PrefixError: Unrecognized prefix name pattern 'PEPOCH'.

    """
    for pt in prefix_pattern:
        try:
            prefix_part, index_part = pt.match(name).groups()
            break
        except AttributeError:
            continue
    else:
        raise PrefixError(f"Unrecognized prefix name pattern '{name}'.")
    return prefix_part, index_part, int(index_part)


def taylor_horner(x, coeffs):
    """Evaluate a Taylor series of coefficients at x via the Horner scheme.

    For example, if we want: 10 + 3*x/1! + 4*x^2/2! + 12*x^3/3! with
    x evaluated at 2.0, we would do::

        In [1]: taylor_horner(2.0, [10, 3, 4, 12])
        Out[1]: 40.0

    Parameters
    ----------
    x: float or numpy.ndarray or astropy.units.Quantity
        Input value; may be an array.
    coeffs: list of astropy.units.Quantity or uncertainties.ufloat
        Coefficient array; must have length at least one. The coefficient in
        position ``i`` is multiplied by ``x**i``. Each coefficient should
        just be a number, not an array. The units should be compatible once
        multiplied by an appropriate power of x.

    Returns
    -------
    float or numpy.ndarray or astropy.units.Quantity
        Output value; same shape as input. Units as inferred from inputs.
    """
    return taylor_horner_deriv(x, coeffs, deriv_order=0)


def taylor_horner_deriv(x, coeffs, deriv_order=1):
    """Evaluate the nth derivative of a Taylor series.

    For example, if we want: first order of (10 + 3*x/1! + 4*x^2/2! + 12*x^3/3!)
    with respect to x evaluated at 2.0, we would do::

        In [1]: taylor_horner_deriv(2.0, [10, 3, 4, 12], 1)
        Out[1]: 15.0

    Parameters
    ----------
    x: float or numpy.ndarray or astropy.units.Quantity
        Input value; may be an array.
    coeffs: list of astropy.units.Quantity or uncertainties.ufloat
        Coefficient array; must have length at least one. The coefficient in
        position ``i`` is multiplied by ``x**i``. Each coefficient should
        just be a number, not an array. The units should be compatible once
        multiplied by an appropriate power of x.
    deriv_order: int
        The order of the derivative to take (that is, how many times to differentiate).
        Must be non-negative.

    Returns
    -------
    float or numpy.ndarray or astropy.units.Quantity
        Output value; same shape as input. Units as inferred from inputs.
    """
    assert deriv_order >= 0
    result = 0.0
    if hasattr(coeffs[-1], "unit"):
        if not hasattr(x, "unit"):
            x = x * u.Unit("")
        result *= coeffs[-1].unit / x.unit
    der_coeffs = coeffs[deriv_order::]
    fact = len(der_coeffs)
    for coeff in der_coeffs[::-1]:
        result = result * x / fact + coeff
        fact -= 1.0
    return result


@contextmanager
def open_or_use(f, mode="r"):
    """Open a filename or use an open file.

    Specifically, if f is a string, try to use it as an argument to
    open. Otherwise just yield it. In particular anything that is not
    a subclass of ``str`` will be passed through untouched.

    """
    if isinstance(f, (str, bytes, Path)):
        with open(f, mode) as fl:
            yield fl
    else:
        yield f


def lines_of(f):
    """Iterate over the lines of a file, an open file, or an iterator.

    If ``f`` is a string, try to open a file of that name. Otherwise
    treat it as an iterator and yield its values. For open files, this
    results in the lines one-by-one. For lists or other iterators it
    just yields them right through.

    """
    with open_or_use(f) as fo:
        yield from fo


def interesting_lines(lines, comments=None):
    """Iterate over lines skipping whitespace and comments.

    Each line has its whitespace stripped and then it is checked whether
    it .startswith(comments) . This means comments can be a string or
    a list of strings.

    """
    if comments is None:
        cc = ()
    elif isinstance(comments, (str, bytes)):
        cc = (comments,)
    else:
        cc = tuple(comments)
    for c in cc:
        cs = c.strip()
        if not cs or not c.startswith(cs):
            raise ValueError(
                "Unable to deal with comments that start with whitespace, "
                "but comment string {!r} was requested.".format(c)
            )
    for ln in lines:
        ln = ln.strip()
        if not ln:
            continue
        if ln.startswith(cc):
            continue
        yield ln


def pmtot(model):
    """Compute and return the total proper motion from a model object

    Calculates total proper motion from the parameters of the model, in either
    equatorial or ecliptic coordinates.  Note that in both cases, pulsar timing
    codes define the proper motion in the longitude coordinate to be the
    the actual angular rate of change of position on the sky rather than the change in coordinate value,
    so PMRA = (d(RAJ)/dt)*cos(DECJ). This is different from the astrometry community where mu_alpha = d(alpha)/dt.
    Thus, we don't need to include cos(DECJ) or cos(ELAT) in our calculation.

    Parameters
    ----------
    model: pint.models.timing_model.TimingModel

    Returns
    -------
    pmtot : astropy.units.Quantity
        Returns total proper motion with units of ``u.mas/u.yr``

    Raises
    ------
    AttributeError
        If no Astrometry component is found in the model
    """

    if "AstrometryEcliptic" in model.components.keys():
        return np.sqrt(model.PMELONG.quantity**2 + model.PMELAT.quantity**2).to(
            u.mas / u.yr
        )
    elif "AstrometryEquatorial" in model.components.keys():
        return np.sqrt(model.PMRA.quantity**2 + model.PMDEC.quantity**2).to(
            u.mas / u.yr
        )
    else:
        raise AttributeError("No Astrometry component found")


class dmxrange:
    """Internal class for building DMX ranges"""

    def __init__(self, lofreqs, hifreqs):
        """lofreqs and hifreqs are lists of MJDs that are in the low or high band respectively"""
        self.los = lofreqs
        self.his = hifreqs
        self.min = min(lofreqs + hifreqs) - 0.001 * u.d
        self.max = max(lofreqs + hifreqs) + 0.001 * u.d

    def sum_print(self):
        print(
            "{:8.2f}-{:8.2f} ({:8.2f}): NLO={:5d} NHI={:5d}".format(
                self.min.value,
                self.max.value,
                self.max - self.min,
                len(self.los),
                len(self.his),
            )
        )


def dmx_ranges_old(
    toas,
    divide_freq=1000.0 * u.MHz,
    offset=0.01 * u.d,
    max_diff=15.0 * u.d,
    verbose=False,
):
    """Compute initial DMX ranges for a set of TOAs

    This is a rudimentary translation of $TEMPO/utils/dmx_ranges/DMX_ranges2.py

    Parameters
    ----------
    divide_freq : Quantity, MHz
        Requires TOAs above and below this freq for a good DMX range
    offset : Quantity, days
        The buffer to include around each DMX range. Warning, may cause bins to overlap?!?
    max_diff : Quantity, days
        Maximum duration of a DMX bin
    verbose : bool
        If True, print out verbose information about the DMX ranges including par file lines.

    Returns
    -------
    mask : bool array
        Array with True for all TOAs that got assigned to a DMX bin
    component : TimingModel.Component object
        A DMX Component class with the DMX ranges included
    """
    import pint.models.parameter
    from pint.models.timing_model import Component

    MJDs = toas.get_mjds()
    freqs = toas.table["freq"]

    loMJDs = MJDs[freqs < divide_freq]
    hiMJDs = MJDs[freqs > divide_freq]
    # Round off the dates to 0.1 days and only keep unique values so we ignore closely spaced TOAs
    loMJDs = np.unique(loMJDs.round(1))
    hiMJDs = np.unique(hiMJDs.round(1))
    log.info("There are {} dates with freqs > {} MHz".format(len(hiMJDs), divide_freq))
    log.info(
        "There are {} dates with freqs < {} MHz\n".format(len(loMJDs), divide_freq)
    )

    DMXs = []

    good_his = set([])
    bad_los = []
    # Walk through all of the low freq obs
    for ii, loMJD in enumerate(loMJDs):
        # find all the high freq obs within max_diff days
        # of the low freq obs
        hi_close = hiMJDs[np.fabs(hiMJDs - loMJD) < max_diff]
        # and where they are closer to this loMJD compared to the
        # other nearby ones
        if ii > 0:
            diffs = np.fabs(hi_close - loMJD)
            lodiffs = np.fabs(hi_close - loMJDs[ii - 1])
            hi_close = hi_close[diffs < lodiffs]
        if ii < len(loMJDs) - 1:
            diffs = np.fabs(hi_close - loMJD)
            hidiffs = np.fabs(hi_close - loMJDs[ii + 1])
            hi_close = hi_close[diffs < hidiffs]
        if len(hi_close):  # add a DMXrange
            DMXs.append(dmxrange([loMJD], list(hi_close)))
            good_his = good_his.union(set(hi_close))
        else:
            bad_los.append(loMJD)

    bad_los = set(bad_los)
    saved_los = []
    # print bad_los
    # Now walk through the DMXs and see if we can't fit a bad_lo freq in
    for bad_lo in bad_los:
        absmindiff = 2 * max_diff
        ind = 0
        for ii, DMX in enumerate(DMXs):
            if (
                np.fabs(bad_lo - DMX.min) < max_diff
                and np.fabs(bad_lo - DMX.max) < max_diff
            ):
                mindiff = min(np.fabs(bad_lo - DMX.min), np.fabs(bad_lo - DMX.max))
                if mindiff < absmindiff:
                    absmindiff = mindiff
                    ind = ii
        if absmindiff < max_diff:
            # print DMXs[ind].min, DMXs[ind].max, bad_lo
            DMXs[ind].los.append(bad_lo)
            # update the min and max vals
            DMXs[ind].min = min(DMXs[ind].los + DMXs[ind].his)
            DMXs[ind].max = max(DMXs[ind].los + DMXs[ind].his)
            saved_los.append(bad_lo)

    # These are the low-freq obs we can't save
    bad_los -= set(saved_los)
    bad_los = sorted(list(bad_los))

    # These are the high-freq obs we can't save
    bad_his = set(hiMJDs) - good_his
    bad_his = sorted(list(bad_his))

    if verbose:
        print("\n These are the 'good' ranges for DMX and days are low/high freq:")
        for DMX in DMXs:
            DMX.sum_print()

        print("\nRemove high-frequency data from these days:")
        for hibad in bad_his:
            print("{:8.2f}".format(hibad.value))
        print("\nRemove low-frequency data from these days:")
        for lobad in bad_los:
            print("{:8.2f}".format(lobad.value))

        print("\n Enter the following in your parfile")
        print("-------------------------------------")
        print("DMX         {:.2f}".format(max_diff.value))
        oldmax = 0.0
        for ii, DMX in enumerate(DMXs):
            print("DMX_{:04d}      0.0       {}".format(ii + 1, 1))
            print("DMXR1_{:04d}      {:10.4f}".format(ii + 1, (DMX.min - offset).value))
            print("DMXR2_{:04d}      {:10.4f}".format(ii + 1, (DMX.max + offset).value))
            if DMX.min < oldmax:
                print("Ack!  This shouldn't be happening!")
            oldmax = DMX.max
    # Init mask to all False
    mask = np.zeros_like(MJDs.value, dtype=bool)
    # Mark TOAs as True if they are in any DMX bin
    for DMX in DMXs:
        mask[np.logical_and(MJDs > DMX.min - offset, MJDs < DMX.max + offset)] = True
    log.info("{} out of {} TOAs are in a DMX bin".format(mask.sum(), len(mask)))
    # Instantiate a DMX component
    dmx_class = Component.component_types["DispersionDMX"]
    dmx_comp = dmx_class()
    # Add parameters
    for ii, DMX in enumerate(DMXs):
        if ii == 0:
            # Already have DMX_0001 in component, so just set parameters
            dmx_comp.DMX_0001.value = 0.0
            dmx_comp.DMX_0001.frozen = False
            dmx_comp.DMXR1_0001.value = (DMX.min - offset).value
            dmx_comp.DMXR2_0001.value = (DMX.max + offset).value

        else:
            # Add the DMX parameters
            dmx_par = pint.models.parameter.prefixParameter(
                parameter_type="float",
                name="DMX_{:04d}".format(ii + 1),
                value=0.0,
                units=u.pc / u.cm**3,
                frozen=False,
            )
            dmx_comp.add_param(dmx_par, setup=True)

            dmxr1_par = pint.models.parameter.prefixParameter(
                parameter_type="mjd",
                name="DMXR1_{:04d}".format(ii + 1),
                value=(DMX.min - offset).value,
                units=u.d,
            )
            dmx_comp.add_param(dmxr1_par, setup=True)

            dmxr2_par = pint.models.parameter.prefixParameter(
                parameter_type="mjd",
                name="DMXR2_{:04d}".format(ii + 1),
                value=(DMX.max + offset).value,
                units=u.d,
            )
            dmx_comp.add_param(dmxr2_par, setup=True)
    # Validate component
    dmx_comp.validate()

    return mask, dmx_comp


def dmx_ranges(toas, divide_freq=1000.0 * u.MHz, binwidth=15.0 * u.d, verbose=False):
    """Compute initial DMX ranges for a set of TOAs

    This is an alternative algorithm for computing DMX ranges

    Parameters
    ----------
    divide_freq : Quantity, MHz
        Requires TOAs above and below this freq for a good DMX range
    offset : Quantity, days
        The buffer to include around each DMX range. Warning, may cause bins to overlap?!?
    max_diff : Quantity, days
        Maximum duration of a DMX bin
    verbose : bool
        If True, print out verbose information about the DMX ranges including par file lines.

    Returns
    -------
    mask : bool array
        Array with True for all TOAs that got assigned to a DMX bin
    component : TimingModel.Component object
        A DMX Component class with the DMX ranges included
    """
    import pint.models.parameter
    from pint.models.timing_model import Component

    MJDs = toas.get_mjds()
    freqs = toas.table["freq"].quantity

    DMXs = []

    prevbinR2 = MJDs[0] - 0.001 * u.d
    while True:
        # Consider all TOAs with times after the last bin up through a total span of binwidth
        # Get indexes that should be in this bin
        # If there are no more MJDs to process, we are done.
        if not np.any(MJDs > prevbinR2):
            break
        startMJD = MJDs[MJDs > prevbinR2][0]
        binidx = np.logical_and(MJDs > prevbinR2, MJDs <= startMJD + binwidth)
        if not np.any(binidx):
            break
        binMJDs = MJDs[binidx]
        binfreqs = freqs[binidx]
        loMJDs = binMJDs[binfreqs < divide_freq]
        hiMJDs = binMJDs[binfreqs >= divide_freq]
        # If we have freqs below and above the divide, this is a good bin
        if np.any(binfreqs < divide_freq) and np.any(binfreqs > divide_freq):
            DMXs.append(dmxrange(list(loMJDs), list(hiMJDs)))
        else:
            # These TOAs cannot be used
            pass
        prevbinR2 = binMJDs.max()

    if verbose:
        print(
            "\n These are the good DMX ranges with number of TOAs above/below the dividing freq:"
        )
        for DMX in DMXs:
            DMX.sum_print()

    # Init mask to all False
    mask = np.zeros_like(MJDs.value, dtype=bool)
    # Mark TOAs as True if they are in any DMX bin
    for DMX in DMXs:
        mask[np.logical_and(MJDs >= DMX.min, MJDs <= DMX.max)] = True
    log.info("{} out of {} TOAs are in a DMX bin".format(mask.sum(), len(mask)))
    # Instantiate a DMX component
    dmx_class = Component.component_types["DispersionDMX"]
    dmx_comp = dmx_class()
    # Add parameters
    for ii, DMX in enumerate(DMXs):
        if ii == 0:
            # Already have DMX_0001 in component, so just set parameters
            dmx_comp.DMX_0001.value = 0.0
            dmx_comp.DMX_0001.frozen = False
            dmx_comp.DMXR1_0001.value = DMX.min.value
            dmx_comp.DMXR2_0001.value = DMX.max.value

        else:
            # Add the DMX parameters
            dmx_par = pint.models.parameter.prefixParameter(
                parameter_type="float",
                name="DMX_{:04d}".format(ii + 1),
                value=0.0,
                units=u.pc / u.cm**3,
                frozen=False,
            )
            dmx_comp.add_param(dmx_par, setup=True)

            dmxr1_par = pint.models.parameter.prefixParameter(
                parameter_type="mjd",
                name="DMXR1_{:04d}".format(ii + 1),
                value=DMX.min.value,
                units=u.d,
            )
            dmx_comp.add_param(dmxr1_par, setup=True)

            dmxr2_par = pint.models.parameter.prefixParameter(
                parameter_type="mjd",
                name="DMXR2_{:04d}".format(ii + 1),
                value=DMX.max.value,
                units=u.d,
            )
            dmx_comp.add_param(dmxr2_par, setup=True)
    # Validate component
    dmx_comp.validate()

    return mask, dmx_comp


def xxxselections(model, toas, prefix="DM"):
    """Map DMX/SWX/other selections to TOAs

    Parameters
    ----------
    model : pint.models.TimingModel
    toas : pint.toa.TOAs
    prefix : str
        Name of selection

    Returns
    -------
    dict :
        keys are XXX indices, values are the TOAs selected for each index
    """
    if not any(p.startswith(f"{prefix}X") for p in model.params):
        return {}
    toas_selector = TOASelect(is_range=True)
    X_mapping = model.get_prefix_mapping(f"{prefix}X_")
    XR1_mapping = model.get_prefix_mapping(f"{prefix}XR1_")
    XR2_mapping = model.get_prefix_mapping(f"{prefix}XR2_")
    condition = {}
    for ii in X_mapping:
        r1 = getattr(model, XR1_mapping[ii]).quantity
        r2 = getattr(model, XR2_mapping[ii]).quantity
        condition[X_mapping[ii]] = (r1.mjd, r2.mjd)
    return toas_selector.get_select_index(condition, toas["mjd_float"])


def dmxselections(model, toas):
    """Map DMX selections to TOAs

    Parameters
    ----------
    model : pint.models.TimingModel
    toas : pint.toa.TOAs

    Returns
    -------
    dict :
        keys are DMX indices, values are the TOAs selected for each index
    """
    toas_selector = TOASelect(is_range=True)
    DMX_mapping = model.get_prefix_mapping("DMX_")
    DMXR1_mapping = model.get_prefix_mapping("DMXR1_")
    DMXR2_mapping = model.get_prefix_mapping("DMXR2_")
    condition = {}
    for ii in DMX_mapping:
        r1 = getattr(model, DMXR1_mapping[ii]).quantity
        r2 = getattr(model, DMXR2_mapping[ii]).quantity
        condition[DMX_mapping[ii]] = (r1.mjd, r2.mjd)
    return toas_selector.get_select_index(condition, toas["mjd_float"])


def dmxstats(model, toas, file=sys.stdout):
    """Print DMX statistics

    Based off dmxparse by P. Demorest (https://github.com/nanograv/tempo/tree/master/util/dmxparse)

    Parameters
    ----------
    model : pint.models.TimingModel
    toas : pint.toa.TOAs
    file : a file-like object (stream); defaults to the current sys.stdout
    """
    mjds = toas.get_mjds()
    freqs = toas.table["freq"]
    selected = np.zeros(len(toas), dtype=np.bool_)
    DMX_mapping = model.get_prefix_mapping("DMX_")
    select_idx = dmxselections(model, toas)
    for ii in DMX_mapping:
        if f"DMX_{ii:04d}" in select_idx:
            selection = select_idx[f"DMX_{ii:04d}"]
            selected[selection] = True
            print(
                "DMX_{:04d}: NTOAS={:5d}, MJDSpan={:14.4f}, FreqSpan={:8.3f}-{:8.3f}".format(
                    ii,
                    len(selection),
                    (mjds[selection].max() - mjds[selection.min()]),
                    freqs[selection].min() * u.MHz,
                    freqs[selection].max() * u.MHz,
                ),
                file=file,
            )
        else:
            print(
                "DMX_{:04d}: NTOAS={:5d}, MJDSpan={:14.4f}, FreqSpan={:8.3f}-{:8.3f}".format(
                    ii, 0, 0 * u.d, 0 * u.MHz, 0 * u.MHz
                ),
                file=file,
            )
    if not np.all(selected):
        print(f"{(1-selected).sum()} TOAs not selected in any DMX window", file=file)


def dmxparse(fitter, save=False):
    """Run dmxparse in python using PINT objects and results.

    Based off dmxparse by P. Demorest (https://github.com/nanograv/tempo/tree/master/util/dmxparse)

    Parameters
    ----------
    fitter
        PINT fitter used to get timing residuals, must have already run a fit
    save : bool or str or file-like object, optional
        If not False or None, saves output to specified file in the format of the TEMPO version.  If ``True``, assumes output file is ``dmxparse.out``

    Returns
    -------
    dict :

        ``dmxs`` : mean-subtraced dmx values

        ``dmx_verrs`` : dmx variance errors

        ``dmxeps`` : center mjds of the dmx bins

        ``r1s`` : lower mjd bounds on the dmx bins

        ``r2s`` : upper mjd bounds on the dmx bins

        ``bins`` : dmx bins

        ``mean_dmx`` : mean dmx value

        ``avg_dm_err`` : uncertainty in average dmx

    Raises
    ------
    RuntimeError
        If the model has no DMX parameters, or if there is a parsing problem

    """
    # We get the DMX values, errors, and mjds (same as in getting the DMX values for DMX v. time)
    # Get number of DMX epochs
    try:
        DMX_mapping = fitter.model.get_prefix_mapping("DMX_")
    except ValueError:
        raise RuntimeError("No DMX values in model!")
    dmx_epochs = [f"{x:04d}" for x in DMX_mapping.keys()]
    DMX_keys = list(DMX_mapping.values())
    DMXs = np.zeros(len(dmx_epochs))
    DMX_Errs = np.zeros(len(dmx_epochs))
    DMX_R1 = np.zeros(len(dmx_epochs))
    DMX_R2 = np.zeros(len(dmx_epochs))
    mask_idxs = np.zeros(len(dmx_epochs), dtype=np.bool_)
    # Get DMX values (will be in units of 10^-3 pc cm^-3)
    for ii, epoch in enumerate(dmx_epochs):
        DMXs[ii] = getattr(fitter.model, "DMX_{:}".format(epoch)).value
        mask_idxs[ii] = getattr(fitter.model, "DMX_{:}".format(epoch)).frozen
        DMX_Errs[ii] = getattr(fitter.model, "DMX_{:}".format(epoch)).uncertainty_value
        DMX_R1[ii] = getattr(fitter.model, "DMXR1_{:}".format(epoch)).value
        DMX_R2[ii] = getattr(fitter.model, "DMXR2_{:}".format(epoch)).value
    DMX_center_MJD = (DMX_R1 + DMX_R2) / 2
    # If any value need to be masked, do it
    if True in mask_idxs:
        log.warning(
            "Some DMX bins were not fit for, masking these bins for computation."
        )
        DMX_Errs = np.ma.array(DMX_Errs, mask=mask_idxs)
        DMX_keys_ma = np.ma.array(DMX_keys, mask=mask_idxs)
    else:
        DMX_keys_ma = None

    # Make sure that the fitter has a covariance matrix, otherwise return the initial values
    if hasattr(fitter, "parameter_covariance_matrix"):
        # now get the full parameter covariance matrix from pint
        # access by label name to make sure we get the right values
        # make sure they are sorted in ascending order
        cc = fitter.parameter_covariance_matrix.get_label_matrix(
            sorted(["DMX_" + x for x in dmx_epochs])
        )
        n = len(DMX_Errs) - np.sum(mask_idxs)
        # Find error in mean DM
        DMX_mean = np.mean(DMXs)
        DMX_mean_err = np.sqrt(cc.matrix.sum()) / float(n)
        # Do the correction for varying DM
        m = np.identity(n) - np.ones((n, n)) / float(n)
        cc = np.dot(np.dot(m, cc.matrix), m)
        DMX_vErrs = np.zeros(n)
        # We also need to correct for the units here
        for i in range(n):
            DMX_vErrs[i] = np.sqrt(cc[i, i])
        # If array was masked, we need to add values back in where they were masked
        if DMX_keys_ma is not None:
            # Only need to add value to DMX_vErrs
            DMX_vErrs = np.insert(DMX_vErrs, np.where(mask_idxs)[0], None)
    else:
        log.warning(
            "Fitter does not have covariance matrix, returning values from model"
        )
        DMX_mean = np.mean(DMXs)
        DMX_mean_err = np.mean(DMX_Errs)
        DMX_vErrs = DMX_Errs
    # Check we have the right number of params
    if len(DMXs) != len(DMX_Errs) or len(DMXs) != len(DMX_vErrs):
        raise RuntimeError("Number of DMX entries do not match!")

    # Output the results'
    if save is not None and save:
        if isinstance(save, bool):
            save = "dmxparse.out"
        DMX = "DMX"
        lines = []
        lines.append("# Mean %s value = %+.6e \n" % (DMX, DMX_mean))
        lines.append("# Uncertainty in average %s = %.5e \n" % ("DM", DMX_mean_err))
        lines.append(
            "# Columns: %sEP %s_value %s_var_err %sR1 %sR2 %s_bin \n"
            % (DMX, DMX, DMX, DMX, DMX, DMX)
        )
        for k in range(len(dmx_epochs)):
            lines.append(
                "%.4f %+.7e %.3e %.4f %.4f %s \n"
                % (
                    DMX_center_MJD[k],
                    DMXs[k] - DMX_mean,
                    DMX_vErrs[k],
                    DMX_R1[k],
                    DMX_R2[k],
                    DMX_keys[k],
                )
            )
        with open_or_use(save, mode="w") as dmxout:
            dmxout.writelines(lines)
            if isinstance(save, (str, Path)):
                log.debug(f"Wrote dmxparse output to '{save}'")
    # return the new mean subtracted values
    mean_sub_DMXs = DMXs - DMX_mean

    # Get units to multiply returned arrays by
    DMX_units = getattr(fitter.model, "DMX_{:}".format(dmx_epochs[0])).units
    DMXR_units = getattr(fitter.model, "DMXR1_{:}".format(dmx_epochs[0])).units

    # define the output dictionary
    dmx = {}
    dmx["dmxs"] = mean_sub_DMXs * DMX_units
    dmx["dmx_verrs"] = DMX_vErrs * DMX_units
    dmx["dmxeps"] = DMX_center_MJD * DMXR_units
    dmx["r1s"] = DMX_R1 * DMXR_units
    dmx["r2s"] = DMX_R2 * DMXR_units
    dmx["bins"] = DMX_keys
    dmx["mean_dmx"] = DMX_mean * DMX_units
    dmx["avg_dm_err"] = DMX_mean_err * DMX_units

    return dmx


def get_prefix_timerange(model, prefixname):
    """Get time range for a prefix quantity like DMX or SWX

    Parameters
    ----------
    model: pint.models.timing_model.TimingModel
    prefixname : str
        Something like ``DMX_0001`` or ``SWX_0005``

    Returns
    -------
    tuple
        Each element is astropy.time.Time

    Example
    -------
    To match a range between SWX and DMX, you can do:

        >>> m.add_DMX_range(*(59077.33674631197, 59441.34020807681), index=1, frozen=False)

    Which sets ``DMX_0001`` to cover the same time range as ``SWX_0002``
    """
    prefix, index, indexnum = split_prefixed_name(prefixname)
    r1 = prefix.replace("_", "R1_") + index
    r2 = prefix.replace("_", "R2_") + index
    return getattr(model, r1).quantity, getattr(model, r2).quantity


def get_prefix_timeranges(model, prefixname):
    """Get all time ranges and indices for a prefix quantity like DMX or SWX

    Parameters
    ----------
    model: pint.models.timing_model.TimingModel
    prefixname : str
        Something like ``DMX`` or ``SWX`` (no trailing ``_``)

    Returns
    -------
    indices : np.ndarray
    starts : astropy.time.Time
    ends : astropy.time.Time

    """
    if prefixname.endswith("_"):
        prefixname = prefixname[:-1]
    prefix_mapping = model.get_prefix_mapping(prefixname + "_")
    r1 = np.zeros(len(prefix_mapping))
    r2 = np.zeros(len(prefix_mapping))
    indices = np.zeros(len(prefix_mapping), dtype=np.int32)
    for j, index in enumerate(prefix_mapping.keys()):
        if (
            getattr(model, f"{prefixname}R1_{index:04d}").quantity is not None
            and getattr(model, f"{prefixname}R2_{index:04d}").quantity is not None
        ):
            r1[j] = getattr(model, f"{prefixname}R1_{index:04d}").quantity.mjd
            r2[j] = getattr(model, f"{prefixname}R2_{index:04d}").quantity.mjd
            indices[j] = index
    return (
        indices,
        Time(r1, format="pulsar_mjd"),
        Time(r2, format="pulsar_mjd"),
    )


def find_prefix_bytime(model, prefixname, t):
    """Identify matching index(es) for a prefix parameter like DMX

    Parameters
    ----------
    model: pint.models.timing_model.TimingModel
    prefixname : str
        Something like ``DMX`` or ``SWX`` (no trailing ``_``)
    t : astropy.time.Time or float or astropy.units.Quantity
        If not :class:`astropy.time.Time`, then MJD is assumed

    Returns
    -------
    int or np.ndarray
        Index or indices that match
    """
    if not isinstance(t, Time):
        t = Time(t, format="pulsar_mjd")
    indices, r1, r2 = get_prefix_timeranges(model, prefixname)
    matches = np.where((t >= r1) & (t < r2))[0]
    if len(matches) == 1:
        matches = int(matches)
    return indices[matches]


def merge_dmx(model, index1, index2, value="mean", frozen=True):
    """Merge two DMX bins

    Parameters
    ----------
    model: pint.models.timing_model.TimingModel
    index1: int
    index2 : int
    value : str, optional
        One of "first", "second", "mean".  Determines value of new bin
    frozen : bool, optional

    Returns
    -------
    int
        New DMX index
    """
    assert value.lower() in ["first", "second", "mean"]
    tstart1, tend1 = get_prefix_timerange(model, f"DMX_{index1:04d}")
    tstart2, tend2 = get_prefix_timerange(model, f"DMX_{index2:04d}")
    tstart = min([tstart1, tstart2])
    tend = max([tend1, tend2])
    intervening_indices = find_prefix_bytime(model, "DMX", (tstart.mjd + tend.mjd) / 2)
    if len(np.setdiff1d(intervening_indices, [index1, index2])) > 0:
        for k in np.setdiff1d(intervening_indices, [index1, index2]):
            log.warning(
                f"Attempting to merge DMX_{index1:04d} and DMX_{index2:04d}, but DMX_{k:04d} is in between"
            )
    if value.lower() == "first":
        dmx = getattr(model, f"DMX_{index1:04d}").quantity
    elif value.lower == "second":
        dmx = getattr(model, f"DMX_{index2:04d}").quantity
    elif value.lower() == "mean":
        dmx = (
            getattr(model, f"DMX_{index1:04d}").quantity
            + getattr(model, f"DMX_{index2:04d}").quantity
        ) / 2
    # add the new one before we delete previous ones to make sure we have >=1 present
    newindex = model.add_DMX_range(tstart, tend, dmx=dmx, frozen=frozen)
    model.remove_DMX_range([index1, index2])
    return newindex


def split_dmx(model, time):
    """
    Split an existing DMX bin at the desired time

    Parameters
    ----------
    model : pint.models.timing_model.TimingModel
    time : astropy.time.Time

    Returns
    -------
    index : int
        Index of existing bin that was split
    newindex : int
        Index of new bin that was added

    """
    try:
        DMX_mapping = model.get_prefix_mapping("DMX_")
    except ValueError:
        raise RuntimeError("No DMX values in model!")
    dmx_epochs = [f"{x:04d}" for x in DMX_mapping.keys()]
    DMX_R1 = np.zeros(len(dmx_epochs))
    DMX_R2 = np.zeros(len(dmx_epochs))
    for ii, epoch in enumerate(dmx_epochs):
        DMX_R1[ii] = getattr(model, "DMXR1_{:}".format(epoch)).value
        DMX_R2[ii] = getattr(model, "DMXR2_{:}".format(epoch)).value
    ii = np.where((time.mjd > DMX_R1) & (time.mjd < DMX_R2))[0]
    if len(ii) == 0:
        raise ValueError(f"Time {time} not in any DMX bins")
    ii = ii[0]
    index = int(dmx_epochs[ii])
    t1 = DMX_R1[ii]
    t2 = DMX_R2[ii]
    print(f"{ii} {t1} {t2} {time}")
    getattr(model, f"DMXR2_{index:04d}").value = time.mjd
    newindex = model.add_DMX_range(
        time.mjd,
        t2,
        dmx=getattr(model, f"DMX_{index:04d}").quantity,
        frozen=getattr(model, f"DMX_{index:04d}").frozen,
    )
    return index, newindex


def split_swx(model, time):
    """
    Split an existing SWX bin at the desired time

    Parameters
    ----------
    model : pint.models.timing_model.TimingModel
    time : astropy.time.Time

    Returns
    -------
    index : int
        Index of existing bin that was split
    newindex : int
        Index of new bin that was added

    """
    try:
        SWX_mapping = model.get_prefix_mapping("SWX_")
    except ValueError:
        raise RuntimeError("No SWX values in model!")
    swx_epochs = [f"{x:04d}" for x in SWX_mapping.keys()]
    SWX_R1 = np.zeros(len(swx_epochs))
    SWX_R2 = np.zeros(len(swx_epochs))
    for ii, epoch in enumerate(swx_epochs):
        SWX_R1[ii] = getattr(model, "SWXR1_{:}".format(epoch)).value
        SWX_R2[ii] = getattr(model, "SWXR2_{:}".format(epoch)).value
    ii = np.where((time.mjd > SWX_R1) & (time.mjd < SWX_R2))[0]
    if len(ii) == 0:
        raise ValueError(f"Time {time} not in any SWX bins")
    ii = ii[0]
    index = int(swx_epochs[ii])
    t1 = SWX_R1[ii]
    t2 = SWX_R2[ii]
    print(f"{ii} {t1} {t2} {time}")
    getattr(model, f"SWXR2_{index:04d}").value = time.mjd
    newindex = model.add_swx_range(
        time.mjd,
        t2,
        swx=getattr(model, f"SWX_{index:04d}").quantity,
        frozen=getattr(model, f"SWX_{index:04d}").frozen,
    )
    return index, newindex


def wavex_setup(model, T_span, freqs=None, n_freqs=None):
    """
    Set-up a WaveX model based on either an array of user-provided frequencies or the wave number
    frequency calculation. Sine and Cosine amplitudes are initially set to zero

    User specifies T_span and either freqs or n_freqs. This function assumes that the timing model does not already
    have any WaveX components. See add_wavex_component() or add_wavex_components() to add WaveX components
    to an existing WaveX model.

    Parameters
    ----------

    model : pint.models.timing_model.TimingModel
    freqs : iterable of float or astropy.quantity.Quantity, None
        User inputed base frequencies
    n_freqs : int, None
        Number of wave frequencies to calculate using the equation: freq_n = 2 * pi * n / T_span
        Where n is the wave number, and T_span is the total time span of the toas in the fitter object
    T_span : float, astropy.quantity.Quantity
        Time span used to calculate nyquist frequency when using freqs
        Time span used to calculate WaveX frequencies when using n_freqs
        Usually to be set as the length of the timing baseline the model is being used for

    Returns
    -------

    indices : list
            Indices that have been assigned to new WaveX components
    """
    from pint.models.wavex import WaveX

    if (freqs is None) and (n_freqs is None):
        raise ValueError(
            "WaveX component base frequencies are not specified. "
            "Please input either freqs or n_freqs"
        )

    if (freqs is not None) and (n_freqs is not None):
        raise ValueError(
            "Both freqs and n_freqs are specified. Only one or the other should be used"
        )

    if n_freqs is not None and n_freqs <= 0:
        raise ValueError("Must use a non-zero number of wave frequencies")

    model.add_component(WaveX())
    if isinstance(T_span, u.quantity.Quantity):
        T_span.to(u.d)
    else:
        T_span *= u.d

    nyqist_freq = 1.0 / (2.0 * T_span)
    if freqs is not None:
        if isinstance(freqs, u.quantity.Quantity):
            freqs.to(u.d**-1)
        else:
            freqs *= u.d**-1
        if len(freqs) == 1:
            model.WXFREQ_0001.quantity = freqs
        else:
            freqs = np.array(freqs)
            freqs.sort()
            if min(np.diff(freqs)) < nyqist_freq:
                warnings.warn(
                    "Wave frequency spacing is finer than frequency resolution of data"
                )
            model.WXFREQ_0001.quantity = freqs[0]
            model.components["WaveX"].add_wavex_components(freqs[1:])

    if n_freqs is not None:
        if n_freqs == 1:
            wave_freq = 1 / T_span
            model.WXFREQ_0001.quantity = wave_freq
        else:
            wave_numbers = np.arange(1, n_freqs + 1)
            wave_freqs = wave_numbers / T_span
            model.WXFREQ_0001.quantity = wave_freqs[0]
            model.components["WaveX"].add_wavex_components(wave_freqs[1:])
    return model.components["WaveX"].get_indices()


def dmwavex_setup(model, T_span, freqs=None, n_freqs=None):
    """
    Set-up a DMWaveX model based on either an array of user-provided frequencies or the wave number
    frequency calculation. Sine and Cosine amplitudes are initially set to zero

    User specifies T_span and either freqs or n_freqs. This function assumes that the timing model does not already
    have any DMWaveX components. See add_dmwavex_component() or add_dmwavex_components() to add components
    to an existing DMWaveX model.

    Parameters
    ----------

    model : pint.models.timing_model.TimingModel
    freqs : iterable of float or astropy.quantity.Quantity, None
        User inputed base frequencies
    n_freqs : int, None
        Number of wave frequencies to calculate using the equation: freq_n = 2 * pi * n / T_span
        Where n is the wave number, and T_span is the total time span of the toas in the fitter object
    T_span : float, astropy.quantity.Quantity
        Time span used to calculate nyquist frequency when using freqs
        Time span used to calculate WaveX frequencies when using n_freqs
        Usually to be set as the length of the timing baseline the model is being used for

    Returns
    -------

    indices : list
            Indices that have been assigned to new WaveX components
    """
    from pint.models.dmwavex import DMWaveX

    if (freqs is None) and (n_freqs is None):
        raise ValueError(
            "DMWaveX component base frequencies are not specified. "
            "Please input either freqs or n_freqs"
        )

    if (freqs is not None) and (n_freqs is not None):
        raise ValueError(
            "Both freqs and n_freqs are specified. Only one or the other should be used"
        )

    if n_freqs is not None and n_freqs <= 0:
        raise ValueError("Must use a non-zero number of wave frequencies")

    model.add_component(DMWaveX())
    if isinstance(T_span, u.quantity.Quantity):
        T_span.to(u.d)
    else:
        T_span *= u.d

    nyqist_freq = 1.0 / (2.0 * T_span)
    if freqs is not None:
        if isinstance(freqs, u.quantity.Quantity):
            freqs.to(u.d**-1)
        else:
            freqs *= u.d**-1
        if len(freqs) == 1:
            model.DMWXFREQ_0001.quantity = freqs
        else:
            freqs = np.array(freqs)
            freqs.sort()
            if min(np.diff(freqs)) < nyqist_freq:
                warnings.warn(
                    "DMWaveX frequency spacing is finer than frequency resolution of data"
                )
            model.DMWXFREQ_0001.quantity = freqs[0]
            model.components["DMWaveX"].add_dmwavex_components(freqs[1:])

    if n_freqs is not None:
        if n_freqs == 1:
            wave_freq = 1 / T_span
            model.DMWXFREQ_0001.quantity = wave_freq
        else:
            wave_numbers = np.arange(1, n_freqs + 1)
            wave_freqs = wave_numbers / T_span
            model.DMWXFREQ_0001.quantity = wave_freqs[0]
            model.components["DMWaveX"].add_dmwavex_components(wave_freqs[1:])
    return model.components["DMWaveX"].get_indices()


def _translate_wave_freqs(om, k):
    """
    Use Wave model WAVEOM parameter to calculate a WaveX WXFREQ_ frequency parameter for wave number k

    Parameters
    ----------

    om : float or astropy.quantity.Quantity
        Base frequency of Wave model solution - parameter WAVEOM
        If float is given default units of 1/d assigned
    k : int
        wave number to use to calculate WaveX WXFREQ_ frequency parameter

    Returns
    -------

    WXFREQ_ quantity in units 1/d that can be used in WaveX model
    """
    if isinstance(om, u.quantity.Quantity):
        om.to(u.d**-1)
    else:
        om *= u.d**-1
    return (om * (k + 1)) / (2.0 * np.pi)


def _translate_wavex_freqs(wxfreq, k):
    """
    Use WaveX model WXFREQ_ parameters and wave number k to calculate the Wave model WAVEOM frequency parameter.

    Parameters
    ----------

    wxfreq : float or astropy.quantity.Quantity
        WaveX frequency from which the WAVEOM parameter will be calculated
        If float is given default units of 1/d assigned
    k : int
        wave number to use to calculate Wave WAVEOM parameter

    Returns
    -------

    WAVEOM quantity in units 1/d that can be used in Wave model
    """
    if isinstance(wxfreq, u.quantity.Quantity):
        wxfreq.to(u.d**-1)
    else:
        wxfreq *= u.d**-1
    if len(wxfreq) == 1:
        return (2.0 * np.pi * wxfreq) / (k + 1.0)
    else:
        wave_om = [
            ((2.0 * np.pi * wxfreq[i]) / (k[i] + 1.0)) for i in range(len(wxfreq))
        ]
        if np.allclose(wave_om, wave_om[0], atol=1e-3):
            om = sum(wave_om) / len(wave_om)
            return om
        else:
            return False


def translate_wave_to_wavex(model):
    """
    Go from a Wave model to a WaveX model

    WaveX frequencies get calculated based on the Wave model WAVEOM parameter and the number of WAVE parameters.
        WXFREQ_000k = [WAVEOM * (k+1)] / [2 * pi]

    WaveX amplitudes are taken from the WAVE pair parameters

    Paramters
    ---------
    model : pint.models.timing_model.TimingModel
        TimingModel containing a Wave model to be converted to a WaveX model

    Returns
    -------
    New timing model with converted WaveX model included
    """
    from pint.models.wavex import WaveX

    new_model = deepcopy(model)
    wave_names = [
        f"WAVE{ii}" for ii in range(1, model.components["Wave"].num_wave_terms + 1)
    ]
    wave_terms = [getattr(model.components["Wave"], name) for name in wave_names]
    wave_om = model.components["Wave"].WAVE_OM.quantity
    wave_epoch = model.components["Wave"].WAVEEPOCH.quantity
    new_model.remove_component("Wave")
    new_model.add_component(WaveX())
    new_model.WXEPOCH.value = wave_epoch.value
    for k, wave_term in enumerate(wave_terms):
        wave_sin_amp, wave_cos_amp = wave_term.quantity
        wavex_freq = _translate_wave_freqs(wave_om, k)
        if k == 0:
            new_model.WXFREQ_0001.value = wavex_freq.value
            new_model.WXSIN_0001.value = -wave_sin_amp.value
            new_model.WXCOS_0001.value = -wave_cos_amp.value
        else:
            new_model.components["WaveX"].add_wavex_component(
                wavex_freq, wxsin=-wave_sin_amp, wxcos=-wave_cos_amp
            )
    return new_model


def get_wavex_freqs(model, index=None, quantity=False):
    """
    Return the WaveX frequencies for a timing model.

    If index is specified, returns the frequencies corresponding to the user-provided indices.
    If index isn't specified, returns all WaveX frequencies in timing model

    Parameters
    ----------
    model : pint.models.timing_model.TimingModel
        Timing model from which to return WaveX frequencies
    index : float, int, list, np.ndarray, None
        Number or list/array of numbers corresponding to WaveX frequencies to return
    quantity : bool
        If set to True, returns a list of astropy.quanitity.Quantity rather than a list of prefixParameters

    Returns
    -------
    List of WXFREQ_ parameters
    """
    if index is None:
        freqs = model.components["WaveX"].get_prefix_mapping_component("WXFREQ_")
        if len(freqs) == 1:
            values = getattr(model.components["WaveX"], freqs.values())
        else:
            values = [
                getattr(model.components["WaveX"], param) for param in freqs.values()
            ]
    elif isinstance(index, (int, float, np.int64)):
        idx_rf = f"{int(index):04d}"
        values = getattr(model.components["WaveX"], "WXFREQ_" + idx_rf)
    elif isinstance(index, (list, set, np.ndarray)):
        idx_rf = [f"{int(idx):04d}" for idx in index]
        values = [getattr(model.components["WaveX"], "WXFREQ_" + ind) for ind in idx_rf]
    else:
        raise TypeError(
            f"index most be a float, int, set, list, array, or None - not {type(index)}"
        )
    if quantity:
        if len(values) == 1:
            values = [values[0].quantity]
        else:
            values = [v.quantity for v in values]
    return values


def get_wavex_amps(model, index=None, quantity=False):
    """
    Return the WaveX amplitudes for a timing model.

    If index is specified, returns the sine/cosine amplitudes corresponding to the user-provided indices.
    If index isn't specified, returns all WaveX sine/cosine amplitudes in timing model

    Parameters
    ----------
    model : pint.models.timing_model.TimingModel
        Timing model from which to return WaveX frequencies
    index : float, int, list, np.ndarray, None
        Number or list/array of numbers corresponding to WaveX amplitudes to return
    quantity : bool
        If set to True, returns a list of tuples of astropy.quanitity.Quantity rather than a list of prefixParameters tuples

    Returns
    -------
    List of WXSIN_ and WXCOS_ parameters
    """
    if index is None:
        indices = (
            model.components["WaveX"].get_prefix_mapping_component("WXSIN_").keys()
        )
        if len(indices) == 1:
            values = (
                getattr(model.components["WaveX"], "WXSIN_" + f"{int(indices):04d}"),
                getattr(model.components["WaveX"], "WXCOS_" + f"{int(indices):04d}"),
            )
        else:
            values = [
                (
                    getattr(model.components["WaveX"], "WXSIN_" + f"{int(idx):04d}"),
                    getattr(model.components["WaveX"], "WXCOS_" + f"{int(idx):04d}"),
                )
                for idx in indices
            ]
    elif isinstance(index, (int, float, np.int64)):
        idx_rf = f"{int(index):04d}"
        values = (
            getattr(model.components["WaveX"], "WXSIN_" + idx_rf),
            getattr(model.components["WaveX"], "WXCOS_" + idx_rf),
        )
    elif isinstance(index, (list, set, np.ndarray)):
        idx_rf = [f"{int(idx):04d}" for idx in index]
        values = [
            (
                getattr(model.components["WaveX"], "WXSIN_" + ind),
                getattr(model.components["WaveX"], "WXCOS_" + ind),
            )
            for ind in idx_rf
        ]
    else:
        raise TypeError(
            f"index most be a float, int, set, list, array, or None - not {type(index)}"
        )
    if quantity:
        if isinstance(values, tuple):
            values = tuple(v.quantity for v in values)
        if isinstance(values, list):
            values = [tuple((v[0].quantity, v[1].quantity)) for v in values]
    return values


def translate_wavex_to_wave(model):
    """
    Go from a WaveX timing model to a Wave timing model.
    WARNING: Not every WaveX model can be appropriately translated into a Wave model. This is dependent on the user's choice of frequencies in the WaveX model.
    In order for a WaveX model to be able to be converted into a Wave model, every WaveX frequency must produce the same value of WAVEOM in the calculation:

    WAVEOM = [2 * pi * WXFREQ_000k] / (k + 1)
    Paramters
    ---------
    model : pint.models.timing_model.TimingModel
        TimingModel containing a WaveX model to be converted to a Wave model

    Returns
    -------
    New timing model with converted Wave model included
    """
    from pint.models.wave import Wave

    new_model = deepcopy(model)
    indices = model.components["WaveX"].get_indices()
    wxfreqs = get_wavex_freqs(model, indices, quantity=True)
    wave_om = _translate_wavex_freqs(wxfreqs, (indices - 1))
    if wave_om == False:
        raise ValueError(
            "This WaveX model cannot be properly translated into a Wave model due to the WaveX frequencies not producing a consistent WAVEOM value"
        )
    wave_amps = get_wavex_amps(model, index=indices, quantity=True)
    new_model.remove_component("WaveX")
    new_model.add_component(Wave())
    new_model.WAVEEPOCH.quantity = model.WXEPOCH.quantity
    new_model.WAVE_OM.quantity = wave_om
    new_model.WAVE1.quantity = tuple(w * -1.0 for w in wave_amps[0])
    if len(indices) > 1:
        for i in range(1, len(indices)):
            print(wave_amps[i])
            wave_amps[i] = tuple(w * -1.0 for w in wave_amps[i])
            new_model.components["Wave"].add_wave_component(
                wave_amps[i], index=indices[i]
            )
    return new_model


def weighted_mean(arrin, weights_in, inputmean=None, calcerr=False, sdev=False):
    """Compute weighted mean of input values

    Calculate the weighted mean, error, and optionally standard deviation of
    an input array.  By default error is calculated assuming the weights are
    1/err^2, but if you send calcerr=True this assumption is dropped and the
    error is determined from the weighted scatter.

    Parameters
    ----------
    arrin : array
    Array containing the numbers whose weighted mean is desired.
    weights: array
    A set of weights for each element in array. For measurements with
    uncertainties, these should be 1/sigma^2.
    inputmean: float, optional
        An input mean value, around which the mean is calculated.
    calcerr : bool, optional
        Calculate the weighted error.  By default the error is calculated as
        1/sqrt( weights.sum() ).  If calcerr=True it is calculated as
        sqrt((w**2 * (arr-mean)**2).sum() )/weights.sum().
    sdev : bool, optional
        If True, also return the weighted standard deviation as a third
        element in the tuple. Defaults to False.

    Returns
    -------
    wmean, werr: tuple
    A tuple of the weighted mean and error. If sdev=True the
    tuple will also contain sdev: wmean,werr,wsdev

    Notes
    -----
    Converted from IDL: 2006-10-23. Erin Sheldon, NYU
    Copied from PRESTO to PINT : 2020-04-18

    """
    arr = arrin
    weights = weights_in
    wtot = weights.sum()
    # user has input a mean value
    if inputmean is None:
        wmean = (weights * arr).sum() / wtot
    else:
        wmean = float(inputmean)
    # how should error be calculated?
    if calcerr:
        werr2 = (weights**2 * (arr - wmean) ** 2).sum()
        werr = np.sqrt(werr2) / wtot
    else:
        werr = 1.0 / np.sqrt(wtot)
    # should output include the weighted standard deviation?
    if sdev:
        wvar = (weights * (arr - wmean) ** 2).sum() / wtot
        wsdev = np.sqrt(wvar)
        return wmean, werr, wsdev
    else:
        return wmean, werr


@u.quantity_input
def ELL1_check(
    A1: u.cm, E: u.dimensionless_unscaled, TRES: u.us, NTOA: int, outstring=True
):
    """Check for validity of assumptions in ELL1 binary model

    Checks whether the assumptions that allow ELL1 to be safely used are
    satisfied. To work properly, we should have:
    :math:`asini/c  e^4 \ll {\\rm timing precision} / \sqrt N_{\\rm TOA}`
    or :math:`A1 E^4 \ll TRES / \sqrt N_{\\rm TOA}`

    since the ELL1 model now includes terms up to O(E^3)

    Parameters
    ----------
    A1 : astropy.units.Quantity
        Projected semi-major axis (aka ASINI) in `pint.ls`
    E : astropy.units.Quantity (dimensionless)
        Eccentricity
    TRES : astropy.units.Quantity
        RMS TOA uncertainty
    NTOA : int
        Number of TOAs in the fit
    outstring : bool, optional

    Returns
    -------
    bool or str
        Returns True if ELL1 is safe to use, otherwise False.
        If outstring is True then returns a string summary instead.

    """
    lhs = A1 / const.c * E**4.0
    rhs = TRES / np.sqrt(NTOA)
    if outstring:
        s = "Checking applicability of ELL1 model -- \n"
        s += "    Condition is asini/c * ecc**4 << timing precision / sqrt(# TOAs) to use ELL1\n"
        s += "    asini/c * ecc**4    = {:.3g} \n".format(lhs.to(u.us))
        s += "    TRES / sqrt(# TOAs) = {:.3g} \n".format(rhs.to(u.us))
    if lhs * 50.0 < rhs:
        if outstring:
            s += "    Should be fine.\n"
            return s
        return True
    elif lhs * 5.0 < rhs:
        if outstring:
            s += "    Should be OK, but not optimal.\n"
            return s
        return True
    else:
        if outstring:
            s += "    *** WARNING*** Should probably use BT or DD instead!\n"
            return s
        return False


def FTest(chi2_1, dof_1, chi2_2, dof_2):
    """Run F-test.

    Compute an F-test to see if a model with extra parameters is
    significant compared to a simpler model.  The input values are the
    (non-reduced) chi^2 values and the numbers of DOF for '1' the
    original model and '2' for the new model (with more fit params).
    The probability is computed exactly like Sherpa's F-test routine
    (in Ciao) and is also described in the Wikipedia article on the
    F-test:  http://en.wikipedia.org/wiki/F-test
    The returned value is the probability that the improvement in
    chi2 is due to chance (i.e. a low probability means that the
    new fit is quantitatively better, while a value near 1 means
    that the new model should likely be rejected).

    Parameters
    -----------
    chi2_1 : float
        Chi-squared value of model with fewer parameters
    dof_1 : int
        Degrees of freedom of model with fewer parameters
    chi2_2 : float
        Chi-squared value of model with more parameters
    dof_2 : int
        Degrees of freedom of model with more parameters

    Returns
    --------
    ft : float
        F-test significance value for the model with the larger number of
        components over the other.
    """
    delta_chi2 = chi2_1 - chi2_2
    if delta_chi2 > 0 and dof_1 != dof_2:
        delta_dof = dof_1 - dof_2
        new_redchi2 = chi2_2 / dof_2
        F = float((delta_chi2 / delta_dof) / new_redchi2)  # fdtr doesn't like float128
        ft = fdtrc(delta_dof, dof_2, F)
    elif dof_1 == dof_2:
        log.warning("Models have equal degrees of freedom, cannot perform F-test.")
        ft = np.nan
    elif delta_chi2 <= 0:
        log.warning(
            "Chi^2 for Model 2 is larger than Chi^2 for Model 1, cannot perform F-test."
        )
        ft = 1.0
    else:
        raise ValueError(
            f"Mystery problem in Ftest - maybe NaN? {chi2_1} {dof_1} {chi2_2} {dof_2}"
        )
    return ft


def add_dummy_distance(c, distance=1 * u.kpc):
    """Adds a dummy distance to a SkyCoord object for applying proper motion

    Parameters
    ----------
    c: astropy.coordinates.SkyCoord
        current SkyCoord object without distance but with proper motion and obstime
    distance: astropy.units.Quantity, optional
        distance to supply

    Returns
    -------
    cnew : astropy.coordinates.SkyCoord
        new SkyCoord object with a distance attached
    """

    if c.frame.data.differentials == {}:
        log.warning(
            "No proper motions available for %r: returning coordinates unchanged" % c
        )
        return c

    if isinstance(c.frame, coords.builtin_frames.icrs.ICRS):
        if hasattr(c, "pm_ra_cosdec"):
            cnew = coords.SkyCoord(
                ra=c.ra,
                dec=c.dec,
                pm_ra_cosdec=c.pm_ra_cosdec,
                pm_dec=c.pm_dec,
                obstime=c.obstime,
                distance=distance,
                frame=coords.ICRS,
            )
        else:
            # it seems that after applying proper motions
            # it changes the RA pm to pm_ra instead of pm_ra_cosdec
            # although the value seems the same
            cnew = coords.SkyCoord(
                ra=c.ra,
                dec=c.dec,
                pm_ra_cosdec=c.pm_ra,
                pm_dec=c.pm_dec,
                obstime=c.obstime,
                distance=distance,
                frame=coords.ICRS,
            )

        return cnew
    elif isinstance(c.frame, coords.builtin_frames.galactic.Galactic):
        cnew = coords.SkyCoord(
            l=c.l,
            b=c.b,
            pm_l_cosb=c.pm_l_cosb,
            pm_b=c.pm_b,
            obstime=c.obstime,
            distance=distance,
            frame=coords.Galactic,
        )
        return cnew
    elif isinstance(c.frame, pint.pulsar_ecliptic.PulsarEcliptic):
        cnew = coords.SkyCoord(
            lon=c.lon,
            lat=c.lat,
            pm_lon_coslat=c.pm_lon_coslat,
            pm_lat=c.pm_lat,
            obstime=c.obstime,
            distance=distance,
            obliquity=c.obliquity,
            frame=pint.pulsar_ecliptic.PulsarEcliptic,
        )
        return cnew
    else:
        log.warning(
            "Do not know coordinate frame for %r: returning coordinates unchanged" % c
        )
        return c


def remove_dummy_distance(c):
    """Removes a dummy distance from a SkyCoord object after applying proper motion

    Parameters
    ----------
    c: astropy.coordinates.SkyCoord
        current SkyCoord object with distance and with proper motion and obstime

    Returns
    -------
    cnew : astropy.coordinates.SkyCoord
        new SkyCoord object with a distance removed
    """

    if c.frame.data.differentials == {}:
        log.warning(
            "No proper motions available for %r: returning coordinates unchanged" % c
        )
        return c
    if isinstance(c.frame, coords.builtin_frames.icrs.ICRS):
        if hasattr(c, "pm_ra_cosdec"):
            cnew = coords.SkyCoord(
                ra=c.ra,
                dec=c.dec,
                pm_ra_cosdec=c.pm_ra_cosdec,
                pm_dec=c.pm_dec,
                obstime=c.obstime,
                frame=coords.ICRS,
            )
        else:
            # it seems that after applying proper motions
            # it changes the RA pm to pm_ra instead of pm_ra_cosdec
            # although the value seems the same
            cnew = coords.SkyCoord(
                ra=c.ra,
                dec=c.dec,
                pm_ra_cosdec=c.pm_ra,
                pm_dec=c.pm_dec,
                obstime=c.obstime,
                frame=coords.ICRS,
            )
        return cnew
    elif isinstance(c.frame, coords.builtin_frames.galactic.Galactic):
        cnew = coords.SkyCoord(
            l=c.l,
            b=c.b,
            pm_l_cosb=c.pm_l_cosb,
            pm_b=c.pm_b,
            obstime=c.obstime,
            frame=coords.Galactic,
        )
        return cnew
    elif isinstance(c.frame, pint.pulsar_ecliptic.PulsarEcliptic):
        cnew = coords.SkyCoord(
            lon=c.lon,
            lat=c.lat,
            pm_lon_coslat=c.pm_lon_coslat,
            pm_lat=c.pm_lat,
            obstime=c.obstime,
            obliquity=c.obliquity,
            frame=pint.pulsar_ecliptic.PulsarEcliptic,
        )
        return cnew
    else:
        log.warning(
            "Do not know coordinate frame for %r: returning coordinates unchanged" % c
        )
        return c


def info_string(prefix_string="# ", comment=None, detailed=False):
    """Returns an informative string about the current state of PINT.

    Adds:

    * Creation date
    * PINT version
    * Username (given by the `gitpython`_ global configuration ``user.name``
      if available, in addition to :func:`getpass.getuser`).
    * Host (given by :func:`platform.node`)
    * OS (given by :func:`platform.platform`)
    * plus a user-supplied comment (if present).

    Parameters
    ----------
    prefix_string: str, default='# '
        a string to be prefixed to the output (often to designate as a
        comment or similar)
    comment: str, optional
        a free-form comment string to be included if present
    detailed: bool, optional
        Include detailed version info on dependencies.

    Returns
    -------
    str
        informative string

    Examples
    --------
    >>> import pint.utils
    >>> print(pint.utils.info_string(prefix_string="# ",comment="Example comment"))
    # Created: 2021-07-21T09:39:45.606894
    # PINT_version: 0.8.2+311.ge351099d
    # User: David Kaplan (dlk)
    # Host: margle-2.local
    # OS: macOS-10.14.6-x86_64-i386-64bit
    # Comment: Example comment

    Multi-line comments are allowed:

    >>> import pint.utils
    >>> print(pint.utils.info_string(prefix_string="C ",
    ...                              comment="Example multi-line comment\\nAlso using a different comment character"))
    C Created: 2021-07-21T09:40:34.172333
    C PINT_version: 0.8.2+311.ge351099d
    C User: David Kaplan (dlk)
    C Host: margle-2.local
    C OS: macOS-10.14.6-x86_64-i386-64bit
    C Comment: Example multi-line comment
    C Comment: Also using a different comment character

    Full example of writing a par and tim file:

    >>> from pint.models import get_model_and_toas
    >>> # the locations of these may vary
    >>> timfile = "tests/datafile/NGC6440E.tim"
    >>> parfile = "tests/datafile/NGC6440E.par"
    >>> m, t = get_model_and_toas(parfile, timfile)
    >>> print(m.as_parfile(comment="Here is a comment on the par file"))
    # Created: 2021-07-22T08:24:27.101479
    # PINT_version: 0.8.2+439.ge81c9b11.dirty
    # User: David Kaplan (dlk)
    # Host: margle-2.local
    # OS: macOS-10.14.6-x86_64-i386-64bit
    # Comment: Here is a comment on the par file
    PSR                            1748-2021E
    EPHEM                               DE421
    CLK                             UTC(NIST)
    ...

    >>> from pint.models import get_model_and_toas
    >>> import io
    >>> # the locations of these may vary
    >>> timfile = "tests/datafile/NGC6440E.tim"
    >>> parfile = "tests/datafile/NGC6440E.par"
    >>> m, t = get_model_and_toas(parfile, timfile)
    >>> f = io.StringIO(parfile)
    >>> t.write_TOA_file(f, comment="Here is a comment on the tim file")
    >>> f.seek(0)
    >>> print(f.getvalue())
    FORMAT 1
    C Created: 2021-07-22T08:24:27.213529
    C PINT_version: 0.8.2+439.ge81c9b11.dirty
    C User: David Kaplan (dlk)
    C Host: margle-2.local
    C OS: macOS-10.14.6-x86_64-i386-64bit
    C Comment: Here is a comment on the tim file
    unk 1949.609000 53478.2858714192189005 21.710 gbt  -format Princeton -ddm 0.0
    unk 1949.609000 53483.2767051885165973 21.950 gbt  -format Princeton -ddm 0.0
    unk 1949.609000 53489.4683897879295023 29.950 gbt  -format Princeton -ddm 0.0
    ....


    Notes
    -----
    This can be called via  :func:`~pint.toa.TOAs.write_TOA_file` on a :class:`~~pint.toa.TOAs` object,
    or :func:`~pint.models.timing_model.TimingModel.as_parfile` on a
    :class:`~pint.models.timing_model.TimingModel` object.

    .. _gitpython: https://gitpython.readthedocs.io/en/stable/
    """
    # try to get the git user if defined
    try:
        import git

        # user-level git config
        c = git.GitConfigParser()
        username = c.get_value("user", option="name") + f" ({getpass.getuser()})"
    except (configparser.NoOptionError, configparser.NoSectionError, ImportError):
        username = getpass.getuser()

    info_dict = {
        "Created": f"{datetime.datetime.now().isoformat()}",
        "PINT_version": pint.__version__,
        "User": username,
        "Host": platform.node(),
        "OS": platform.platform(),
        "Python": sys.version,
    }

    if detailed:
        from numpy import __version__ as numpy_version
        from scipy import __version__ as scipy_version
        from astropy import __version__ as astropy_version
        from erfa import __version__ as erfa_version
        from jplephem import __version__ as jpleph_version
        from matplotlib import __version__ as matplotlib_version
        from loguru import __version__ as loguru_version
        from pint import __file__ as pint_file

        info_dict.update(
            {
                "endian": sys.byteorder,
                "numpy_version": numpy_version,
                "numpy_longdouble_precision": np.dtype(np.longdouble).name,
                "scipy_version": scipy_version,
                "astropy_version": astropy_version,
                "pyerfa_version": erfa_version,
                "jplephem_version": jpleph_version,
                "matplotlib_version": matplotlib_version,
                "loguru_version": loguru_version,
                "Python_prefix": sys.prefix,
                "PINT_file": pint_file,
            }
        )

        if "CONDA_PREFIX" in os.environ:
            conda_prefix = os.environ["CONDA_PREFIX"]
            info_dict.update(
                {
                    "Environment": "conda",
                    "conda_prefix": conda_prefix,
                }
            )
        elif "VIRTUAL_ENV" in os.environ:
            venv_prefix = os.environ["VIRTUAL_ENV"]
            info_dict.update(
                {
                    "Environment": "virtualenv",
                    "virtualenv_prefix": venv_prefix,
                }
            )

    s = ""
    for key, val in info_dict.items():
        s += f"{key}: {val}\n"

    s = textwrap.dedent(s)
    # remove blank lines
    s = os.linesep.join([x for x in s.splitlines() if x])
    if comment is not None:
        if os.linesep in comment:
            s += os.linesep + os.linesep.join(
                [f"Comment: {x}" for x in comment.splitlines()]
            )
        else:
            s += f"{os.linesep}Comment: {comment}"

    if (prefix_string is not None) and (len(prefix_string) > 0):
        s = os.linesep.join([prefix_string + x for x in s.splitlines()])
    return s


def list_parameters(class_=None):
    """List parameters understood by PINT.

    Parameters
    ----------
    class_: type, optional
        If provided, produce a list of parameters understood by the Component type; if None,
        return a list of parameters understood by all Components known to PINT.

    Returns
    -------
    list of dict
        Each entry is a dictionary describing one parameter. Dictionary values are all strings
        or lists of strings, and will include at least "name", "classes", and "description".
    """
    if class_ is not None:
        from pint.models.parameter import (
            boolParameter,
            intParameter,
            maskParameter,
            prefixParameter,
            strParameter,
        )

        result = []
        inst = class_()
        for p in inst.params:
            pm = getattr(inst, p)
            d = dict(
                name=pm.name,
                class_=f"{class_.__module__}.{class_.__name__}",
                description=pm.description,
            )
            if pm.aliases:
                d["aliases"] = [a for a in pm.aliases if a != pm.name]
            if pm.units:
                d["kind"] = pm.units.to_string()
                if not d["kind"]:
                    d["kind"] = "number"
            elif isinstance(pm, boolParameter):
                d["kind"] = "boolean"
            elif isinstance(pm, strParameter):
                d["kind"] = "string"
            elif isinstance(pm, intParameter):
                d["kind"] = "integer"
            if isinstance(pm, prefixParameter):
                d["name"] = pm.prefix + "{number}"
                d["aliases"] = [a + "{number}" for a in pm.prefix_aliases]
            if isinstance(pm, maskParameter):
                d["name"] = pm.origin_name + " {flag} {value}"
                d["aliases"] = [a + " {flag} {value}" for a in pm.prefix_aliases]
            if "aliases" in d and not d["aliases"]:
                del d["aliases"]
            result.append(d)
        return result
    else:
        import pint.models.timing_model

        results = {}
        ct = pint.models.timing_model.Component.component_types.copy()
        ct["TimingModel"] = pint.models.timing_model.TimingModel
        for v in ct.values():
            for d in list_parameters(v):
                n = d["name"]
                class_ = d.pop("class_")
                if n not in results:
                    d["classes"] = [class_]
                    results[n] = d
                else:
                    r = results[n].copy()
                    r.pop("classes")
                    if r != d:
                        raise ValueError(
                            f"Parameter {d} in class {class_} does not match {results[n]}"
                        )
                    results[n]["classes"].append(class_)
        return sorted(results.values(), key=lambda d: d["name"])


def colorize(text, fg_color=None, bg_color=None, attribute=None):
    """Colorizes a string (including unicode strings) for printing on the terminal

    For an example of usage, as well as a demonstration as to what the
    attributes and colors look like, check out :func:`~pint.utils.print_color_examples`

    Parameters
    ----------
    text : string
        The text to colorize. Can include unicode.
    fg_color : _type_, optional
        Foreground color name. The color names (fg or bg) are one of:
        'black', 'red', 'green', 'yellow', 'blue', 'magenta', 'cyan',
        or 'white'.
    bg_color : _type_, optional
        Background color name, by default None. Same choices as for `fg_color`.
    attribute : _type_, optional
        Text attribute, by default None. The text attributes are one of:
        'normal', 'bold', 'subdued', 'italic', 'underscore', 'blink',
        'reverse', or 'concealed'.

    Returns
    -------
    string
        The colorized string using the defined text attribute.
    """
    COLOR_FORMAT = "\033[%dm\033[%d;%dm%s\033[0m"
    FOREGROUND = dict(zip(COLOR_NAMES, list(range(30, 38))))
    BACKGROUND = dict(zip(COLOR_NAMES, list(range(40, 48))))
    ATTRIBUTE = dict(zip(TEXT_ATTRIBUTES, [0, 1, 2, 3, 4, 5, 7, 8]))
    fg = FOREGROUND.get(fg_color, 39)
    bg = BACKGROUND.get(bg_color, 49)
    att = ATTRIBUTE.get(attribute, 0)
    return COLOR_FORMAT % (att, bg, fg, text)


def print_color_examples():
    """Print example terminal colors and attributes for/using :func:`~pint.utils.colorize`"""
    for att in TEXT_ATTRIBUTES:
        for fg in COLOR_NAMES:
            for bg in COLOR_NAMES:
                print(
                    colorize(f"{fg:>8} {att:<11}", fg, bg_color=bg, attribute=att),
                    end="",
                )
            print("")


def group_iterator(items):
    """An iterator to step over identical items in a :class:`numpy.ndarray`

    Example
    -------
    This will step over all of the observatories in the TOAs.
    For each iteration it gives the observatory name and the indices that correspond to it:

        >>> t = pint.toa.get_TOAs("grouptest.tim")
        >>> for o, i in group_iterator(t["obs"]):
        >>>     print(f"{o} {i}")

    """
    for item in np.unique(items):
        yield item, np.where(items == item)[0]


def compute_hash(filename):
    """Compute a unique hash of a file.

    This is designed to keep around to detect changes, not to be
    cryptographically robust. It uses the SHA256 algorithm, which
    is known to be vulnerable to a length-extension attack.

    Parameters
    ----------
    f : str or Path or file-like
        The source of input. If file-like, it should return ``bytes`` not ``str`` -
        that is, the file should be opened in binary mode.

    Returns
    -------
    bytes
        A cryptographic hash of the input.
    """
    h = hashlib.sha256()
    with open_or_use(filename, "rb") as f:
        # Reading in larger chunks saves looping without using
        # huge amounts of memory; and multiples of the hash
        # function block size are more efficient.
        blocks = 128
        while block := f.read(blocks * h.block_size):
            h.update(block)
    return h.digest()


def get_conjunction(coord, t0, precision="low", ecl="IERS2010"):
    """
    Find first time of Solar conjuction after t0 and approximate elongation at conjunction

    Offers a low-precision version (based on analytic expression of Solar longitude)
    Or a higher-precision version (based on interpolating :func:`astropy.coordinates.get_sun`)

    Parameters
    ----------
    coord : astropy.coordinates.SkyCoord
    t0 : astropy.time.Time
    precision : str, optional
        "low" or "high" precision
    ecl : str, optional
        Obliquity for PulsarEcliptic coordinates

    Returns
    -------
    astropy.time.Time
        Time of conjunction
    astropy.units.Quantity
        Elongation at conjunction
    """

    assert precision.lower() in ["low", "high"]
    coord = coord.transform_to(pint.pulsar_ecliptic.PulsarEcliptic(ecl=ecl))

    # low precision version
    # use analytic form for Sun's ecliptic longitude
    # and interpolate
    tt = t0 + np.linspace(0, 365) * u.d
    # Allen's Astrophysical Quantities
    # Low precision solar coordinates (27.4.1)
    # number of days since J2000
    n = tt.jd - 2451545
    # mean longitude of Sun, corrected for abberation
    L = 280.460 * u.deg + 0.9854674 * u.deg * n
    # Mean anomaly
    g = 357.528 * u.deg + 0.9856003 * u.deg * n
    # Ecliptic longitude
    longitude = L + 1.915 * u.deg * np.sin(g) + 0.20 * u.deg * np.sin(2 * g)
    dlongitude = longitude - coord.lon
    dlongitude -= (dlongitude // (360 * u.deg)).max() * 360 * u.deg
    conjunction = Time(np.interp(0, dlongitude.value, tt.mjd), format="mjd")
    if precision.lower() == "low":
        return conjunction, coord.lat
    # do higher precision
    # use astropy solar coordinates
    # start with 10 days on either side of the low precision value
    tt = conjunction + np.linspace(-10, 10) * u.d
    csun = coords.get_sun(tt)
    # this seems to be needed in old astropy
    csun = coords.SkyCoord(ra=csun.ra, dec=csun.dec)
    elongation = csun.separation(coord)
    # get min value and interpolate with a quadratic fit
    j = np.where(elongation == elongation.min())[0][0]
    x = tt.mjd[j - 3 : j + 4]
    y = elongation.value[j - 3 : j + 4]
    f = np.polyfit(x, y, 2)
    conjunction = Time(-f[1] / 2 / f[0], format="mjd")
    csun = coords.get_sun(conjunction)
    # this seems to be needed in old astropy
    csun = coords.SkyCoord(ra=csun.ra, dec=csun.dec)

    return conjunction, csun.separation(coord)


def divide_times(t, t0, offset=0.5):
    """
    Divide input times into years relative to t0

    Years are centered around the requested offset value

    Parameters
    ----------
    t : astropy.time.Time
    t0 : astropy.time.Time
        Reference time
    offset : float, optional
        Offset value for division.  A value of 0.5 divides the results into intervals [-0.5,0.5].

    Returns
    -------
    np.ndarray
        Array of indices for division


    Example
    -------
    Divide into years around each conjunction

        >>> elongation = astropy.coordinates.get_sun(Time(t.get_mjds(), format="mjd")).separation(m.get_psr_coords())
        >>> t0 = get_conjunction(m.get_psr_coords(), m.PEPOCH.quantity, precision="high")[0]
        >>> indices = divide_times(Time(t.get_mjds(), format="mjd"), t0)
        >>> plt.clf()
        >>> for i in np.unique(indices):
                plt.plot(t.get_mjds()[indices == i], elongation[indices == i].value, ".")

    """
    dt = t - t0
    values = (dt.to(u.yr).value + offset) // 1
    indices = np.digitize(values, np.unique(values), right=True)
    return indices


def convert_dispersion_measure(dm, dmconst=None):
    """Convert dispersion measure to a different value of the DM constant.

    Parameters
    ----------
    dm : astropy.units.Quantity
        DM measured according to the conventional value of the DM constant

    Returns
    -------
    dm : astropy.units.Quantity
        DM measured according to the value of the DM constant computed from the
        latest values of the physical constants
    dmconst : astropy.units.Quantity
        Value of the DM constant. Default value is computed from CODATA physical
        constants.
    Notes
    -----
    See https://nanograv-pint.readthedocs.io/en/latest/explanation.html#dispersion-measure
    for an explanation.
    """

    if dmconst is None:
        e = constants.e.si
        eps0 = constants.eps0.si
        c = constants.c.si
        me = constants.m_e.si
        dmconst = e**2 / (8 * np.pi**2 * c * eps0 * me)
    return (dm * pint.DMconst / dmconst).to(pint.dmu)


def parse_time(input, scale="tdb", precision=9):
    """Parse an :class:`astropy.time.Time` object from a range of input types

    Parameters
    ----------
    input : astropy.time.Time, astropy.units.Quantity, numpy.ndarray, float, int, str
        Value to parse
    scale : str, optional
        Scale of time for conversion
    precision : int, optional
        Precision for time

    Returns
    -------
    astropy.time.Time
    """
    if isinstance(input, Time):
        return input if input.scale == scale else getattr(input, scale)
    elif isinstance(input, u.Quantity):
        return Time(
            input.to(u.d), format="pulsar_mjd", scale=scale, precision=precision
        )
    elif isinstance(input, (np.ndarray, float, int)):
        return Time(input, format="pulsar_mjd", scale=scale, precision=precision)
    elif isinstance(input, str):
        return Time(input, format="pulsar_mjd_string", scale=scale, precision=precision)
    else:
        raise TypeError(f"Do not know how to parse times from {type(input)}")


def get_unit(parname):
    """Return the unit associated with a parameter

    Handles normal parameters, along with aliases and indexed parameters
    (e.g., `pint.models.parameter.prefixParameter`
    and `pint.models.parameter.maskParameter`) with an index beyond those currently
    initialized.

    This can be used without an existing :class:`~pint.models.TimingModel`.

    Parameters
    ----------
    name : str
        Name of PINT parameter or alias

    Returns
    -------
    astropy.u.Unit
    """
    # import in the function to avoid circular dependencies
    from pint.models.timing_model import AllComponents

    ac = AllComponents()
    return ac.param_to_unit(parname)


def normalize_designmatrix(M, params):
    """Normalize each row of the design matrix.

    This is used while computing the GLS chi2 and the GLS fitting step. The
    normalized and unnormalized design matrices Mn and M are related by
        M = Mn @ S
    where S is a diagonal matrix containing the norms. This normalization is
    OK because the GLS operations (fitting step, chi2 computation etc.) involve
    the form
        M @ (M.T @ N.inv() @ M).inv() @ M.T
    and it is easy to see that the above expression doesn't change if we replace
    M -> Mn.

    Different parameters can have different units and numerically vastly different
    design matrix entries. The normalization step forces the design matrix entries
    to have similar numericall values and hence improves the numerical precision of
    the matrix operations.
    """
    from pint.fitter import DegeneracyWarning

    norm = np.sqrt(np.sum(M**2, axis=0))

    bad_params = [params[i] for i in np.where(norm == 0)[0]]
    if len(bad_params) > 0 and params is not None:
        warn(
            f"Parameter degeneracy found in designmatrix! The offending parameters are {bad_params}.",
            DegeneracyWarning,
        )
    norm[norm == 0] = 1

    return M / norm, norm


def akaike_information_criterion(model, toas):
    """Compute the Akaike information criterion.

    Parameters
    ----------
    model: pint.models.timing_model.TimingModel
        The timing model
    toas: pint.toas.TOAs
        TOAs

    Returns
    -------
    aic: float
        The Akaike information criterion
    """
    from pint.residuals import Residuals

    if not toas.is_wideband():
        k = (
            len(model.free_params)
            if "PhaseOffset" in model.components
            else len(model.free_params) + 1
        )
        lnL = Residuals(toas, model).lnlikelihood()
        return 2 * (k - lnL)
    else:
<<<<<<< HEAD
        raise NotImplementedError


def plrednoise_from_wavex(model, ignore_fyr=True):
    """Convert a `WaveX` representation of red noise to a `PLRedNoise`
    representation. This is done by minimizing a likelihood function
    that acts on the `WaveX` amplitudes over the powerlaw spectral
    parameters.

    Parameters
    ----------
    model: pint.models.timing_model.TimingModel
        The timing model with a `WaveX` component.
    ignore_fyr: bool
        Whether to ignore the frequency bin containinf 1 yr^-1
        while fitting for the spectral parameters.

    Returns
    -------
    pint.models.timing_model.TimingModel
        The timing model with a converted `PLRedNoise` component.
    """
    from pint.models.noise_model import powerlaw, PLRedNoise

    idxs = np.array(model.components["WaveX"].get_indices())

    fs = np.array([model[f"WXFREQ_{idx:04d}"].quantity.to_value(u.Hz) for idx in idxs])
    f0 = np.min(fs)
    fyr = (1 / u.year).to_value(u.Hz)

    assert np.allclose(
        np.diff(np.diff(fs)), 0
    ), "`plrednoise_from_wavex` requires the WaveX frequencies to be uniformly spaced."

    if ignore_fyr:
        year_mask = np.abs(((fs - fyr) / f0)) > 0.5

        idxs = idxs[year_mask]
        fs = np.array(
            [model[f"WXFREQ_{idx:04d}"].quantity.to_value(u.Hz) for idx in idxs]
        )
        f0 = np.min(fs)

    a = np.array([model[f"WXSIN_{idx:04d}"].quantity.to_value(u.s) for idx in idxs])
    da = np.array([model[f"WXSIN_{idx:04d}"].uncertainty.to_value(u.s) for idx in idxs])
    b = np.array([model[f"WXCOS_{idx:04d}"].quantity.to_value(u.s) for idx in idxs])
    db = np.array([model[f"WXCOS_{idx:04d}"].uncertainty.to_value(u.s) for idx in idxs])

    def powl_model(params):
        """Get the powerlaw spectrum for the WaveX frequencies for a given
        set of parameters. This calls the powerlaw function used by `PLRedNoise`."""
        gamma, log10_A = params
        return (powerlaw(fs, A=10**log10_A, gamma=gamma) * f0) ** 0.5

    def mlnlike(params):
        """Negative of the likelihood function that acts on the
        `WaveX` amplitudes."""
        sigma = powl_model(params)
        return 0.5 * np.sum(
            (a**2 / (sigma**2 + da**2))
            + (b**2 / (sigma**2 + db**2))
            + np.log(sigma**2 + da**2)
            + np.log(sigma**2 + db**2)
        )

    gamma_val, log10_A_val = minimize(mlnlike, [4, -13], method="Nelder-Mead").x

    hess = Hessian(mlnlike)
    gamma_err, log10_A_err = np.sqrt(
        np.diag(np.linalg.pinv(hess((gamma_val, log10_A_val))))
    )

    model1 = deepcopy(model)
    model1.remove_component("WaveX")
    model1.add_component(PLRedNoise())
    model1.TNREDAMP.value = log10_A_val
    model1.TNREDGAM.value = gamma_val
    model1.TNREDC.value = len(idxs) + 1 if ignore_fyr else len(idxs)
    model1.TNREDAMP.uncertainty_value = log10_A_err
    model1.TNREDGAM.uncertainty_value = gamma_err

    return model1


def pldmnoise_from_dmwavex(model):
    """Convert a `DMWaveX` representation of red noise to a `PLDMNoise`
    representation. This is done by minimizing a likelihood function
    that acts on the `DMWaveX` amplitudes over the powerlaw spectral
    parameters.

    Parameters
    ----------
    model: pint.models.timing_model.TimingModel
        The timing model with a `DMWaveX` component.

    Returns
    -------
    pint.models.timing_model.TimingModel
        The timing model with a converted `PLDMNoise` component.
    """
    from pint.models.noise_model import powerlaw, PLDMNoise
    from pint import DMconst

    scale = DMconst / (1400 * u.MHz) ** 2

    idxs = np.array(model.components["DMWaveX"].get_indices())
    a = np.array(
        [(scale * model[f"DMWXSIN_{idx:04d}"].quantity).to_value(u.s) for idx in idxs]
    )
    da = np.array(
        [
            (scale * model[f"DMWXSIN_{idx:04d}"].uncertainty).to_value(u.s)
            for idx in idxs
        ]
    )
    b = np.array(
        [(scale * model[f"DMWXCOS_{idx:04d}"].quantity).to_value(u.s) for idx in idxs]
    )
    db = np.array(
        [
            (scale * model[f"DMWXCOS_{idx:04d}"].uncertainty).to_value(u.s)
            for idx in idxs
        ]
    )

    fs = np.array(
        [model[f"DMWXFREQ_{idx:04d}"].quantity.to_value(u.Hz) for idx in idxs]
    )
    f0 = np.min(fs)

    assert np.allclose(
        np.diff(np.diff(fs)), 0
    ), "`pldmnoise_from_dmwavex` requires the DMWaveX frequencies to be uniformly spaced."

    def powl_model(params):
        """Get the powerlaw spectrum for the DMWaveX frequencies for a given
        set of parameters. This calls the powerlaw function used by `PLDMNoise`."""
        gamma, log10_A = params
        return (powerlaw(fs, A=10**log10_A, gamma=gamma) * f0) ** 0.5

    def mlnlike(params):
        """Negative of the likelihood function that acts on the
        `WaveX` amplitudes."""
        sigma = powl_model(params)
        return 0.5 * np.sum(
            (a**2 / (sigma**2 + da**2))
            + (b**2 / (sigma**2 + db**2))
            + np.log(sigma**2 + da**2)
            + np.log(sigma**2 + db**2)
        )

    gamma_val, log10_A_val = minimize(mlnlike, [4, -13], method="Nelder-Mead").x

    hess = Hessian(mlnlike)
    gamma_err, log10_A_err = np.sqrt(
        np.diag(np.linalg.pinv(hess((gamma_val, log10_A_val))))
    )

    model1 = deepcopy(model)
    model1.remove_component("DMWaveX")
    model1.add_component(PLDMNoise())
    model1.TNDMAMP.value = log10_A_val
    model1.TNDMGAM.value = gamma_val
    model1.TNDMC.value = len(idxs)
    model1.TNDMAMP.uncertainty_value = log10_A_err
    model1.TNDMGAM.uncertainty_value = gamma_err

    return model1
=======
        raise NotImplementedError(
            "akaike_information_criterion is not yet implemented for wideband data."
        )


def sherman_morrison_dot(Ndiag, v, w, x, y):
    """
    Compute an inner product of the form
        (x| C^-1 |y)
    where
        C = N + w |v)(v| ,
    N is a diagonal matrix, and w is a positive real number,
    using the Sherman-Morrison identity
        C^-1 = N^-1 - ( w N^-1 |v)(v| N^-1 / (1 + w (v| N^-1 |v)) )

    Additionally,
        det[C] = det[N] * (1 + w (v| N^-1 |v)) )

    Paremeters
    ----------
    Ndiag: array-like
        Diagonal elements of the diagonal matrix N
    v: array-like
        A vector that represents a rank-1 update to N
    w: float
        Weight associated with the rank-1 update
    x: array-like
        Vector 1 for the inner product
    y: array-like
        Vector 2 for the inner product

    Returns
    -------
    result: float
        The inner product
    logdetC: float
        log-determinant of C
    """
    Ninv = 1 / Ndiag

    Ninv_v = Ninv * v
    denom = 1 + w * np.dot(v, Ninv_v)
    numer = w * np.dot(x, Ninv_v) * np.dot(y, Ninv_v)

    result = np.dot(x, Ninv * y) - numer / denom

    logdet_C = np.sum(np.log(Ndiag.to_value(u.s**2))) + np.log(
        denom.to_value(u.dimensionless_unscaled)
    )

    return result, logdet_C


def woodbury_dot(Ndiag, U, Phidiag, x, y):
    """
    Compute an inner product of the form
        (x| C^-1 |y)
    where
        C = N + U Phi U^T ,
    N and Phi are diagonal matrices, using the Woodbury
    identity
        C^-1 = N^-1 - N^-1 - N^-1 U Sigma^-1 U^T N^-1
    where
        Sigma = Phi^-1 + U^T N^-1 U

    Additionally,
        det[C] = det[N] * det[Phi] * det[Sigma]

    Paremeters
    ----------
    Ndiag: array-like
        Diagonal elements of the diagonal matrix N
    U: array-like
        A matrix that represents a rank-n update to N
    Phidiag: float
        Weights associated with the rank-n update
    x: array-like
        Vector 1 for the inner product
    y: array-like
        Vector 2 for the inner product

    Returns
    -------
    result: float
        The inner product
    logdetC: float
        log-determinant of C
    """

    x_Ninv_y = np.sum(x * y / Ndiag)
    x_Ninv_U = (x / Ndiag) @ U
    y_Ninv_U = (y / Ndiag) @ U
    Sigma = np.diag(1 / Phidiag) + (U.T / Ndiag) @ U
    Sigma_cf = cho_factor(Sigma)

    x_Cinv_y = x_Ninv_y - x_Ninv_U @ cho_solve(Sigma_cf, y_Ninv_U)

    logdet_N = np.sum(np.log(Ndiag))
    logdet_Phi = np.sum(np.log(Phidiag))
    _, logdet_Sigma = np.linalg.slogdet(Sigma)

    logdet_C = logdet_N + logdet_Phi + logdet_Sigma

    return x_Cinv_y, logdet_C
>>>>>>> 59fc4e58
<|MERGE_RESOLUTION|>--- conflicted
+++ resolved
@@ -2660,8 +2660,110 @@
         lnL = Residuals(toas, model).lnlikelihood()
         return 2 * (k - lnL)
     else:
-<<<<<<< HEAD
-        raise NotImplementedError
+        raise NotImplementedError(
+            "akaike_information_criterion is not yet implemented for wideband data."
+        )
+
+
+def sherman_morrison_dot(Ndiag, v, w, x, y):
+    """
+    Compute an inner product of the form
+        (x| C^-1 |y)
+    where
+        C = N + w |v)(v| ,
+    N is a diagonal matrix, and w is a positive real number,
+    using the Sherman-Morrison identity
+        C^-1 = N^-1 - ( w N^-1 |v)(v| N^-1 / (1 + w (v| N^-1 |v)) )
+
+    Additionally,
+        det[C] = det[N] * (1 + w (v| N^-1 |v)) )
+
+    Paremeters
+    ----------
+    Ndiag: array-like
+        Diagonal elements of the diagonal matrix N
+    v: array-like
+        A vector that represents a rank-1 update to N
+    w: float
+        Weight associated with the rank-1 update
+    x: array-like
+        Vector 1 for the inner product
+    y: array-like
+        Vector 2 for the inner product
+
+    Returns
+    -------
+    result: float
+        The inner product
+    logdetC: float
+        log-determinant of C
+    """
+    Ninv = 1 / Ndiag
+
+    Ninv_v = Ninv * v
+    denom = 1 + w * np.dot(v, Ninv_v)
+    numer = w * np.dot(x, Ninv_v) * np.dot(y, Ninv_v)
+
+    result = np.dot(x, Ninv * y) - numer / denom
+
+    logdet_C = np.sum(np.log(Ndiag.to_value(u.s**2))) + np.log(
+        denom.to_value(u.dimensionless_unscaled)
+    )
+
+    return result, logdet_C
+
+
+def woodbury_dot(Ndiag, U, Phidiag, x, y):
+    """
+    Compute an inner product of the form
+        (x| C^-1 |y)
+    where
+        C = N + U Phi U^T ,
+    N and Phi are diagonal matrices, using the Woodbury
+    identity
+        C^-1 = N^-1 - N^-1 - N^-1 U Sigma^-1 U^T N^-1
+    where
+        Sigma = Phi^-1 + U^T N^-1 U
+
+    Additionally,
+        det[C] = det[N] * det[Phi] * det[Sigma]
+
+    Paremeters
+    ----------
+    Ndiag: array-like
+        Diagonal elements of the diagonal matrix N
+    U: array-like
+        A matrix that represents a rank-n update to N
+    Phidiag: float
+        Weights associated with the rank-n update
+    x: array-like
+        Vector 1 for the inner product
+    y: array-like
+        Vector 2 for the inner product
+
+    Returns
+    -------
+    result: float
+        The inner product
+    logdetC: float
+        log-determinant of C
+    """
+
+    x_Ninv_y = np.sum(x * y / Ndiag)
+    x_Ninv_U = (x / Ndiag) @ U
+    y_Ninv_U = (y / Ndiag) @ U
+    Sigma = np.diag(1 / Phidiag) + (U.T / Ndiag) @ U
+    Sigma_cf = cho_factor(Sigma)
+
+    x_Cinv_y = x_Ninv_y - x_Ninv_U @ cho_solve(Sigma_cf, y_Ninv_U)
+
+    logdet_N = np.sum(np.log(Ndiag))
+    logdet_Phi = np.sum(np.log(Phidiag))
+    _, logdet_Sigma = np.linalg.slogdet(Sigma)
+
+    logdet_C = logdet_N + logdet_Phi + logdet_Sigma
+
+    return x_Cinv_y, logdet_C
 
 
 def plrednoise_from_wavex(model, ignore_fyr=True):
@@ -2828,110 +2930,4 @@
     model1.TNDMAMP.uncertainty_value = log10_A_err
     model1.TNDMGAM.uncertainty_value = gamma_err
 
-    return model1
-=======
-        raise NotImplementedError(
-            "akaike_information_criterion is not yet implemented for wideband data."
-        )
-
-
-def sherman_morrison_dot(Ndiag, v, w, x, y):
-    """
-    Compute an inner product of the form
-        (x| C^-1 |y)
-    where
-        C = N + w |v)(v| ,
-    N is a diagonal matrix, and w is a positive real number,
-    using the Sherman-Morrison identity
-        C^-1 = N^-1 - ( w N^-1 |v)(v| N^-1 / (1 + w (v| N^-1 |v)) )
-
-    Additionally,
-        det[C] = det[N] * (1 + w (v| N^-1 |v)) )
-
-    Paremeters
-    ----------
-    Ndiag: array-like
-        Diagonal elements of the diagonal matrix N
-    v: array-like
-        A vector that represents a rank-1 update to N
-    w: float
-        Weight associated with the rank-1 update
-    x: array-like
-        Vector 1 for the inner product
-    y: array-like
-        Vector 2 for the inner product
-
-    Returns
-    -------
-    result: float
-        The inner product
-    logdetC: float
-        log-determinant of C
-    """
-    Ninv = 1 / Ndiag
-
-    Ninv_v = Ninv * v
-    denom = 1 + w * np.dot(v, Ninv_v)
-    numer = w * np.dot(x, Ninv_v) * np.dot(y, Ninv_v)
-
-    result = np.dot(x, Ninv * y) - numer / denom
-
-    logdet_C = np.sum(np.log(Ndiag.to_value(u.s**2))) + np.log(
-        denom.to_value(u.dimensionless_unscaled)
-    )
-
-    return result, logdet_C
-
-
-def woodbury_dot(Ndiag, U, Phidiag, x, y):
-    """
-    Compute an inner product of the form
-        (x| C^-1 |y)
-    where
-        C = N + U Phi U^T ,
-    N and Phi are diagonal matrices, using the Woodbury
-    identity
-        C^-1 = N^-1 - N^-1 - N^-1 U Sigma^-1 U^T N^-1
-    where
-        Sigma = Phi^-1 + U^T N^-1 U
-
-    Additionally,
-        det[C] = det[N] * det[Phi] * det[Sigma]
-
-    Paremeters
-    ----------
-    Ndiag: array-like
-        Diagonal elements of the diagonal matrix N
-    U: array-like
-        A matrix that represents a rank-n update to N
-    Phidiag: float
-        Weights associated with the rank-n update
-    x: array-like
-        Vector 1 for the inner product
-    y: array-like
-        Vector 2 for the inner product
-
-    Returns
-    -------
-    result: float
-        The inner product
-    logdetC: float
-        log-determinant of C
-    """
-
-    x_Ninv_y = np.sum(x * y / Ndiag)
-    x_Ninv_U = (x / Ndiag) @ U
-    y_Ninv_U = (y / Ndiag) @ U
-    Sigma = np.diag(1 / Phidiag) + (U.T / Ndiag) @ U
-    Sigma_cf = cho_factor(Sigma)
-
-    x_Cinv_y = x_Ninv_y - x_Ninv_U @ cho_solve(Sigma_cf, y_Ninv_U)
-
-    logdet_N = np.sum(np.log(Ndiag))
-    logdet_Phi = np.sum(np.log(Phidiag))
-    _, logdet_Sigma = np.linalg.slogdet(Sigma)
-
-    logdet_C = logdet_N + logdet_Phi + logdet_Sigma
-
-    return x_Cinv_y, logdet_C
->>>>>>> 59fc4e58
+    return model1
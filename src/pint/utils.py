"""Miscellaneous potentially-helpful functions.

Warning
-------
Functions:

- :func:`~pint.derived_quantities.a1sini`
- :func:`~pint.derived_quantities.companion_mass`
- :func:`~pint.derived_quantities.gamma`
- :func:`~pint.derived_quantities.mass_funct`
- :func:`~pint.derived_quantities.mass_funct2`
- :func:`~pint.derived_quantities.omdot`
- :func:`~pint.derived_quantities.omdot_to_mtot`
- :func:`~pint.derived_quantities.p_to_f`
- :func:`~pint.derived_quantities.pbdot`
- :func:`~pint.derived_quantities.pferrs`
- :func:`~pint.derived_quantities.pulsar_B`
- :func:`~pint.derived_quantities.pulsar_B_lightcyl`
- :func:`~pint.derived_quantities.pulsar_age`
- :func:`~pint.derived_quantities.pulsar_edot`
- :func:`~pint.derived_quantities.pulsar_mass`
- :func:`~pint.derived_quantities.shklovskii_factor`

have moved to :mod:`pint.derived_quantities`.

- :func:`pint.simulation.calculate_random_models`

has moved to :mod:`pint.simulation`.

"""

import configparser
import datetime
import getpass
import hashlib
import os
import platform
import re
import sys
import textwrap
from contextlib import contextmanager
from pathlib import Path
from warnings import warn
from scipy.optimize import minimize
from numdifftools import Hessian
from typing import (
    Optional,
    List,
    Union,
    Callable,
    Any,
    Tuple,
    IO,
    Dict,
    Iterable,
    Type,
    Iterator,
    Literal,
)
import uncertainties

import astropy.constants as const
import astropy.coordinates as coords
import astropy.units as u
import numpy as np
from astropy import constants
from astropy.time import Time
from loguru import logger as log
from scipy.special import fdtrc
from scipy.linalg import cho_factor, cho_solve
from copy import deepcopy
import warnings

import pint
import pint.pulsar_ecliptic
from pint.toa_select import TOASelect
from pint.types import file_like, quantity_like

from pint.pulsar_mjd import (
    PINTPrecisionError,
    check_longdouble_precision,
    require_longdouble_precision,
)

__all__ = [
    "PINTPrecisionError",
    "check_longdouble_precision",
    "require_longdouble_precision",
    "PosVel",
    "numeric_partial",
    "numeric_partials",
    "check_all_partials",
    "has_astropy_unit",
    "PrefixError",
    "split_prefixed_name",
    "taylor_horner",
    "taylor_horner_deriv",
    "open_or_use",
    "lines_of",
    "interesting_lines",
    "pmtot",
    "dmxrange",
    "sum_print",
    "dmx_ranges_old",
    "dmx_ranges",
    "dmx_setup",
    "dmxselections",
    "xxxselections",
    "dmxstats",
    "dmxparse",
    "get_prefix_timerange",
    "get_prefix_timeranges",
    "find_prefix_bytime",
    "merge_dmx",
    "split_dmx",
    "split_swx",
    "wavex_setup",
    "translate_wave_to_wavex",
    "get_wavex_freqs",
    "get_wavex_amps",
    "translate_wavex_to_wave",
    "weighted_mean",
    "ELL1_check",
    "FTest",
    "add_dummy_distance",
    "remove_dummy_distance",
    "info_string",
    "list_parameters",
    "colorize",
    "print_color_examples",
    "group_iterator",
    "compute_hash",
    "get_conjunction",
    "divide_times",
    "convert_dispersion_measure",
    "parse_time",
    "get_unit",
    "normalize_designmatrix",
    "akaike_information_criterion",
    "bayesian_information_criterion",
    "sherman_morrison_dot",
    "woodbury_dot",
    "plrednoise_from_wavex",
    "pldmnoise_from_dmwavex",
    "find_optimal_nharms",
]

COLOR_NAMES = ["black", "red", "green", "yellow", "blue", "magenta", "cyan", "white"]
TEXT_ATTRIBUTES = [
    "normal",
    "bold",
    "subdued",
    "italic",
    "underscore",
    "blink",
    "reverse",
    "concealed",
]

# Actual exported tools


class PosVel:
    """Position/Velocity class.

    The class is used to represent the 6 values describing position
    and velocity vectors.  Instances have 'pos' and 'vel' attributes
    that are numpy arrays of floats (and can have attached astropy
    units).  The 'pos' and 'vel' params are 3-vectors of the positions
    and velocities respectively.

    The coordinates are generally assumed to be aligned with ICRF (J2000),
    i.e. they are in an inertial, not earth-rotating frame

    The 'obj' and 'origin' components are strings that can optionally
    be used to specify names for endpoints of the vectors.  If present,
    addition/subtraction will check that vectors are being combined in
    a consistent way.

    Specifically, if two PosVel objects are added, the obj of one must
    equal the origin of the other (either way around). If the two
    vectors agree on both ends, then the result vector will choose the
    origin of the vector on the left.

    """

    def __init__(
        self,
        pos: Union[List, np.ndarray, u.Quantity],
        vel: Union[List, np.ndarray, u.Quantity],
        obj: Optional[str] = None,
        origin: Optional[str] = None,
    ) -> None:
        if len(pos) != 3:
            raise ValueError(f"Position vector has length {len(pos)} instead of 3")
        self.pos = pos if isinstance(pos, u.Quantity) else np.asarray(pos)

        if len(vel) != 3:
            raise ValueError(f"Position vector has length {len(pos)} instead of 3")
        self.vel = vel if isinstance(vel, u.Quantity) else np.asarray(vel)

        if len(self.pos.shape) != len(self.vel.shape):
            # FIXME: could broadcast them, but have to be careful
            raise ValueError(
                f"pos and vel must have the same number of dimensions but are {self.pos.shape} and {self.vel.shape}"
            )

        elif self.pos.shape != self.vel.shape:
            self.pos, self.vel = np.broadcast_arrays(self.pos, self.vel, subok=True)

        if (obj is None) != (origin is None):
            raise ValueError(
                "If one of obj and origin is specified, the other must be too."
            )
        self.obj = obj
        self.origin = origin
        # FIXME: what about dtype compatibility?

    def _has_labels(self) -> bool:
        return (self.obj is not None) and (self.origin is not None)

    def __neg__(self) -> "PosVel":
        return PosVel(-self.pos, -self.vel, obj=self.origin, origin=self.obj)

    def __add__(self, other: "PosVel") -> "PosVel":
        obj = None
        origin = None
        if self._has_labels() and other._has_labels():
            # here we check that the addition "makes sense", ie the endpoint
            # of self is the origin of other (or vice-versa)
            if self.obj == other.origin:
                origin = self.origin
                obj = other.obj
            elif self.origin == other.obj:
                origin = other.origin
                obj = self.obj
            else:
                raise ValueError(
                    f"Attempting to add incompatible vectors: {self.origin}->{self.obj} + {other.origin}->{other.obj}"
                )

        return PosVel(
            self.pos + other.pos, self.vel + other.vel, obj=obj, origin=origin
        )

    def __sub__(self, other: "PosVel") -> "PosVel":
        return self.__add__(other.__neg__())

    def __str__(self) -> str:
        return (
            f"PosVel({str(self.pos)}, {str(self.vel)} {self.origin}->{self.obj})"
            if self._has_labels()
            else f"PosVel({str(self.pos)}, {str(self.vel)})"
        )

    def __getitem__(self, k: Union[int, Tuple]) -> "PosVel":
        """Allow extraction of slices of the contained arrays"""
        colon = slice(None, None, None)
        ix = (colon,) + k if isinstance(k, tuple) else (colon, k)
        return self.__class__(
            self.pos[ix], self.vel[ix], obj=self.obj, origin=self.origin
        )


def numeric_partial(
    f: Callable, args: Union[List, Tuple], ix: int = 0, delta: float = 1e-6
) -> float:
    """Compute the partial derivative of f numerically.

    This uses symmetric differences to estimate the partial derivative
    of a function (that takes some number of numeric arguments and may
    return an array) with respect to one of its arguments.

    """
    # r = np.array(f(*args))
    args2 = list(args)
    args2[ix] = args[ix] + delta / 2.0
    r2 = np.array(f(*args2))
    args3 = list(args)
    args3[ix] = args[ix] - delta / 2.0
    r3 = np.array(f(*args3))
    return (r2 - r3) / delta


def numeric_partials(
    f: Callable, args: Union[List, Tuple], delta: float = 1e-6
) -> float:
    """Compute all the partial derivatives of f numerically.

    Returns a matrix of the partial derivative of every return value
    with respect to every input argument. f is assumed to take a flat list
    of numeric arguments and return a list or array of values.
    """
    r = [numeric_partial(f, args, i, delta) for i in range(len(args))]
    return np.array(r).T


def check_all_partials(
    f: Callable,
    args: Union[List, Tuple],
    delta: float = 1e-6,
    atol: float = 1e-4,
    rtol: float = 1e-4,
) -> None:
    """Check the partial derivatives of a function that returns derivatives.

    The function is assumed to return a pair (values, partials), where
    partials is supposed to be a matrix of the partial derivatives of f
    with respect to all its arguments. These values are checked against
    numerical partial derivatives.
    """
    _, jac = f(*args)
    jac = np.asarray(jac)
    njac = numeric_partials(lambda *args: f(*args)[0], args, delta)

    try:
        np.testing.assert_allclose(jac, njac, atol=atol, rtol=rtol)
    except AssertionError:
        d = np.abs(jac - njac) / (atol + rtol * np.abs(njac))
        print("fail fraction:", np.sum(d > 1) / float(np.sum(d >= 0)))
        worst_ix = np.unravel_index(np.argmax(d.reshape((-1,))), d.shape)
        print("max fail:", np.amax(d), "at", worst_ix)
        print("jac there:", jac[worst_ix], "njac there:", njac[worst_ix])
        raise


def has_astropy_unit(x: Any) -> bool:
    """Test whether x has a unit attribute containing an astropy unit.

    This is useful, because different data types can still have units
    associated with them.

    """
    return hasattr(x, "unit") and isinstance(x.unit, u.core.UnitBase)


# Define prefix parameter pattern
prefix_pattern = [
    re.compile(r"^([a-zA-Z]*\d+[a-zA-Z]+)(\d+)$"),  # For the prefix like T2EFAC2
    re.compile(r"^([a-zA-Z]+)0*(\d+)$"),  # For the prefix like F12
    re.compile(r"^([a-zA-Z0-9]+_)(\d+)$"),  # For the prefix like DMXR1_3
    # re.compile(r'([a-zA-Z]\d[a-zA-Z]+)(\d+)'),  # for prefixes like PLANET_SHAPIRO2?
]


class PrefixError(ValueError):
    pass


def split_prefixed_name(name: str) -> Tuple[str, str, int]:
    """Split a prefixed name.

    Parameters
    ----------
    name : str
       Prefixed name

    Returns
    -------
    prefixPart : str
       The prefix part of the name
    indexPart : str
       The index part from the name
    indexValue : int
       The absolute index value

    Example
    -------

        >>> split_prefixed_name("DMX_0123")
        ('DMX_', '0123', 123)
        >>> split_prefixed_name("T2EFAC17")
        ('T2EFAC', '17', 17)
        >>> split_prefixed_name("F12")
        ('F', '12', 12)
        >>> split_prefixed_name("DMXR1_2")
        ('DMXR1_', '2', 2)
        >>> split_prefixed_name("PEPOCH")
        Traceback (most recent call last):
          File "<stdin>", line 1, in <module>
          File "pint/utils.py", line 406, in split_prefixed_name
            raise PrefixError("Unrecognized prefix name pattern '%s'." % name)
        pint.utils.PrefixError: Unrecognized prefix name pattern 'PEPOCH'.

    """
    for pt in prefix_pattern:
        try:
            prefix_part, index_part = pt.match(name).groups()
            break
        except AttributeError:
            continue
    else:
        raise PrefixError(f"Unrecognized prefix name pattern '{name}'.")
    return prefix_part, index_part, int(index_part)


def taylor_horner(
    x: quantity_like,
    coeffs: Union[List[u.Quantity], List[uncertainties.ufloat]],
) -> quantity_like:
    """Evaluate a Taylor series of coefficients at x via the Horner scheme.

    For example, if we want: 10 + 3*x/1! + 4*x^2/2! + 12*x^3/3! with
    x evaluated at 2.0, we would do::

        In [1]: taylor_horner(2.0, [10, 3, 4, 12])
        Out[1]: 40.0

    Parameters
    ----------
    x: float or numpy.ndarray or astropy.units.Quantity
        Input value; may be an array.
    coeffs: list of astropy.units.Quantity or uncertainties.ufloat
        Coefficient array; must have length at least one. The coefficient in
        position ``i`` is multiplied by ``x**i``. Each coefficient should
        just be a number, not an array. The units should be compatible once
        multiplied by an appropriate power of x.

    Returns
    -------
    float or numpy.ndarray or astropy.units.Quantity
        Output value; same shape as input. Units as inferred from inputs.
    """
    return taylor_horner_deriv(x, coeffs, deriv_order=0)


def taylor_horner_deriv(
    x: quantity_like,
    coeffs: Union[List[u.Quantity], List[uncertainties.ufloat]],
    deriv_order: int = 1,
) -> quantity_like:
    """Evaluate the nth derivative of a Taylor series.

    For example, if we want: first order of (10 + 3*x/1! + 4*x^2/2! + 12*x^3/3!)
    with respect to x evaluated at 2.0, we would do::

        In [1]: taylor_horner_deriv(2.0, [10, 3, 4, 12], 1)
        Out[1]: 15.0

    Parameters
    ----------
    x: float or numpy.ndarray or astropy.units.Quantity
        Input value; may be an array.
    coeffs: list of astropy.units.Quantity or uncertainties.ufloat
        Coefficient array; must have length at least one. The coefficient in
        position ``i`` is multiplied by ``x**i``. Each coefficient should
        just be a number, not an array. The units should be compatible once
        multiplied by an appropriate power of x.
    deriv_order: int
        The order of the derivative to take (that is, how many times to differentiate).
        Must be non-negative.

    Returns
    -------
    float or numpy.ndarray or astropy.units.Quantity
        Output value; same shape as input. Units as inferred from inputs.
    """
    assert deriv_order >= 0
    result = 0.0
    if hasattr(coeffs[-1], "unit"):
        if not hasattr(x, "unit"):
            x = x * u.Unit("")
        result *= coeffs[-1].unit / x.unit
    der_coeffs = coeffs[deriv_order::]
    fact = len(der_coeffs)
    for coeff in der_coeffs[::-1]:
        result = result * x / fact + coeff
        fact -= 1.0
    return result


@contextmanager
def open_or_use(f: file_like, mode: Literal["r", "rb", "w", "wb"] = "r") -> Iterator:
    """Open a filename or use an open file.

    Specifically, if f is a string, try to use it as an argument to
    open. Otherwise just yield it. In particular anything that is not
    a subclass of ``str`` will be passed through untouched.

    """
    if isinstance(f, (str, bytes, Path)):
        with open(f, mode) as fl:
            yield fl
    else:
        yield f


def lines_of(f: Any) -> Iterator:
    """Iterate over the lines of a file, an open file, or an iterator.

    If ``f`` is a string, try to open a file of that name. Otherwise
    treat it as an iterator and yield its values. For open files, this
    results in the lines one-by-one. For lists or other iterators it
    just yields them right through.

    """
    with open_or_use(f) as fo:
        yield from fo


def interesting_lines(lines: Iterable, comments: Optional[str] = None) -> Iterator[str]:
    """Iterate over lines skipping whitespace and comments.

    Each line has its whitespace stripped and then it is checked whether
    it .startswith(comments) . This means comments can be a string or
    a list of strings.

    """
    if comments is None:
        cc = ()
    elif isinstance(comments, (str, bytes)):
        cc = (comments,)
    else:
        cc = tuple(comments)
    for c in cc:
        cs = c.strip()
        if not cs or not c.startswith(cs):
            raise ValueError(
                "Unable to deal with comments that start with whitespace, "
                "but comment string {!r} was requested.".format(c)
            )
    for ln in lines:
        ln = ln.strip()
        if not ln:
            continue
        if ln.startswith(cc):
            continue
        yield ln


def pmtot(model: "pint.models.TimingModel") -> u.Quantity:
    """Compute and return the total proper motion from a model object

    Calculates total proper motion from the parameters of the model, in either
    equatorial or ecliptic coordinates.  Note that in both cases, pulsar timing
    codes define the proper motion in the longitude coordinate to be the
    the actual angular rate of change of position on the sky rather than the change in coordinate value,
    so PMRA = (d(RAJ)/dt)*cos(DECJ). This is different from the astrometry community where mu_alpha = d(alpha)/dt.
    Thus, we don't need to include cos(DECJ) or cos(ELAT) in our calculation.

    Parameters
    ----------
    model: pint.models.timing_model.TimingModel

    Returns
    -------
    pmtot : astropy.units.Quantity
        Returns total proper motion with units of ``u.mas/u.yr``

    Raises
    ------
    AttributeError
        If no Astrometry component is found in the model
    """

    if "AstrometryEcliptic" in model.components.keys():
        return np.sqrt(model.PMELONG.quantity**2 + model.PMELAT.quantity**2).to(
            u.mas / u.yr
        )
    elif "AstrometryEquatorial" in model.components.keys():
        return np.sqrt(model.PMRA.quantity**2 + model.PMDEC.quantity**2).to(
            u.mas / u.yr
        )
    else:
        raise AttributeError("No Astrometry component found")


class dmxrange:
    """Internal class for building DMX ranges"""

    def __init__(self, lofreqs: List[float], hifreqs: List[float]):
        """lofreqs and hifreqs are lists of MJDs that are in the low or high band respectively"""
        self.los = lofreqs
        self.his = hifreqs
        self.min = min(lofreqs + hifreqs) - 0.001 * u.d
        self.max = max(lofreqs + hifreqs) + 0.001 * u.d

    def sum_print(self) -> None:
        print(
            "{:8.2f}-{:8.2f} ({:8.2f}): NLO={:5d} NHI={:5d}".format(
                self.min.value,
                self.max.value,
                self.max - self.min,
                len(self.los),
                len(self.his),
            )
        )


def dmx_ranges_old(
    toas: "pint.toa.TOAs",
    divide_freq: u.Quantity = 1000.0 * u.MHz,
    offset: u.Quantity = 0.01 * u.d,
    max_diff: u.Quantity = 15.0 * u.d,
    verbose: bool = False,
) -> Tuple[np.ndarray, "pint.models.Component"]:
    """Compute initial DMX ranges for a set of TOAs

    This is a rudimentary translation of $TEMPO/utils/dmx_ranges/DMX_ranges2.py

    Parameters
    ----------
    toas : pint.toa.TOAs
    divide_freq : Quantity, MHz
        Requires TOAs above and below this freq for a good DMX range
    offset : Quantity, days
        The buffer to include around each DMX range. Warning, may cause bins to overlap?!?
    max_diff : Quantity, days
        Maximum duration of a DMX bin
    verbose : bool
        If True, print out verbose information about the DMX ranges including par file lines.

    Returns
    -------
    mask : bool array
        Array with True for all TOAs that got assigned to a DMX bin
    component : TimingModel.Component object
        A DMX Component class with the DMX ranges included
    """
    import pint.models.parameter
    from pint.models.timing_model import Component

    MJDs = toas.get_mjds()
    freqs = toas.table["freq"]

    loMJDs = MJDs[freqs < divide_freq]
    hiMJDs = MJDs[freqs > divide_freq]
    # Round off the dates to 0.1 days and only keep unique values so we ignore closely spaced TOAs
    loMJDs = np.unique(loMJDs.round(1))
    hiMJDs = np.unique(hiMJDs.round(1))
    log.info(f"There are {len(hiMJDs)} dates with freqs > {divide_freq} MHz")
    log.info(f"There are {len(loMJDs)} dates with freqs < {divide_freq} MHz\n")

    DMXs = []

    good_his = set([])
    bad_los = []
    # Walk through all of the low freq obs
    for ii, loMJD in enumerate(loMJDs):
        # find all the high freq obs within max_diff days
        # of the low freq obs
        hi_close = hiMJDs[np.fabs(hiMJDs - loMJD) < max_diff]
        # and where they are closer to this loMJD compared to the
        # other nearby ones
        if ii > 0:
            diffs = np.fabs(hi_close - loMJD)
            lodiffs = np.fabs(hi_close - loMJDs[ii - 1])
            hi_close = hi_close[diffs < lodiffs]
        if ii < len(loMJDs) - 1:
            diffs = np.fabs(hi_close - loMJD)
            hidiffs = np.fabs(hi_close - loMJDs[ii + 1])
            hi_close = hi_close[diffs < hidiffs]
        if len(hi_close):  # add a DMXrange
            DMXs.append(dmxrange([loMJD], list(hi_close)))
            good_his = good_his.union(set(hi_close))
        else:
            bad_los.append(loMJD)

    bad_los = set(bad_los)
    saved_los = []
    # print bad_los
    # Now walk through the DMXs and see if we can't fit a bad_lo freq in
    for bad_lo in bad_los:
        absmindiff = 2 * max_diff
        ind = 0
        for ii, DMX in enumerate(DMXs):
            if (
                np.fabs(bad_lo - DMX.min) < max_diff
                and np.fabs(bad_lo - DMX.max) < max_diff
            ):
                mindiff = min(np.fabs(bad_lo - DMX.min), np.fabs(bad_lo - DMX.max))
                if mindiff < absmindiff:
                    absmindiff = mindiff
                    ind = ii
        if absmindiff < max_diff:
            # print DMXs[ind].min, DMXs[ind].max, bad_lo
            DMXs[ind].los.append(bad_lo)
            # update the min and max vals
            DMXs[ind].min = min(DMXs[ind].los + DMXs[ind].his)
            DMXs[ind].max = max(DMXs[ind].los + DMXs[ind].his)
            saved_los.append(bad_lo)

    # These are the low-freq obs we can't save
    bad_los -= set(saved_los)
    bad_los = sorted(list(bad_los))

    # These are the high-freq obs we can't save
    bad_his = set(hiMJDs) - good_his
    bad_his = sorted(list(bad_his))

    if verbose:
        print("\n These are the 'good' ranges for DMX and days are low/high freq:")
        for DMX in DMXs:
            DMX.sum_print()

        print("\nRemove high-frequency data from these days:")
        for hibad in bad_his:
            print("{:8.2f}".format(hibad.value))
        print("\nRemove low-frequency data from these days:")
        for lobad in bad_los:
            print("{:8.2f}".format(lobad.value))

        print("\n Enter the following in your parfile")
        print("-------------------------------------")
        print("DMX         {:.2f}".format(max_diff.value))
        oldmax = 0.0
        for ii, DMX in enumerate(DMXs):
            print("DMX_{:04d}      0.0       {}".format(ii + 1, 1))
            print("DMXR1_{:04d}      {:10.4f}".format(ii + 1, (DMX.min - offset).value))
            print("DMXR2_{:04d}      {:10.4f}".format(ii + 1, (DMX.max + offset).value))
            if DMX.min < oldmax:
                print("Ack!  This shouldn't be happening!")
            oldmax = DMX.max
    # Init mask to all False
    mask = np.zeros_like(MJDs.value, dtype=bool)
    # Mark TOAs as True if they are in any DMX bin
    for DMX in DMXs:
        mask[np.logical_and(MJDs > DMX.min - offset, MJDs < DMX.max + offset)] = True
    log.info(f"{mask.sum()} out of {len(mask)} TOAs are in a DMX bin")
    # Instantiate a DMX component
    dmx_class = Component.component_types["DispersionDMX"]
    dmx_comp = dmx_class()
    # Add parameters
    for ii, DMX in enumerate(DMXs):
        if ii == 0:
            # Already have DMX_0001 in component, so just set parameters
            dmx_comp.DMX_0001.value = 0.0
            dmx_comp.DMX_0001.frozen = False
            dmx_comp.DMXR1_0001.value = (DMX.min - offset).value
            dmx_comp.DMXR2_0001.value = (DMX.max + offset).value

        else:
            # Add the DMX parameters
            dmx_par = pint.models.parameter.prefixParameter(
                parameter_type="float",
                name="DMX_{:04d}".format(ii + 1),
                value=0.0,
                units=u.pc / u.cm**3,
                frozen=False,
            )
            dmx_comp.add_param(dmx_par, setup=True)

            dmxr1_par = pint.models.parameter.prefixParameter(
                parameter_type="mjd",
                name="DMXR1_{:04d}".format(ii + 1),
                value=(DMX.min - offset).value,
                units=u.d,
            )
            dmx_comp.add_param(dmxr1_par, setup=True)

            dmxr2_par = pint.models.parameter.prefixParameter(
                parameter_type="mjd",
                name="DMXR2_{:04d}".format(ii + 1),
                value=(DMX.max + offset).value,
                units=u.d,
            )
            dmx_comp.add_param(dmxr2_par, setup=True)
    # Validate component
    dmx_comp.validate()

    return mask, dmx_comp


def dmx_ranges(
    toas: "pint.toa.TOAs",
    divide_freq=1000.0 * u.MHz,
    binwidth=15.0 * u.d,
    verbose=False,
) -> Tuple[np.ndarray, "pint.models.timing_model.Component"]:
    """Compute initial DMX ranges for a set of TOAs

    This is an alternative algorithm for computing DMX ranges

    Parameters
    ----------
    divide_freq : Quantity, MHz
        Requires TOAs above and below this freq for a good DMX range
    offset : Quantity, days
        The buffer to include around each DMX range. Warning, may cause bins to overlap?!?
    max_diff : Quantity, days
        Maximum duration of a DMX bin
    verbose : bool
        If True, print out verbose information about the DMX ranges including par file lines.

    Returns
    -------
    mask : bool array
        Array with True for all TOAs that got assigned to a DMX bin
    component : TimingModel.Component object
        A DMX Component class with the DMX ranges included

    """
    import pint.models.parameter
    from pint.models.timing_model import Component

    MJDs = toas.get_mjds()
    freqs = toas.table["freq"].quantity

    DMXs = []

    prevbinR2 = MJDs[0] - 0.001 * u.d
    while np.any(MJDs > prevbinR2):
        # Consider all TOAs with times after the last bin up through a total span of binwidth
        # Get indexes that should be in this bin
        # If there are no more MJDs to process, we are done.
        startMJD = MJDs[MJDs > prevbinR2][0]
        binidx = np.logical_and(MJDs > prevbinR2, MJDs <= startMJD + binwidth)
        if not np.any(binidx):
            break
        binMJDs = MJDs[binidx]
        binfreqs = freqs[binidx]
        loMJDs = binMJDs[binfreqs < divide_freq]
        hiMJDs = binMJDs[binfreqs >= divide_freq]
        # If we have freqs below and above the divide, this is a good bin
        if np.any(binfreqs < divide_freq) and np.any(binfreqs > divide_freq):
            DMXs.append(dmxrange(list(loMJDs), list(hiMJDs)))
        else:
            # These TOAs cannot be used
            pass
        prevbinR2 = binMJDs.max()

    if verbose:
        print(
            "\n These are the good DMX ranges with number of TOAs above/below the dividing freq:"
        )
        for DMX in DMXs:
            DMX.sum_print()

    # Init mask to all False
    mask = np.zeros_like(MJDs.value, dtype=bool)
    # Mark TOAs as True if they are in any DMX bin
    for DMX in DMXs:
        mask[np.logical_and(MJDs >= DMX.min, MJDs <= DMX.max)] = True
    log.info(f"{mask.sum()} out of {len(mask)} TOAs are in a DMX bin")
    # Instantiate a DMX component
    dmx_class = Component.component_types["DispersionDMX"]
    dmx_comp = dmx_class()
    # Add parameters
    for ii, DMX in enumerate(DMXs):
        if ii == 0:
            # Already have DMX_0001 in component, so just set parameters
            dmx_comp.DMX_0001.value = 0.0
            dmx_comp.DMX_0001.frozen = False
            dmx_comp.DMXR1_0001.value = DMX.min.value
            dmx_comp.DMXR2_0001.value = DMX.max.value

        else:
            # Add the DMX parameters
            dmx_par = pint.models.parameter.prefixParameter(
                parameter_type="float",
                name="DMX_{:04d}".format(ii + 1),
                value=0.0,
                units=u.pc / u.cm**3,
                frozen=False,
            )
            dmx_comp.add_param(dmx_par, setup=True)

            dmxr1_par = pint.models.parameter.prefixParameter(
                parameter_type="mjd",
                name="DMXR1_{:04d}".format(ii + 1),
                value=DMX.min.value,
                units=u.d,
            )
            dmx_comp.add_param(dmxr1_par, setup=True)

            dmxr2_par = pint.models.parameter.prefixParameter(
                parameter_type="mjd",
                name="DMXR2_{:04d}".format(ii + 1),
                value=DMX.max.value,
                units=u.d,
            )
            dmx_comp.add_param(dmxr2_par, setup=True)
    # Validate component
    dmx_comp.validate()

    return mask, dmx_comp


def dmx_setup(
    t: Union["pint.toa.TOAs", u.Quantity, Time],
    minwidth: u.Quantity = 10 * u.d,
    mintoas: int = 1,
) -> Tuple[u.Quantity, u.Quantity, np.ndarray]:
    """Set up DMX bins with a minimal binning strategy

    The nominal binwidth will be >=`minwidth`, but will always include >=`mintoas` TOAs.
    No dividing based on observing frequency is done.

    Parameters
    ----------
    t : `pint.toa.TOAs` or astropy.units.Quantity or astropy.time.Time
        Input TOAs to divide.  If Quantity, assume MJD
    minwidth : astropy.units.Quantity
        Minimum bin width
    mintoas : int
        Minimum number of TOAs in a bin

    Returns
    -------
    R1 : astropy.units.Quantity
        Start times of the bins
    R2 : astropy.units.Quantity
        Stop times of the bins
    N : np.ndarray
        Number of TOAs in each bin

    Example
    -------
    To use the output of this function::

        >>> R1, R2, N = dmx_setup(t)
        >>> model.add_component(pint.models.dispersion_model.DispersionDMX())
        >>> model.DMXR1_0001.value = R1[0].value
        >>> model.DMXR2_0001.value = R2[0].value
        >>> model.add_DMX_ranges(R1[1:].value, R2[1:].value, frozens=False)

    Since the first DMX range already exists, we update those values before adding the other ranges.
    """
    if isinstance(t, Time):
        MJDs = np.sort(t.mjd * u.d)
    elif isinstance(t, u.Quantity):
        MJDs = np.sort(t)
    else:
        # assume TOAs, although we don't want to check explicitly to avoid circular imports
        MJDs = np.sort(t.get_mjds())
    itoa = 0
    idmx = 0
    R1 = []
    R2 = []
    while itoa < len(MJDs) - 1:
        if idmx == 0:
            R1.append(MJDs[itoa])
        else:
            R1.append(R2[-1])
        R2.append(R1[idmx] + minwidth)
        itoa = np.where(MJDs <= R2[-1])[0].max()
        while ((MJDs >= R1[idmx]) & (MJDs < R2[idmx])).sum() < mintoas:
            itoa += 1
            if itoa < len(MJDs):
                R2[idmx] = MJDs[itoa] + 1 * u.d
            else:
                R2[idmx] = MJDs[itoa - 1] + 1 * u.d
                break
        idmx += 1
    if (R2[-1] - R1[-1] < minwidth) or (
        ((MJDs >= R1[-1]) & (MJDs < R2[-1])).sum() < mintoas
    ):
        # in case the last bin is too short
        R2[-2] = R2[-1]
        R1.pop()
        R2.pop()
    R1 = np.array([x.value for x in R1]) * u.d
    R2 = np.array([x.value for x in R2]) * u.d
    N = np.zeros(len(R1), dtype=int)
    for idmx in range(len(R1)):
        N[idmx] = ((MJDs >= R1[idmx]) & (MJDs < R2[idmx])).sum()
    return R1, R2, N


def xxxselections(
    model: "pint.models.TimingModel", toas: "pint.toa.TOAs", prefix: str = "DM"
) -> Dict[str, np.ndarray]:
    """Map DMX/SWX/other selections to TOAs

    Parameters
    ----------
    model : pint.models.TimingModel
    toas : pint.toa.TOAs
    prefix : str
        Name of selection

    Returns
    -------
    dict :
        keys are XXX indices, values are the TOAs selected for each index
    """
    if not any(p.startswith(f"{prefix}X") for p in model.params):
        return {}
    toas_selector = TOASelect(is_range=True)
    X_mapping = model.get_prefix_mapping(f"{prefix}X_")
    XR1_mapping = model.get_prefix_mapping(f"{prefix}XR1_")
    XR2_mapping = model.get_prefix_mapping(f"{prefix}XR2_")
    condition = {}
    for ii in X_mapping:
        r1 = getattr(model, XR1_mapping[ii]).quantity
        r2 = getattr(model, XR2_mapping[ii]).quantity
        condition[X_mapping[ii]] = (r1.mjd, r2.mjd)
    return toas_selector.get_select_index(condition, toas["mjd_float"])


def dmxselections(
    model: "pint.models.TimingModel", toas: "pint.toa.TOAs"
) -> Dict[str, np.ndarray]:
    """Map DMX selections to TOAs

    Parameters
    ----------
    model : pint.models.TimingModel
    toas : pint.toa.TOAs

    Returns
    -------
    dict :
        keys are DMX indices, values are the TOAs selected for each index
    """
    toas_selector = TOASelect(is_range=True)
    DMX_mapping = model.get_prefix_mapping("DMX_")
    DMXR1_mapping = model.get_prefix_mapping("DMXR1_")
    DMXR2_mapping = model.get_prefix_mapping("DMXR2_")
    condition = {}
    for ii in DMX_mapping:
        r1 = getattr(model, DMXR1_mapping[ii]).quantity
        r2 = getattr(model, DMXR2_mapping[ii]).quantity
        condition[DMX_mapping[ii]] = (r1.mjd, r2.mjd)
    return toas_selector.get_select_index(condition, toas["mjd_float"])


def dmxstats(
    model: "pint.models.TimingModel", toas: "pint.toa.TOAs", file: IO = sys.stdout
) -> None:
    """Print DMX statistics

    Based off dmxparse by P. Demorest (https://github.com/nanograv/tempo/tree/master/util/dmxparse)

    Parameters
    ----------
    model : pint.models.TimingModel
    toas : pint.toa.TOAs
    file : a file-like object (stream); defaults to the current sys.stdout
    """
    mjds = toas.get_mjds()
    freqs = toas.table["freq"]
    selected = np.zeros(len(toas), dtype=np.bool_)
    DMX_mapping = model.get_prefix_mapping("DMX_")
    select_idx = dmxselections(model, toas)
    for ii in DMX_mapping:
        if f"DMX_{ii:04d}" in select_idx:
            selection = select_idx[f"DMX_{ii:04d}"]
            selected[selection] = True
            print(
                "DMX_{:04d}: NTOAS={:5d}, MJDSpan={:14.4f}, FreqSpan={:8.3f}-{:8.3f}".format(
                    ii,
                    len(selection),
                    (mjds[selection].max() - mjds[selection.min()]),
                    freqs[selection].min() * u.MHz,
                    freqs[selection].max() * u.MHz,
                ),
                file=file,
            )
        else:
            print(
                "DMX_{:04d}: NTOAS={:5d}, MJDSpan={:14.4f}, FreqSpan={:8.3f}-{:8.3f}".format(
                    ii, 0, 0 * u.d, 0 * u.MHz, 0 * u.MHz
                ),
                file=file,
            )
    if not np.all(selected):
        print(f"{(1-selected).sum()} TOAs not selected in any DMX window", file=file)


def dmxparse(
    fitter: "pint.fitter.Fitter", save: bool = False
) -> Dict[str, Union[u.Quantity, List]]:
    """Run dmxparse in python using PINT objects and results.

    Based off dmxparse by P. Demorest (https://github.com/nanograv/tempo/tree/master/util/dmxparse)

    Parameters
    ----------
    fitter
        PINT fitter used to get timing residuals, must have already run a fit
    save : bool or str or file-like object, optional
        If not False or None, saves output to specified file in the format of the TEMPO version.  If ``True``, assumes output file is ``dmxparse.out``

    Returns
    -------
    dict :

        ``dmxs`` : mean-subtraced dmx values

        ``dmx_verrs`` : dmx variance errors

        ``dmxeps`` : center mjds of the dmx bins

        ``r1s`` : lower mjd bounds on the dmx bins

        ``r2s`` : upper mjd bounds on the dmx bins

        ``bins`` : dmx bins

        ``mean_dmx`` : mean dmx value

        ``avg_dm_err`` : uncertainty in average dmx

    Raises
    ------
    RuntimeError
        If the model has no DMX parameters, or if there is a parsing problem

    """
    # We get the DMX values, errors, and mjds (same as in getting the DMX values for DMX v. time)
    # Get number of DMX epochs
    try:
        DMX_mapping = fitter.model.get_prefix_mapping("DMX_")
    except ValueError as e:
        raise RuntimeError("No DMX values in model!") from e
    dmx_epochs = [f"{x:04d}" for x in DMX_mapping.keys()]
    DMX_keys = list(DMX_mapping.values())
    DMXs = np.zeros(len(dmx_epochs))
    DMX_Errs = np.zeros(len(dmx_epochs))
    DMX_R1 = np.zeros(len(dmx_epochs))
    DMX_R2 = np.zeros(len(dmx_epochs))
    mask_idxs = np.zeros(len(dmx_epochs), dtype=np.bool_)
    # Get DMX values (will be in units of 10^-3 pc cm^-3)
    for ii, epoch in enumerate(dmx_epochs):
        DMXs[ii] = getattr(fitter.model, "DMX_{:}".format(epoch)).value
        mask_idxs[ii] = getattr(fitter.model, "DMX_{:}".format(epoch)).frozen
        DMX_Errs[ii] = getattr(fitter.model, "DMX_{:}".format(epoch)).uncertainty_value
        DMX_R1[ii] = getattr(fitter.model, "DMXR1_{:}".format(epoch)).value
        DMX_R2[ii] = getattr(fitter.model, "DMXR2_{:}".format(epoch)).value
    DMX_center_MJD = (DMX_R1 + DMX_R2) / 2
    # If any value need to be masked, do it
    if True in mask_idxs:
        log.warning(
            "Some DMX bins were not fit for, masking these bins for computation."
        )
        DMX_Errs = np.ma.array(DMX_Errs, mask=mask_idxs)
        DMX_keys_ma = np.ma.array(DMX_keys, mask=mask_idxs)
    else:
        DMX_keys_ma = None

    # Make sure that the fitter has a covariance matrix, otherwise return the initial values
    if hasattr(fitter, "parameter_covariance_matrix"):
        # now get the full parameter covariance matrix from pint
        # access by label name to make sure we get the right values
        # make sure they are sorted in ascending order
        cc = fitter.parameter_covariance_matrix.get_label_matrix(
            sorted([f"DMX_{x}" for x in dmx_epochs])
        )
        n = len(DMX_Errs) - np.sum(mask_idxs)
        # Find error in mean DM
        DMX_mean = np.mean(DMXs)
        DMX_mean_err = np.sqrt(cc.matrix.sum()) / float(n)
        # Do the correction for varying DM
        m = np.identity(n) - np.ones((n, n)) / float(n)
        cc = np.dot(np.dot(m, cc.matrix), m)
        DMX_vErrs = np.zeros(n)
        # We also need to correct for the units here
        for i in range(n):
            DMX_vErrs[i] = np.sqrt(cc[i, i])
        # If array was masked, we need to add values back in where they were masked
        if DMX_keys_ma is not None:
            # Only need to add value to DMX_vErrs
            DMX_vErrs = np.insert(DMX_vErrs, np.where(mask_idxs)[0], None)
    else:
        log.warning(
            "Fitter does not have covariance matrix, returning values from model"
        )
        DMX_mean = np.mean(DMXs)
        DMX_mean_err = np.mean(DMX_Errs)
        DMX_vErrs = DMX_Errs
    # Check we have the right number of params
    if len(DMXs) != len(DMX_Errs) or len(DMXs) != len(DMX_vErrs):
        raise RuntimeError("Number of DMX entries do not match!")

    # Output the results'
    if save is not None and save:
        if isinstance(save, bool):
            save = "dmxparse.out"
        lines = [
            f"# Mean DMX value = {DMX_mean:+.6e} \n",
            f"# Uncertainty in average DM = {DMX_mean_err:.5e} \n",
            f"# Columns: DMXEP DMX_value DMX_var_err DMXR1 DMXR2 %s_bin \n",
        ]
        lines.extend(
            f"{DMX_center_MJD[k]:.4f} {DMXs[k] - DMX_mean:+.7e} {DMX_vErrs[k]:.3e} {DMX_R1[k]:.4f} {DMX_R2[k]:.4f} {DMX_keys[k]} \n"
            for k in range(len(dmx_epochs))
        )
        with open_or_use(save, mode="w") as dmxout:
            dmxout.writelines(lines)
            if isinstance(save, (str, Path)):
                log.debug(f"Wrote dmxparse output to '{save}'")
    # return the new mean subtracted values
    mean_sub_DMXs = DMXs - DMX_mean

    # Get units to multiply returned arrays by
    DMX_units = getattr(fitter.model, "DMX_{:}".format(dmx_epochs[0])).units
    DMXR_units = getattr(fitter.model, "DMXR1_{:}".format(dmx_epochs[0])).units

    return {
        "dmxs": mean_sub_DMXs * DMX_units,
        "dmx_verrs": DMX_vErrs * DMX_units,
        "dmxeps": DMX_center_MJD * DMXR_units,
        "r1s": DMX_R1 * DMXR_units,
        "r2s": DMX_R2 * DMXR_units,
        "bins": DMX_keys,
        "mean_dmx": DMX_mean * DMX_units,
        "avg_dm_err": DMX_mean_err * DMX_units,
    }


def get_prefix_timerange(
    model: "pint.models.TimingModel", prefixname: str
) -> Tuple[Time, ...]:
    """Get time range for a prefix quantity like DMX or SWX

    Parameters
    ----------
    model: pint.models.timing_model.TimingModel
    prefixname : str
        Something like ``DMX_0001`` or ``SWX_0005``

    Returns
    -------
    tuple
        Each element is astropy.time.Time

    Example
    -------
    To match a range between SWX and DMX, you can do:

        >>> m.add_DMX_range(*(59077.33674631197, 59441.34020807681), index=1, frozen=False)

    Which sets ``DMX_0001`` to cover the same time range as ``SWX_0002``
    """
    prefix, index, indexnum = split_prefixed_name(prefixname)
    r1 = prefix.replace("_", "R1_") + index
    r2 = prefix.replace("_", "R2_") + index
    return getattr(model, r1).quantity, getattr(model, r2).quantity


def get_prefix_timeranges(
    model: "pint.models.TimingModel", prefixname: str
) -> Tuple[np.ndarray, Time, Time]:
    """Get all time ranges and indices for a prefix quantity like DMX or SWX

    Parameters
    ----------
    model: pint.models.timing_model.TimingModel
    prefixname : str
        Something like ``DMX`` or ``SWX`` (no trailing ``_``)

    Returns
    -------
    indices : np.ndarray
    starts : astropy.time.Time
    ends : astropy.time.Time

    """
    if prefixname.endswith("_"):
        prefixname = prefixname[:-1]
    prefix_mapping = model.get_prefix_mapping(f"{prefixname}_")
    r1 = np.zeros(len(prefix_mapping))
    r2 = np.zeros(len(prefix_mapping))
    indices = np.zeros(len(prefix_mapping), dtype=np.int32)
    for j, index in enumerate(prefix_mapping.keys()):
        if (
            getattr(model, f"{prefixname}R1_{index:04d}").quantity is not None
            and getattr(model, f"{prefixname}R2_{index:04d}").quantity is not None
        ):
            r1[j] = getattr(model, f"{prefixname}R1_{index:04d}").quantity.mjd
            r2[j] = getattr(model, f"{prefixname}R2_{index:04d}").quantity.mjd
            indices[j] = index
    return (
        indices,
        Time(r1, format="pulsar_mjd"),
        Time(r2, format="pulsar_mjd"),
    )


def find_prefix_bytime(
    model: "pint.models.TimingModel", prefixname: str, t: Union[float, Time, u.Quantity]
) -> Union[int, np.ndarray]:
    """Identify matching index(es) for a prefix parameter like DMX

    Parameters
    ----------
    model: pint.models.timing_model.TimingModel
    prefixname : str
        Something like ``DMX`` or ``SWX`` (no trailing ``_``)
    t : astropy.time.Time or float or astropy.units.Quantity
        If not :class:`astropy.time.Time`, then MJD is assumed

    Returns
    -------
    int or np.ndarray
        Index or indices that match
    """
    if not isinstance(t, Time):
        t = Time(t, format="pulsar_mjd")
    indices, r1, r2 = get_prefix_timeranges(model, prefixname)
    matches = np.where((t >= r1) & (t < r2))[0]
    if len(matches) == 1:
        matches = int(matches)
    return indices[matches]


def merge_dmx(
    model: "pint.models.TimingModel",
    index1: int,
    index2: int,
    value: Literal["first", "second", "mean"] = "mean",
    frozen: bool = True,
) -> int:
    """Merge two DMX bins

    Parameters
    ----------
    model: pint.models.timing_model.TimingModel
    index1: int
    index2 : int
    value : str, optional
        One of "first", "second", "mean".  Determines value of new bin
    frozen : bool, optional

    Returns
    -------
    int
        New DMX index
    """
    assert value.lower() in ["first", "second", "mean"]
    tstart1, tend1 = get_prefix_timerange(model, f"DMX_{index1:04d}")
    tstart2, tend2 = get_prefix_timerange(model, f"DMX_{index2:04d}")
    tstart = min([tstart1, tstart2])
    tend = max([tend1, tend2])
    intervening_indices = find_prefix_bytime(model, "DMX", (tstart.mjd + tend.mjd) / 2)
    if len(np.setdiff1d(intervening_indices, [index1, index2])) > 0:
        for k in np.setdiff1d(intervening_indices, [index1, index2]):
            log.warning(
                f"Attempting to merge DMX_{index1:04d} and DMX_{index2:04d}, but DMX_{k:04d} is in between"
            )
    if value.lower() == "first":
        dmx = getattr(model, f"DMX_{index1:04d}").quantity
    elif value.lower == "second":
        dmx = getattr(model, f"DMX_{index2:04d}").quantity
    elif value.lower() == "mean":
        dmx = (
            getattr(model, f"DMX_{index1:04d}").quantity
            + getattr(model, f"DMX_{index2:04d}").quantity
        ) / 2
    # add the new one before we delete previous ones to make sure we have >=1 present
    newindex = model.add_DMX_range(tstart, tend, dmx=dmx, frozen=frozen)
    model.remove_DMX_range([index1, index2])
    return newindex


def split_dmx(model: "pint.models.TimingModel", time: Time) -> Tuple[int, int]:
    """
    Split an existing DMX bin at the desired time

    Parameters
    ----------
    model : pint.models.timing_model.TimingModel
    time : astropy.time.Time

    Returns
    -------
    index : int
        Index of existing bin that was split
    newindex : int
        Index of new bin that was added

    """
    try:
        DMX_mapping = model.get_prefix_mapping("DMX_")
    except ValueError:
        raise RuntimeError("No DMX values in model!")
    dmx_epochs = [f"{x:04d}" for x in DMX_mapping.keys()]
    DMX_R1 = np.zeros(len(dmx_epochs))
    DMX_R2 = np.zeros(len(dmx_epochs))
    for ii, epoch in enumerate(dmx_epochs):
        DMX_R1[ii] = getattr(model, "DMXR1_{:}".format(epoch)).value
        DMX_R2[ii] = getattr(model, "DMXR2_{:}".format(epoch)).value
    ii = np.where((time.mjd > DMX_R1) & (time.mjd < DMX_R2))[0]
    if len(ii) == 0:
        raise ValueError(f"Time {time} not in any DMX bins")
    ii = ii[0]
    index = int(dmx_epochs[ii])
    t1 = DMX_R1[ii]
    t2 = DMX_R2[ii]
    getattr(model, f"DMXR2_{index:04d}").value = time.mjd
    newindex = model.add_DMX_range(
        time.mjd,
        t2,
        dmx=getattr(model, f"DMX_{index:04d}").quantity,
        frozen=getattr(model, f"DMX_{index:04d}").frozen,
    )
    return index, newindex


def split_swx(model: "pint.models.TimingModel", time: Time) -> Tuple[int, int]:
    """
    Split an existing SWX bin at the desired time

    Parameters
    ----------
    model : pint.models.timing_model.TimingModel
    time : astropy.time.Time

    Returns
    -------
    index : int
        Index of existing bin that was split
    newindex : int
        Index of new bin that was added

    """
    try:
        SWX_mapping = model.get_prefix_mapping("SWXDM_")
    except ValueError:
        raise RuntimeError("No SWX values in model!")
    swx_epochs = [f"{x:04d}" for x in SWX_mapping.keys()]
    SWX_R1 = np.zeros(len(swx_epochs))
    SWX_R2 = np.zeros(len(swx_epochs))
    for ii, epoch in enumerate(swx_epochs):
        SWX_R1[ii] = getattr(model, "SWXR1_{:}".format(epoch)).value
        SWX_R2[ii] = getattr(model, "SWXR2_{:}".format(epoch)).value
    ii = np.where((time.mjd > SWX_R1) & (time.mjd < SWX_R2))[0]
    if len(ii) == 0:
        raise ValueError(f"Time {time} not in any SWX bins")
    ii = ii[0]
    index = int(swx_epochs[ii])
    t1 = SWX_R1[ii]
    t2 = SWX_R2[ii]
    getattr(model, f"SWXR2_{index:04d}").value = time.mjd
    newindex = model.add_swx_range(
        time.mjd,
        t2,
        swxdm=getattr(model, f"SWXDM_{index:04d}").quantity,
        frozen=getattr(model, f"SWXDM_{index:04d}").frozen,
    )
    return index, newindex


def wavex_setup(
    model: "pint.models.TimingModel",
    T_span: Union[float, u.Quantity],
    freqs: Optional[Iterable[Union[float, u.Quantity]]] = None,
    n_freqs: Optional[int] = None,
    freeze_params: bool = False,
) -> List[int]:
    """
    Set-up a WaveX model based on either an array of user-provided frequencies or the wave number
    frequency calculation. Sine and Cosine amplitudes are initially set to zero

    User specifies T_span and either freqs or n_freqs. This function assumes that the timing model does not already
    have any WaveX components. See add_wavex_component() or add_wavex_components() to add WaveX components
    to an existing WaveX model.

    Parameters
    ----------

    model : pint.models.timing_model.TimingModel
    T_span : float, astropy.quantity.Quantity
        Time span used to calculate nyquist frequency when using freqs
        Time span used to calculate WaveX frequencies when using n_freqs
        Usually to be set as the length of the timing baseline the model is being used for
    freqs : iterable of float or astropy.quantity.Quantity, None
        User inputed base frequencies
    n_freqs : int, None
        Number of wave frequencies to calculate using the equation: freq_n = 2 * pi * n / T_span
        Where n is the wave number, and T_span is the total time span of the toas in the fitter object
    freeze_params : bool, optional
        Whether the new parameters should be frozen

    Returns
    -------

    indices : list
            Indices that have been assigned to new WaveX components
    """
    from pint.models.wavex import WaveX

    if (freqs is None) and (n_freqs is None):
        raise ValueError(
            "WaveX component base frequencies are not specified. "
            "Please input either freqs or n_freqs"
        )

    if (freqs is not None) and (n_freqs is not None):
        raise ValueError(
            "Both freqs and n_freqs are specified. Only one or the other should be used"
        )

    if n_freqs is not None and n_freqs <= 0:
        raise ValueError("Must use a non-zero number of wave frequencies")

    model.add_component(WaveX())
    if isinstance(T_span, u.quantity.Quantity):
        T_span.to(u.d)
    else:
        T_span *= u.d

    nyqist_freq = 1.0 / (2.0 * T_span)
    if freqs is not None:
        if isinstance(freqs, u.quantity.Quantity):
            freqs.to(u.d**-1)
        else:
            freqs *= u.d**-1
        if len(freqs) == 1:
            model.WXFREQ_0001.quantity = freqs
        else:
            freqs = np.array(freqs)
            freqs.sort()
            if min(np.diff(freqs)) < nyqist_freq:
                warnings.warn(
                    "Wave frequency spacing is finer than frequency resolution of data"
                )
            model.WXFREQ_0001.quantity = freqs[0]
            model.components["WaveX"].add_wavex_components(freqs[1:])

    if n_freqs is not None:
        if n_freqs == 1:
            wave_freq = 1 / T_span
            model.WXFREQ_0001.quantity = wave_freq
        else:
            wave_numbers = np.arange(1, n_freqs + 1)
            wave_freqs = wave_numbers / T_span
            model.WXFREQ_0001.quantity = wave_freqs[0]
            model.components["WaveX"].add_wavex_components(wave_freqs[1:])

    for p in model.params:
        if p.startswith("WXSIN") or p.startswith("WXCOS"):
            model[p].frozen = freeze_params

    return model.components["WaveX"].get_indices()


def dmwavex_setup(
    model: "pint.models.TimingModel",
    T_span: Union[float, u.Quantity],
    freqs: Optional[Iterable[Union[float, u.Quantity]]] = None,
    n_freqs: Optional[int] = None,
    freeze_params: bool = False,
) -> List[int]:
    """
    Set-up a DMWaveX model based on either an array of user-provided frequencies or the wave number
    frequency calculation. Sine and Cosine amplitudes are initially set to zero

    User specifies T_span and either freqs or n_freqs. This function assumes that the timing model does not already
    have any DMWaveX components. See add_dmwavex_component() or add_dmwavex_components() to add components
    to an existing DMWaveX model.

    Parameters
    ----------

    model : pint.models.timing_model.TimingModel
    T_span : float, astropy.quantity.Quantity
        Time span used to calculate nyquist frequency when using freqs
        Time span used to calculate DMWaveX frequencies when using n_freqs
        Usually to be set as the length of the timing baseline the model is being used for
    freqs : iterable of float or astropy.quantity.Quantity, None
        User inputed base frequencies
    n_freqs : int, None
        Number of wave frequencies to calculate using the equation: freq_n = 2 * pi * n / T_span
        Where n is the wave number, and T_span is the total time span of the toas in the fitter object
    freeze_params : bool, optional
        Whether the new parameters should be frozen

    Returns
    -------

    indices : list
            Indices that have been assigned to new WaveX components
    """
    from pint.models.dmwavex import DMWaveX

    if (freqs is None) and (n_freqs is None):
        raise ValueError(
            "DMWaveX component base frequencies are not specified. "
            "Please input either freqs or n_freqs"
        )

    if (freqs is not None) and (n_freqs is not None):
        raise ValueError(
            "Both freqs and n_freqs are specified. Only one or the other should be used"
        )

    if n_freqs is not None and n_freqs <= 0:
        raise ValueError("Must use a non-zero number of wave frequencies")

    model.add_component(DMWaveX())
    if isinstance(T_span, u.quantity.Quantity):
        T_span.to(u.d)
    else:
        T_span *= u.d

    nyqist_freq = 1.0 / (2.0 * T_span)
    if freqs is not None:
        if isinstance(freqs, u.quantity.Quantity):
            freqs.to(u.d**-1)
        else:
            freqs *= u.d**-1
        if len(freqs) == 1:
            model.DMWXFREQ_0001.quantity = freqs
        else:
            freqs = np.array(freqs)
            freqs.sort()
            if min(np.diff(freqs)) < nyqist_freq:
                warnings.warn(
                    "DMWaveX frequency spacing is finer than frequency resolution of data"
                )
            model.DMWXFREQ_0001.quantity = freqs[0]
            model.components["DMWaveX"].add_dmwavex_components(freqs[1:])

    if n_freqs is not None:
        if n_freqs == 1:
            wave_freq = 1 / T_span
            model.DMWXFREQ_0001.quantity = wave_freq
        else:
            wave_numbers = np.arange(1, n_freqs + 1)
            wave_freqs = wave_numbers / T_span
            model.DMWXFREQ_0001.quantity = wave_freqs[0]
            model.components["DMWaveX"].add_dmwavex_components(wave_freqs[1:])

    for p in model.params:
        if p.startswith("DMWXSIN") or p.startswith("DMWXCOS"):
            model[p].frozen = freeze_params

    return model.components["DMWaveX"].get_indices()


def cmwavex_setup(
    model: "pint.models.TimingModel",
    T_span: Union[float, u.Quantity],
    freqs: Optional[Iterable[Union[float, u.Quantity]]] = None,
    n_freqs: Optional[int] = None,
    freeze_params: bool = False,
) -> List[int]:
    """
    Set-up a CMWaveX model based on either an array of user-provided frequencies or the wave number
    frequency calculation. Sine and Cosine amplitudes are initially set to zero

    User specifies T_span and either freqs or n_freqs. This function assumes that the timing model does not already
    have any CMWaveX components. See add_cmwavex_component() or add_cmwavex_components() to add components
    to an existing CMWaveX model.

    Parameters
    ----------

    model : pint.models.timing_model.TimingModel
    T_span : float, astropy.quantity.Quantity
        Time span used to calculate nyquist frequency when using freqs
        Time span used to calculate CMWaveX frequencies when using n_freqs
        Usually to be set as the length of the timing baseline the model is being used for
    freqs : iterable of float or astropy.quantity.Quantity, None
        User inputed base frequencies
    n_freqs : int, None
        Number of wave frequencies to calculate using the equation: freq_n = 2 * pi * n / T_span
        Where n is the wave number, and T_span is the total time span of the toas in the fitter object
    freeze_params : bool, optional
        Whether the new parameters should be frozen

    Returns
    -------

    indices : list
            Indices that have been assigned to new WaveX components
    """
    from pint.models.cmwavex import CMWaveX

    if (freqs is None) and (n_freqs is None):
        raise ValueError(
            "CMWaveX component base frequencies are not specified. "
            "Please input either freqs or n_freqs"
        )

    if (freqs is not None) and (n_freqs is not None):
        raise ValueError(
            "Both freqs and n_freqs are specified. Only one or the other should be used"
        )

    if n_freqs is not None and n_freqs <= 0:
        raise ValueError("Must use a non-zero number of wave frequencies")

    model.add_component(CMWaveX())
    if isinstance(T_span, u.quantity.Quantity):
        T_span.to(u.d)
    else:
        T_span *= u.d

    nyqist_freq = 1.0 / (2.0 * T_span)
    if freqs is not None:
        if isinstance(freqs, u.quantity.Quantity):
            freqs.to(u.d**-1)
        else:
            freqs *= u.d**-1
        if len(freqs) == 1:
            model.CMWXFREQ_0001.quantity = freqs
        else:
            freqs = np.array(freqs)
            freqs.sort()
            if min(np.diff(freqs)) < nyqist_freq:
                warnings.warn(
                    "CMWaveX frequency spacing is finer than frequency resolution of data"
                )
            model.CMWXFREQ_0001.quantity = freqs[0]
            model.components["CMWaveX"].add_cmwavex_components(freqs[1:])

    if n_freqs is not None:
        if n_freqs == 1:
            wave_freq = 1 / T_span
            model.CMWXFREQ_0001.quantity = wave_freq
        else:
            wave_numbers = np.arange(1, n_freqs + 1)
            wave_freqs = wave_numbers / T_span
            model.CMWXFREQ_0001.quantity = wave_freqs[0]
            model.components["CMWaveX"].add_cmwavex_components(wave_freqs[1:])

    for p in model.params:
        if p.startswith("CMWXSIN") or p.startswith("CMWXCOS"):
            model[p].frozen = freeze_params

    return model.components["CMWaveX"].get_indices()


def _translate_wave_freqs(om: Union[float, u.Quantity], k: int) -> u.Quantity:
    """
    Use Wave model WAVEOM parameter to calculate a WaveX WXFREQ_ frequency parameter for wave number k

    Parameters
    ----------
    om : float or astropy.quantity.Quantity
        Base frequency of Wave model solution - parameter WAVEOM
        If float is given default units of 1/d assigned
    k : int
        wave number to use to calculate WaveX WXFREQ_ frequency parameter

    Returns
    -------
    astropy.units.Quantity
        WXFREQ_ quantity in units 1/d that can be used in WaveX model
    """
    if isinstance(om, u.quantity.Quantity):
        om.to(u.d**-1)
    else:
        om *= u.d**-1
    return (om * (k + 1)) / (2.0 * np.pi)


def _translate_wavex_freqs(wxfreq: Union[float, u.Quantity], k: int) -> u.Quantity:
    """
    Use WaveX model WXFREQ_ parameters and wave number k to calculate the Wave model WAVEOM frequency parameter.

    Parameters
    ----------
    wxfreq : float or astropy.quantity.Quantity
        WaveX frequency from which the WAVEOM parameter will be calculated
        If float is given default units of 1/d assigned
    k : int
        wave number to use to calculate Wave WAVEOM parameter

    Returns
    -------
    astropy.units.Quantity
        WAVEOM quantity in units 1/d that can be used in Wave model
    """
    if isinstance(wxfreq, u.quantity.Quantity):
        wxfreq.to(u.d**-1)
    else:
        wxfreq *= u.d**-1
    if len(wxfreq) == 1:
        return (2.0 * np.pi * wxfreq) / (k + 1.0)
    wave_om = [((2.0 * np.pi * wxfreq[i]) / (k[i] + 1.0)) for i in range(len(wxfreq))]
    return (
        sum(wave_om) / len(wave_om)
        if np.allclose(wave_om, wave_om[0], atol=1e-3)
        else False
    )


def translate_wave_to_wavex(
    model: "pint.models.TimingModel",
) -> "pint.models.TimingModel":
    """
    Go from a Wave model to a WaveX model

    WaveX frequencies get calculated based on the Wave model WAVEOM parameter and the number of WAVE parameters.
        WXFREQ_000k = [WAVEOM * (k+1)] / [2 * pi]

    WaveX amplitudes are taken from the WAVE pair parameters

    Paramters
    ---------
    model : pint.models.timing_model.TimingModel
        TimingModel containing a Wave model to be converted to a WaveX model

    Returns
    -------
    pint.models.timing_model.TimingModel
        New timing model with converted WaveX model included
    """
    from pint.models.wavex import WaveX

    new_model = deepcopy(model)
    wave_names = [
        f"WAVE{ii}" for ii in range(1, model.components["Wave"].num_wave_terms + 1)
    ]
    wave_terms = [getattr(model.components["Wave"], name) for name in wave_names]
    wave_om = model.components["Wave"].WAVE_OM.quantity
    wave_epoch = model.components["Wave"].WAVEEPOCH.quantity
    new_model.remove_component("Wave")
    new_model.add_component(WaveX())
    new_model.WXEPOCH.value = wave_epoch.value
    for k, wave_term in enumerate(wave_terms):
        wave_sin_amp, wave_cos_amp = wave_term.quantity
        wavex_freq = _translate_wave_freqs(wave_om, k)
        if k == 0:
            new_model.WXFREQ_0001.value = wavex_freq.value
            new_model.WXSIN_0001.value = -wave_sin_amp.value
            new_model.WXCOS_0001.value = -wave_cos_amp.value
        else:
            new_model.components["WaveX"].add_wavex_component(
                wavex_freq, wxsin=-wave_sin_amp, wxcos=-wave_cos_amp
            )
    return new_model


def get_wavex_freqs(
    model: "pint.models.TimingModel",
    index: Optional[Union[float, int, List, np.ndarray]] = None,
    quantity: bool = False,
) -> List[Union[float, u.Quantity]]:
    """
    Return the WaveX frequencies for a timing model.

    If index is specified, returns the frequencies corresponding to the user-provided indices.
    If index isn't specified, returns all WaveX frequencies in timing model

    Parameters
    ----------
    model : pint.models.timing_model.TimingModel
        Timing model from which to return WaveX frequencies
    index : float, int, list, np.ndarray, None
        Number or list/array of numbers corresponding to WaveX frequencies to return
    quantity : bool
        If set to True, returns a list of astropy.quanitity.Quantity rather than a list of prefixParameters

    Returns
    -------
    List of WXFREQ_ parameters
    """
    if index is None:
        freqs = model.components["WaveX"].get_prefix_mapping_component("WXFREQ_")
        if len(freqs) == 1:
            values = getattr(model.components["WaveX"], freqs.values())
        else:
            values = [
                getattr(model.components["WaveX"], param) for param in freqs.values()
            ]
    elif isinstance(index, (int, float, np.int64)):
        idx_rf = f"{int(index):04d}"
        values = getattr(model.components["WaveX"], f"WXFREQ_{idx_rf}")
    elif isinstance(index, (list, set, np.ndarray)):
        idx_rf = [f"{int(idx):04d}" for idx in index]
        values = [getattr(model.components["WaveX"], f"WXFREQ_{ind}") for ind in idx_rf]
    else:
        raise TypeError(
            f"index most be a float, int, set, list, array, or None - not {type(index)}"
        )
    if quantity:
        if len(values) == 1:
            values = [values[0].quantity]
        else:
            values = [v.quantity for v in values]
    return values


def get_wavex_amps(
    model: "pint.models.TimingModel",
    index: Optional[Union[float, int, List, np.ndarray]] = None,
    quantity: bool = False,
) -> List[Union[float, u.Quantity]]:
    """
    Return the WaveX amplitudes for a timing model.

    If index is specified, returns the sine/cosine amplitudes corresponding to the user-provided indices.
    If index isn't specified, returns all WaveX sine/cosine amplitudes in timing model

    Parameters
    ----------
    model : pint.models.timing_model.TimingModel
        Timing model from which to return WaveX frequencies
    index : float, int, list, np.ndarray, None
        Number or list/array of numbers corresponding to WaveX amplitudes to return
    quantity : bool
        If set to True, returns a list of tuples of astropy.quanitity.Quantity rather than a list of prefixParameters tuples

    Returns
    -------
    List of WXSIN_ and WXCOS_ parameters
    """
    if index is None:
        indices = (
            model.components["WaveX"].get_prefix_mapping_component("WXSIN_").keys()
        )
        if len(indices) == 1:
            values = getattr(
                model.components["WaveX"], f"WXSIN_{int(indices):04d}"
            ), getattr(model.components["WaveX"], f"WXCOS_{int(indices):04d}")
        else:
            values = [
                (
                    getattr(model.components["WaveX"], f"WXSIN_{int(idx):04d}"),
                    getattr(model.components["WaveX"], f"WXCOS_{int(idx):04d}"),
                )
                for idx in indices
            ]
    elif isinstance(index, (int, float, np.int64)):
        idx_rf = f"{int(index):04d}"
        values = getattr(model.components["WaveX"], f"WXSIN_{idx_rf}"), getattr(
            model.components["WaveX"], f"WXCOS_{idx_rf}"
        )
    elif isinstance(index, (list, set, np.ndarray)):
        idx_rf = [f"{int(idx):04d}" for idx in index]
        values = [
            (
                getattr(model.components["WaveX"], f"WXSIN_{ind}"),
                getattr(model.components["WaveX"], f"WXCOS_{ind}"),
            )
            for ind in idx_rf
        ]
    else:
        raise TypeError(
            f"index most be a float, int, set, list, array, or None - not {type(index)}"
        )
    if quantity:
        if isinstance(values, tuple):
            values = tuple(v.quantity for v in values)
        if isinstance(values, list):
            values = [(v[0].quantity, v[1].quantity) for v in values]
    return values


def translate_wavex_to_wave(
    model: "pint.models.TimingModel",
) -> "pint.models.TimingModel":
    """
    Go from a WaveX timing model to a Wave timing model.
    WARNING: Not every WaveX model can be appropriately translated into a Wave model. This is dependent on the user's choice of frequencies in the WaveX model.
    In order for a WaveX model to be able to be converted into a Wave model, every WaveX frequency must produce the same value of WAVEOM in the calculation:

    WAVEOM = [2 * pi * WXFREQ_000k] / (k + 1)
    Paramters
    ---------
    model : pint.models.timing_model.TimingModel
        TimingModel containing a WaveX model to be converted to a Wave model

    Returns
    -------
    pint.models.timing_model.TimingModel
        New timing model with converted Wave model included
    """
    from pint.models.wave import Wave

    new_model = deepcopy(model)
    indices = model.components["WaveX"].get_indices()
    wxfreqs = get_wavex_freqs(model, indices, quantity=True)
    wave_om = _translate_wavex_freqs(wxfreqs, (indices - 1))
    if wave_om == False:
        raise ValueError(
            "This WaveX model cannot be properly translated into a Wave model due to the WaveX frequencies not producing a consistent WAVEOM value"
        )
    wave_amps = get_wavex_amps(model, index=indices, quantity=True)
    new_model.remove_component("WaveX")
    new_model.add_component(Wave())
    new_model.WAVEEPOCH.quantity = model.WXEPOCH.quantity
    new_model.WAVE_OM.quantity = wave_om
    new_model.WAVE1.quantity = tuple(w * -1.0 for w in wave_amps[0])
    if len(indices) > 1:
        for i in range(1, len(indices)):
            print(wave_amps[i])
            wave_amps[i] = tuple(w * -1.0 for w in wave_amps[i])
            new_model.components["Wave"].add_wave_component(
                wave_amps[i], index=indices[i]
            )
    return new_model


def weighted_mean(
    arrin: np.ndarray,
    weights_in: np.ndarray,
    inputmean: Optional[float] = None,
    calcerr: bool = False,
    sdev: bool = False,
) -> Tuple[float, ...]:
    """Compute weighted mean of input values

    Calculate the weighted mean, error, and optionally standard deviation of
    an input array.  By default error is calculated assuming the weights are
    1/err^2, but if you send calcerr=True this assumption is dropped and the
    error is determined from the weighted scatter.

    Parameters
    ----------
    arrin : array
        Array containing the numbers whose weighted mean is desired.
    weights: array
        A set of weights for each element in array. For measurements with
        uncertainties, these should be 1/sigma^2.
    inputmean: float, optional
        An input mean value, around which the mean is calculated.
    calcerr : bool, optional
        Calculate the weighted error.  By default the error is calculated as
        1/sqrt( weights.sum() ).  If calcerr=True it is calculated as
        sqrt((w**2 * (arr-mean)**2).sum() )/weights.sum().
    sdev : bool, optional
        If True, also return the weighted standard deviation as a third
        element in the tuple. Defaults to False.

    Returns
    -------
    wmean, werr: tuple
        A tuple of the weighted mean and error. If sdev=True the
        tuple will also contain sdev: wmean,werr,wsdev

    Notes
    -----
    Converted from IDL: 2006-10-23. Erin Sheldon, NYU
    Copied from PRESTO to PINT : 2020-04-18

    """
    arr = arrin
    weights = weights_in
    wtot = weights.sum()
    # user has input a mean value
    wmean = (weights * arr).sum() / wtot if inputmean is None else float(inputmean)
    # how should error be calculated?
    if calcerr:
        werr2 = (weights**2 * (arr - wmean) ** 2).sum()
        werr = np.sqrt(werr2) / wtot
    else:
        werr = 1.0 / np.sqrt(wtot)
    # should output include the weighted standard deviation?
    if sdev:
        wvar = (weights * (arr - wmean) ** 2).sum() / wtot
        wsdev = np.sqrt(wvar)
        return wmean, werr, wsdev
    else:
        return wmean, werr


@u.quantity_input
def ELL1_check(
    A1: u.cm, E: u.dimensionless_unscaled, TRES: u.us, NTOA: int, outstring=True
):
    """Check for validity of assumptions in ELL1 binary model

    Checks whether the assumptions that allow ELL1 to be safely used are
    satisfied. To work properly, we should have:
    :math:`asini/c  e^4 \\ll {\\rm timing precision} / \\sqrt N_{\\rm TOA}`
    or :math:`A1 E^4 \\ll TRES / \\sqrt N_{\\rm TOA}`

    since the ELL1 model now includes terms up to O(E^3)

    Parameters
    ----------
    A1 : astropy.units.Quantity
        Projected semi-major axis (aka ASINI) in `pint.ls`
    E : astropy.units.Quantity (dimensionless)
        Eccentricity
    TRES : astropy.units.Quantity
        RMS TOA uncertainty
    NTOA : int
        Number of TOAs in the fit
    outstring : bool, optional

    Returns
    -------
    bool or str
        Returns True if ELL1 is safe to use, otherwise False.
        If outstring is True then returns a string summary instead.

    """
    lhs = A1 / const.c * E**4.0
    rhs = TRES / np.sqrt(NTOA)
    if outstring:
        s = (
            f"Checking applicability of ELL1 model -- \n"
            f"    Condition is asini/c * ecc**4 << timing precision / sqrt(# TOAs) to use ELL1\n"
            f"    asini/c * ecc**4    = {lhs.to(u.us):.3g} \n"
            f"    TRES / sqrt(# TOAs) = {rhs.to(u.us):.3g} \n"
        )
    if lhs * 50.0 < rhs:
        if outstring:
            s += "    Should be fine.\n"
            return s
        return True
    elif lhs * 5.0 < rhs:
        if outstring:
            s += "    Should be OK, but not optimal.\n"
            return s
        return True
    else:
        if outstring:
            s += "    *** WARNING*** Should probably use BT or DD instead!\n"
            return s
        return False


def FTest(chi2_1: float, dof_1: int, chi2_2: float, dof_2: int) -> float:
    """Run F-test.

    Compute an F-test to see if a model with extra parameters is
    significant compared to a simpler model.  The input values are the
    (non-reduced) chi^2 values and the numbers of DOF for '1' the
    original model and '2' for the new model (with more fit params).
    The probability is computed exactly like Sherpa's F-test routine
    (in Ciao) and is also described in the Wikipedia article on the
    F-test:  http://en.wikipedia.org/wiki/F-test
    The returned value is the probability that the improvement in
    chi2 is due to chance (i.e. a low probability means that the
    new fit is quantitatively better, while a value near 1 means
    that the new model should likely be rejected).

    Parameters
    -----------
    chi2_1 : float
        Chi-squared value of model with fewer parameters
    dof_1 : int
        Degrees of freedom of model with fewer parameters
    chi2_2 : float
        Chi-squared value of model with more parameters
    dof_2 : int
        Degrees of freedom of model with more parameters

    Returns
    --------
    ft : float
        F-test significance value for the model with the larger number of
        components over the other.
    """
    delta_chi2 = chi2_1 - chi2_2
    if delta_chi2 > 0 and dof_1 != dof_2:
        delta_dof = dof_1 - dof_2
        new_redchi2 = chi2_2 / dof_2
        F = float((delta_chi2 / delta_dof) / new_redchi2)  # fdtr doesn't like float128
        return fdtrc(delta_dof, dof_2, F)
    elif dof_1 == dof_2:
        log.warning("Models have equal degrees of freedom, cannot perform F-test.")
        return np.nan
    else:
        log.warning(
            "Chi^2 for Model 2 is larger than Chi^2 for Model 1, cannot perform F-test."
        )
        return 1.0


def add_dummy_distance(
    c: coords.SkyCoord, distance: u.Quantity = 1 * u.kpc
) -> coords.SkyCoord:
    """Adds a dummy distance to a SkyCoord object for applying proper motion

    Parameters
    ----------
    c: astropy.coordinates.SkyCoord
        current SkyCoord object without distance but with proper motion and obstime
    distance: astropy.units.Quantity, optional
        distance to supply

    Returns
    -------
    cnew : astropy.coordinates.SkyCoord
        new SkyCoord object with a distance attached
    """
    # import here to avoid circular imports
    import pint.pulsar_ecliptic

    if c.frame.data.differentials == {}:
        log.warning(
            f"No proper motions available for {c}: returning coordinates unchanged"
        )
        return c

    if isinstance(c.frame, coords.builtin_frames.icrs.ICRS):
        return (
            coords.SkyCoord(
                ra=c.ra,
                dec=c.dec,
                pm_ra_cosdec=c.pm_ra_cosdec,
                pm_dec=c.pm_dec,
                obstime=c.obstime,
                distance=distance,
                frame=coords.ICRS,
            )
            if hasattr(c, "pm_ra_cosdec")
            else coords.SkyCoord(
                ra=c.ra,
                dec=c.dec,
                pm_ra_cosdec=c.pm_ra,
                pm_dec=c.pm_dec,
                obstime=c.obstime,
                distance=distance,
                frame=coords.ICRS,
            )
        )
    elif isinstance(c.frame, coords.builtin_frames.galactic.Galactic):
        return coords.SkyCoord(
            l=c.l,
            b=c.b,
            pm_l_cosb=c.pm_l_cosb,
            pm_b=c.pm_b,
            obstime=c.obstime,
            distance=distance,
            frame=coords.Galactic,
        )
    elif isinstance(c.frame, pint.pulsar_ecliptic.PulsarEcliptic):
        return coords.SkyCoord(
            lon=c.lon,
            lat=c.lat,
            pm_lon_coslat=c.pm_lon_coslat,
            pm_lat=c.pm_lat,
            obstime=c.obstime,
            distance=distance,
            obliquity=c.obliquity,
            frame=pint.pulsar_ecliptic.PulsarEcliptic,
        )
    else:
        log.warning(
            f"Do not know coordinate frame for {c}: returning coordinates unchanged"
        )
        return c


def remove_dummy_distance(c: coords.SkyCoord) -> coords.SkyCoord:
    """Removes a dummy distance from a SkyCoord object after applying proper motion

    Parameters
    ----------
    c: astropy.coordinates.SkyCoord
        current SkyCoord object with distance and with proper motion and obstime

    Returns
    -------
    cnew : astropy.coordinates.SkyCoord
        new SkyCoord object with a distance removed
    """
    # import here to avoid circular imports
    import pint.pulsar_ecliptic

    if c.frame.data.differentials == {}:
        log.warning(
            f"No proper motions available for {c}: returning coordinates unchanged"
        )
        return c
    if isinstance(c.frame, coords.builtin_frames.icrs.ICRS):
        return (
            coords.SkyCoord(
                ra=c.ra,
                dec=c.dec,
                pm_ra_cosdec=c.pm_ra_cosdec,
                pm_dec=c.pm_dec,
                obstime=c.obstime,
                frame=coords.ICRS,
            )
            if hasattr(c, "pm_ra_cosdec")
            else coords.SkyCoord(
                ra=c.ra,
                dec=c.dec,
                pm_ra_cosdec=c.pm_ra,
                pm_dec=c.pm_dec,
                obstime=c.obstime,
                frame=coords.ICRS,
            )
        )
    elif isinstance(c.frame, coords.builtin_frames.galactic.Galactic):
        return coords.SkyCoord(
            l=c.l,
            b=c.b,
            pm_l_cosb=c.pm_l_cosb,
            pm_b=c.pm_b,
            obstime=c.obstime,
            frame=coords.Galactic,
        )
    elif isinstance(c.frame, pint.pulsar_ecliptic.PulsarEcliptic):
        return coords.SkyCoord(
            lon=c.lon,
            lat=c.lat,
            pm_lon_coslat=c.pm_lon_coslat,
            pm_lat=c.pm_lat,
            obstime=c.obstime,
            obliquity=c.obliquity,
            frame=pint.pulsar_ecliptic.PulsarEcliptic,
        )
    else:
        log.warning(
            f"Do not know coordinate frame for {c}: returning coordinates unchanged"
        )
        return c


def info_string(
    prefix_string: str = "# ", comment: Optional[str] = None, detailed: bool = False
) -> str:
    """Returns an informative string about the current state of PINT.

    Adds:

    * Creation date
    * PINT version
    * Username (given by the `gitpython`_ global configuration ``user.name``
      if available, in addition to :func:`getpass.getuser`).
    * Host (given by :func:`platform.node`)
    * OS (given by :func:`platform.platform`)
    * plus a user-supplied comment (if present).

    Parameters
    ----------
    prefix_string: str, default='# '
        a string to be prefixed to the output (often to designate as a
        comment or similar)
    comment: str, optional
        a free-form comment string to be included if present
    detailed: bool, optional
        Include detailed version info on dependencies.

    Returns
    -------
    str
        informative string

    Examples
    --------
    >>> import pint.utils
    >>> print(pint.utils.info_string(prefix_string="# ",comment="Example comment"))
    # Created: 2021-07-21T09:39:45.606894
    # PINT_version: 0.8.2+311.ge351099d
    # User: David Kaplan (dlk)
    # Host: margle-2.local
    # OS: macOS-10.14.6-x86_64-i386-64bit
    # Comment: Example comment

    Multi-line comments are allowed:

    >>> import pint.utils
    >>> print(pint.utils.info_string(prefix_string="C ",
    ...                              comment="Example multi-line comment\\nAlso using a different comment character"))
    C Created: 2021-07-21T09:40:34.172333
    C PINT_version: 0.8.2+311.ge351099d
    C User: David Kaplan (dlk)
    C Host: margle-2.local
    C OS: macOS-10.14.6-x86_64-i386-64bit
    C Comment: Example multi-line comment
    C Comment: Also using a different comment character

    Full example of writing a par and tim file:

    >>> from pint.models import get_model_and_toas
    >>> # the locations of these may vary
    >>> timfile = "tests/datafile/NGC6440E.tim"
    >>> parfile = "tests/datafile/NGC6440E.par"
    >>> m, t = get_model_and_toas(parfile, timfile)
    >>> print(m.as_parfile(comment="Here is a comment on the par file"))
    # Created: 2021-07-22T08:24:27.101479
    # PINT_version: 0.8.2+439.ge81c9b11.dirty
    # User: David Kaplan (dlk)
    # Host: margle-2.local
    # OS: macOS-10.14.6-x86_64-i386-64bit
    # Comment: Here is a comment on the par file
    PSR                            1748-2021E
    EPHEM                               DE421
    CLK                             UTC(NIST)
    ...

    >>> from pint.models import get_model_and_toas
    >>> import io
    >>> # the locations of these may vary
    >>> timfile = "tests/datafile/NGC6440E.tim"
    >>> parfile = "tests/datafile/NGC6440E.par"
    >>> m, t = get_model_and_toas(parfile, timfile)
    >>> f = io.StringIO(parfile)
    >>> t.write_TOA_file(f, comment="Here is a comment on the tim file")
    >>> f.seek(0)
    >>> print(f.getvalue())
    FORMAT 1
    C Created: 2021-07-22T08:24:27.213529
    C PINT_version: 0.8.2+439.ge81c9b11.dirty
    C User: David Kaplan (dlk)
    C Host: margle-2.local
    C OS: macOS-10.14.6-x86_64-i386-64bit
    C Comment: Here is a comment on the tim file
    unk 1949.609000 53478.2858714192189005 21.710 gbt  -format Princeton -ddm 0.0
    unk 1949.609000 53483.2767051885165973 21.950 gbt  -format Princeton -ddm 0.0
    unk 1949.609000 53489.4683897879295023 29.950 gbt  -format Princeton -ddm 0.0
    ....


    Notes
    -----
    This can be called via  :func:`~pint.toa.TOAs.write_TOA_file` on a :class:`~~pint.toa.TOAs` object,
    or :func:`~pint.models.timing_model.TimingModel.as_parfile` on a
    :class:`~pint.models.timing_model.TimingModel` object.

    .. _gitpython: https://gitpython.readthedocs.io/en/stable/
    """
    # try to get the git user if defined
    try:
        import git

        # user-level git config
        c = git.GitConfigParser()
        username = c.get_value("user", option="name") + f" ({getpass.getuser()})"
    except (configparser.NoOptionError, configparser.NoSectionError, ImportError):
        username = getpass.getuser()

    info_dict = {
        "Created": f"{datetime.datetime.now().isoformat()}",
        "PINT_version": pint.__version__,
        "User": username,
        "Host": platform.node(),
        "OS": platform.platform(),
        "Python": sys.version,
    }

    if detailed:
        from numpy import __version__ as numpy_version
        from scipy import __version__ as scipy_version
        from astropy import __version__ as astropy_version
        from erfa import __version__ as erfa_version
        from jplephem import __version__ as jpleph_version
        from matplotlib import __version__ as matplotlib_version
        from loguru import __version__ as loguru_version
        from pint import __file__ as pint_file

        info_dict.update(
            {
                "endian": sys.byteorder,
                "numpy_version": numpy_version,
                "numpy_longdouble_precision": np.dtype(np.longdouble).name,
                "scipy_version": scipy_version,
                "astropy_version": astropy_version,
                "pyerfa_version": erfa_version,
                "jplephem_version": jpleph_version,
                "matplotlib_version": matplotlib_version,
                "loguru_version": loguru_version,
                "Python_prefix": sys.prefix,
                "PINT_file": pint_file,
            }
        )

        if "CONDA_PREFIX" in os.environ:
            conda_prefix = os.environ["CONDA_PREFIX"]
            info_dict.update(
                {
                    "Environment": "conda",
                    "conda_prefix": conda_prefix,
                }
            )
        elif "VIRTUAL_ENV" in os.environ:
            venv_prefix = os.environ["VIRTUAL_ENV"]
            info_dict.update(
                {
                    "Environment": "virtualenv",
                    "virtualenv_prefix": venv_prefix,
                }
            )

    s = "".join(f"{key}: {val}\n" for key, val in info_dict.items())
    s = textwrap.dedent(s)
    # remove blank lines
    s = os.linesep.join([x for x in s.splitlines() if x])
    if comment is not None:
        if os.linesep in comment:
            s += os.linesep + os.linesep.join(
                [f"Comment: {x}" for x in comment.splitlines()]
            )
        else:
            s += f"{os.linesep}Comment: {comment}"

    if prefix_string is not None and prefix_string != "":
        s = os.linesep.join([prefix_string + x for x in s.splitlines()])
    return s


def list_parameters(class_: Optional[Type] = None) -> List[Dict[str, Union[str, List]]]:
    """List parameters understood by PINT.

    Parameters
    ----------
    class_: type, optional
        If provided, produce a list of parameters understood by the Component type; if None,
        return a list of parameters understood by all Components known to PINT.

    Returns
    -------
    list of dict
        Each entry is a dictionary describing one parameter. Dictionary values are all strings
        or lists of strings, and will include at least "name", "classes", and "description".
    """
    if class_ is not None:
        from pint.models.parameter import (
            boolParameter,
            intParameter,
            maskParameter,
            prefixParameter,
            strParameter,
        )

        result = []
        inst = class_()
        for p in inst.params:
            pm = getattr(inst, p)
            d = dict(
                name=pm.name,
                class_=f"{class_.__module__}.{class_.__name__}",
                description=pm.description,
            )
            if pm.aliases:
                d["aliases"] = [a for a in pm.aliases if a != pm.name]
            if pm.units:
                d["kind"] = pm.units.to_string()
                if not d["kind"]:
                    d["kind"] = "number"
            elif isinstance(pm, boolParameter):
                d["kind"] = "boolean"
            elif isinstance(pm, strParameter):
                d["kind"] = "string"
            elif isinstance(pm, intParameter):
                d["kind"] = "integer"
            if isinstance(pm, prefixParameter):
                d["name"] = pm.prefix + "{number}"
                d["aliases"] = [a + "{number}" for a in pm.prefix_aliases]
            if isinstance(pm, maskParameter):
                d["name"] = pm.origin_name + " {flag} {value}"
                d["aliases"] = [a + " {flag} {value}" for a in pm.prefix_aliases]
            if "aliases" in d and not d["aliases"]:
                del d["aliases"]
            result.append(d)
        return result
    else:
        import pint.models.timing_model

        results = {}
        ct = pint.models.timing_model.Component.component_types.copy()
        ct["TimingModel"] = pint.models.timing_model.TimingModel
        for v in ct.values():
            for d in list_parameters(v):
                n = d["name"]
                class_ = d.pop("class_")
                if n not in results:
                    d["classes"] = [class_]
                    results[n] = d
                else:
                    r = results[n].copy()
                    r.pop("classes")
                    if r != d:
                        raise ValueError(
                            f"Parameter {d} in class {class_} does not match {results[n]}"
                        )
                    results[n]["classes"].append(class_)
        return sorted(results.values(), key=lambda d: d["name"])


def colorize(
    text: str,
    fg_color: Optional[str] = None,
    bg_color: Optional[str] = None,
    attribute: Optional[str] = None,
) -> str:
    """Colorizes a string (including unicode strings) for printing on the terminal

    For an example of usage, as well as a demonstration as to what the
    attributes and colors look like, check out :func:`~pint.utils.print_color_examples`

    Parameters
    ----------
    text : string
        The text to colorize. Can include unicode.
    fg_color : _type_, optional
        Foreground color name. The color names (fg or bg) are one of:
        'black', 'red', 'green', 'yellow', 'blue', 'magenta', 'cyan',
        or 'white'.
    bg_color : _type_, optional
        Background color name, by default None. Same choices as for `fg_color`.
    attribute : _type_, optional
        Text attribute, by default None. The text attributes are one of:
        'normal', 'bold', 'subdued', 'italic', 'underscore', 'blink',
        'reverse', or 'concealed'.

    Returns
    -------
    string
        The colorized string using the defined text attribute.
    """
    COLOR_FORMAT = "\033[%dm\033[%d;%dm%s\033[0m"
    FOREGROUND = dict(zip(COLOR_NAMES, list(range(30, 38))))
    BACKGROUND = dict(zip(COLOR_NAMES, list(range(40, 48))))
    ATTRIBUTE = dict(zip(TEXT_ATTRIBUTES, [0, 1, 2, 3, 4, 5, 7, 8]))
    fg = FOREGROUND.get(fg_color, 39)
    bg = BACKGROUND.get(bg_color, 49)
    att = ATTRIBUTE.get(attribute, 0)
    return COLOR_FORMAT % (att, bg, fg, text)


def print_color_examples() -> None:
    """Print example terminal colors and attributes for/using :func:`~pint.utils.colorize`"""
    for att in TEXT_ATTRIBUTES:
        for fg in COLOR_NAMES:
            for bg in COLOR_NAMES:
                print(
                    colorize(f"{fg:>8} {att:<11}", fg, bg_color=bg, attribute=att),
                    end="",
                )
            print("")


def group_iterator(items: np.ndarray) -> Iterator[Tuple]:
    """An iterator to step over identical items in a :class:`numpy.ndarray`

    Example
    -------
    This will step over all of the observatories in the TOAs.
    For each iteration it gives the observatory name and the indices that correspond to it:

        >>> t = pint.toa.get_TOAs("grouptest.tim")
        >>> for o, i in group_iterator(t["obs"]):
        >>>     print(f"{o} {i}")

    """
    for item in np.unique(items):
        yield item, np.where(items == item)[0]


def compute_hash(filename: file_like) -> bytes:
    """Compute a unique hash of a file.

    This is designed to keep around to detect changes, not to be
    cryptographically robust. It uses the SHA256 algorithm, which
    is known to be vulnerable to a length-extension attack.

    Parameters
    ----------
    f : str or Path or file-like
        The source of input. If file-like, it should return ``bytes`` not ``str`` -
        that is, the file should be opened in binary mode.

    Returns
    -------
    bytes
        A cryptographic hash of the input.
    """
    h = hashlib.sha256()
    with open_or_use(filename, "rb") as f:
        # Reading in larger chunks saves looping without using
        # huge amounts of memory; and multiples of the hash
        # function block size are more efficient.
        blocks = 128
        while block := f.read(blocks * h.block_size):
            h.update(block)
    return h.digest()


def get_conjunction(
    coord: coords.SkyCoord,
    t0: Time,
    precision: Literal["low", "high"] = "low",
    ecl: str = "IERS2010",
) -> Time:
    """
    Find first time of Solar conjuction after t0 and approximate elongation at conjunction

    Offers a low-precision version (based on analytic expression of Solar longitude)
    Or a higher-precision version (based on interpolating :func:`astropy.coordinates.get_sun`)

    Parameters
    ----------
    coord : astropy.coordinates.SkyCoord
    t0 : astropy.time.Time
    precision : str, optional
        "low" or "high" precision
    ecl : str, optional
        Obliquity for PulsarEcliptic coordinates

    Returns
    -------
    astropy.time.Time
        Time of conjunction
    astropy.units.Quantity
        Elongation at conjunction
    """
    # import here to avoid circular import
    import pint.pulsar_ecliptic

    assert precision.lower() in ["low", "high"]
    coord = coord.transform_to(pint.pulsar_ecliptic.PulsarEcliptic(ecl=ecl))

    # low precision version
    # use analytic form for Sun's ecliptic longitude
    # and interpolate
    tt = t0 + np.linspace(0, 365) * u.d
    # Allen's Astrophysical Quantities
    # Low precision solar coordinates (27.4.1)
    # number of days since J2000
    n = tt.jd - 2451545
    # mean longitude of Sun, corrected for abberation
    L = 280.460 * u.deg + 0.9854674 * u.deg * n
    # Mean anomaly
    g = 357.528 * u.deg + 0.9856003 * u.deg * n
    # Ecliptic longitude
    longitude = L + 1.915 * u.deg * np.sin(g) + 0.20 * u.deg * np.sin(2 * g)
    dlongitude = longitude - coord.lon
    dlongitude -= (dlongitude // (360 * u.deg)).max() * 360 * u.deg
    conjunction = Time(np.interp(0, dlongitude.value, tt.mjd), format="mjd")
    if precision.lower() == "low":
        return conjunction, coord.lat
    # do higher precision
    # use astropy solar coordinates
    # start with 10 days on either side of the low precision value
    tt = conjunction + np.linspace(-10, 10) * u.d
    csun = coords.get_sun(tt)
    # this seems to be needed in old astropy
    csun = coords.SkyCoord(ra=csun.ra, dec=csun.dec)
    elongation = csun.separation(coord)
    # get min value and interpolate with a quadratic fit
    j = np.where(elongation == elongation.min())[0][0]
    x = tt.mjd[j - 3 : j + 4]
    y = elongation.value[j - 3 : j + 4]
    f = np.polyfit(x, y, 2)
    conjunction = Time(-f[1] / 2 / f[0], format="mjd")
    csun = coords.get_sun(conjunction)
    # this seems to be needed in old astropy
    csun = coords.SkyCoord(ra=csun.ra, dec=csun.dec)

    return conjunction, csun.separation(coord)


def divide_times(t: Time, t0: Time, offset: float = 0.5) -> np.ndarray:
    """
    Divide input times into years relative to t0

    Years are centered around the requested offset value

    Parameters
    ----------
    t : astropy.time.Time
    t0 : astropy.time.Time
        Reference time
    offset : float, optional
        Offset value for division.  A value of 0.5 divides the results into intervals [-0.5,0.5].

    Returns
    -------
    np.ndarray
        Array of indices for division


    Example
    -------
    Divide into years around each conjunction

        >>> elongation = astropy.coordinates.get_sun(Time(t.get_mjds(), format="mjd")).separation(m.get_psr_coords())
        >>> t0 = get_conjunction(m.get_psr_coords(), m.PEPOCH.quantity, precision="high")[0]
        >>> indices = divide_times(Time(t.get_mjds(), format="mjd"), t0)
        >>> plt.clf()
        >>> for i in np.unique(indices):
                plt.plot(t.get_mjds()[indices == i], elongation[indices == i].value, ".")

    """
    dt = t - t0
    values = (dt.to(u.yr).value + offset) // 1
    return np.digitize(values, np.unique(values), right=True)


def convert_dispersion_measure(
    dm: u.Quantity, dmconst: Optional[u.Quantity] = None
) -> u.Quantity:
    """Convert dispersion measure to a different value of the DM constant.

    Parameters
    ----------
    dm : astropy.units.Quantity
        DM measured according to the conventional value of the DM constant
    dmconst : astropy.units.Quantity
        Value of the DM constant. Default value is computed from CODATA physical
        constants.

    Returns
    -------
    dm : astropy.units.Quantity
        DM measured according to the value of the DM constant computed from the
        latest values of the physical constants
    Notes
    -----
    See https://nanograv-pint.readthedocs.io/en/latest/explanation.html#dispersion-measure
    for an explanation.
    """

    if dmconst is None:
        e = constants.e.si
        eps0 = constants.eps0.si
        c = constants.c.si
        me = constants.m_e.si
        dmconst = e**2 / (8 * np.pi**2 * c * eps0 * me)
    return (dm * pint.DMconst / dmconst).to(pint.dmu)


def parse_time(
    input: Union[float, Time, u.Quantity, int, str],
    scale: str = "tdb",
    precision: int = 9,
) -> Time:
    """Parse an :class:`astropy.time.Time` object from a range of input types

    Parameters
    ----------
    input : astropy.time.Time, astropy.units.Quantity, numpy.ndarray, float, int, str
        Value to parse
    scale : str, optional
        Scale of time for conversion
    precision : int, optional
        Precision for time

    Returns
    -------
    astropy.time.Time
    """
    if isinstance(input, Time):
        return input if input.scale == scale else getattr(input, scale)
    elif isinstance(input, u.Quantity):
        return Time(
            input.to(u.d), format="pulsar_mjd", scale=scale, precision=precision
        )
    elif isinstance(input, (np.ndarray, float, int)):
        return Time(input, format="pulsar_mjd", scale=scale, precision=precision)
    elif isinstance(input, str):
        return Time(input, format="pulsar_mjd_string", scale=scale, precision=precision)
    else:
        raise TypeError(f"Do not know how to parse times from {type(input)}")


def get_unit(parname: str) -> u.Unit:
    """Return the unit associated with a parameter

    Handles normal parameters, along with aliases and indexed parameters
    (e.g., `pint.models.parameter.prefixParameter`
    and `pint.models.parameter.maskParameter`) with an index beyond those currently
    initialized.

    This can be used without an existing :class:`~pint.models.TimingModel`.

    Parameters
    ----------
    name : str
        Name of PINT parameter or alias

    Returns
    -------
    astropy.u.Unit
    """
    # import in the function to avoid circular dependencies
    from pint.models.timing_model import AllComponents

    ac = AllComponents()
    return ac.param_to_unit(parname)


def normalize_designmatrix(M, params):
    """Normalize each row of the design matrix.

    This is used while computing the GLS chi2 and the GLS fitting step. The
    normalized and unnormalized design matrices Mn and M are related by
        M = Mn @ S
    where S is a diagonal matrix containing the norms. This normalization is
    OK because the GLS operations (fitting step, chi2 computation etc.) involve
    the form
        M @ (M.T @ N.inv() @ M).inv() @ M.T
    and it is easy to see that the above expression doesn't change if we replace
    M -> Mn.

    Different parameters can have different units and numerically vastly different
    design matrix entries. The normalization step forces the design matrix entries
    to have similar numericall values and hence improves the numerical precision of
    the matrix operations.
    """
    from pint.fitter import DegeneracyWarning

    norm = np.sqrt(np.sum(M**2, axis=0))

    bad_params = [params[i] for i in np.where(norm == 0)[0]]
    if len(bad_params) > 0 and params is not None:
        warn(
            f"Parameter degeneracy found in designmatrix! The offending parameters are {bad_params}.",
            DegeneracyWarning,
        )
    norm[norm == 0] = 1

    return M / norm, norm


def akaike_information_criterion(
    model: "pint.models.timing_model.TimingModel", toas: "pint.toas.TOAs"
) -> float:
    """Compute the Akaike information criterion (AIC). The AIC is used for comparing different
    models for the given dataset.

    Given a model with best-fit parameters, the AIC is defined as

        AIC = 2*k - 2*ln(L)

    where k is the number of free parameters in the model and L is the maximum value of the likelihood
    for the model.

    Given n models with AIC values AIC1, ..., AICn, the preferred model is the one that minimizes the
    AIC value.

    If AIC_min is the minimum AIC value, then the i'th model can be said to be exp[AIC_min - AICi]
    times as probable as the favored model in minimizing information loss.

    See, e.g., Burnham & Anderson 2004 for further details.

    Unlike the F-test (:function:`~pint.utils.FTest`), the AIC does not require the models to be nested.

    See also :function:`~pint.utils.bayesian_information_criterion` for the Bayesian Information Criterion (BIC),
    a similar quantity used for model comparison. The main practical difference between AIC and BIC is that the
    BIC more heavily penalizes the number of free parameters.

    Parameters
    ----------
    model: pint.models.timing_model.TimingModel
        The best-fit timing model
    toas: pint.toas.TOAs
        TOAs

    Returns
    -------
    aic: float
        The Akaike information criterion
    """
    from pint.residuals import Residuals

    if not toas.is_wideband():
        k = (
            len(model.free_params)
            if "PhaseOffset" in model.components
            else len(model.free_params) + 1
        )
        lnL = Residuals(toas, model).lnlikelihood()
        return 2 * (k - lnL)
    else:
        raise NotImplementedError(
            "akaike_information_criterion is not yet implemented for wideband data."
        )


def bayesian_information_criterion(
    model: "pint.models.timing_model.TimingModel", toas: "pint.toas.TOAs"
) -> float:
    """Compute the Bayesian information criterion (BIC). The BIC is used for comparing different
    models for the given dataset.

    Given a model with best-fit parameters, the BIC is defined as

        BIC = k*ln(N) - 2*ln(L)

    where k is the number of free parameters in the model, N is the number of data points/samples,
    and L is the maximum value of the likelihood for the model.

    Given n models with BIC values BIC1, ..., BICn, the preferred model is the one that minimizes the
    BIC value.

    The BIC is an approximation for the Bayesian evidence. It is computed by Taylor-expanding the log-likelihood
    function up to the second order in the vicinity of the maximum-likelihood point and assuming that the
    prior distribution doesn't vary appreciably in this neighbourhood.

    See, e.g., Burnham & Anderson 2004 for further details.

    Unlike the F-test (:function:`~pint.utils.FTest`), the BIC does not require the models to be nested.

    See also :function:`~pint.utils.akaike_information_criterion` for the Akaike Information Criterion (AIC),
    a similar quantity used for model comparison. The main practical difference between AIC and BIC is that the
    BIC more heavily penalizes the number of free parameters.

    Parameters
    ----------
    model: pint.models.timing_model.TimingModel
        The best-fit timing model
    toas: pint.toas.TOAs
        TOAs

    Returns
    -------
    bic: float
        The Bayesian information criterion
    """
    from pint.residuals import Residuals

    if not toas.is_wideband():
        k = (
            len(model.free_params)
            if "PhaseOffset" in model.components
            else len(model.free_params) + 1
        )
        lnN = np.log(len(toas))
        lnL = Residuals(toas, model).lnlikelihood()
        return k * lnN - 2 * lnL
    else:
        raise NotImplementedError(
            "bayesian_information_criterion is not yet implemented for wideband data."
        )


def sherman_morrison_dot(
    Ndiag: np.ndarray, v: np.ndarray, w: float, x: np.ndarray, y: np.ndarray
) -> Tuple[float, float]:
    """
    Compute an inner product of the form
        (x| C^-1 |y)
    where
        C = N + w |v)(v| ,
    N is a diagonal matrix, and w is a positive real number,
    using the Sherman-Morrison identity
        C^-1 = N^-1 - ( w N^-1 |v)(v| N^-1 / (1 + w (v| N^-1 |v)) )

    Additionally,
        det[C] = det[N] * (1 + w (v| N^-1 |v)) )

    Paremeters
    ----------
    Ndiag: array-like
        Diagonal elements of the diagonal matrix N
    v: array-like
        A vector that represents a rank-1 update to N
    w: float
        Weight associated with the rank-1 update
    x: array-like
        Vector 1 for the inner product
    y: array-like
        Vector 2 for the inner product

    Returns
    -------
    result: float
        The inner product
    logdetC: float
        log-determinant of C
    """
    Ninv = 1 / Ndiag

    Ninv_v = Ninv * v
    denom = 1 + w * np.dot(v, Ninv_v)
    numer = w * np.dot(x, Ninv_v) * np.dot(y, Ninv_v)

    result = np.dot(x, Ninv * y) - numer / denom

    logdet_C = np.sum(np.log(Ndiag.to_value(u.s**2))) + np.log(
        denom.to_value(u.dimensionless_unscaled)
    )

    return result, logdet_C


def woodbury_dot(
    Ndiag: np.ndarray, U: np.ndarray, Phidiag: np.ndarray, x: np.ndarray, y: np.ndarray
) -> Tuple[float, float]:
    """
    Compute an inner product of the form
        (x| C^-1 |y)
    where
        C = N + U Phi U^T ,
    N and Phi are diagonal matrices, using the Woodbury
    identity
        C^-1 = N^-1 - N^-1 - N^-1 U Sigma^-1 U^T N^-1
    where
        Sigma = Phi^-1 + U^T N^-1 U

    Additionally,
        det[C] = det[N] * det[Phi] * det[Sigma]

    Paremeters
    ----------
    Ndiag: array-like
        Diagonal elements of the diagonal matrix N
    U: array-like
        A matrix that represents a rank-n update to N
    Phidiag: array-like
        Weights associated with the rank-n update
    x: array-like
        Vector 1 for the inner product
    y: array-like
        Vector 2 for the inner product

    Returns
    -------
    result: float
        The inner product
    logdetC: float
        log-determinant of C
    """

    x_Ninv_y = np.sum(x * y / Ndiag)
    x_Ninv_U = (x / Ndiag) @ U
    y_Ninv_U = (y / Ndiag) @ U
    Sigma = np.diag(1 / Phidiag) + (U.T / Ndiag) @ U
    Sigma_cf = cho_factor(Sigma)

    x_Cinv_y = x_Ninv_y - x_Ninv_U @ cho_solve(Sigma_cf, y_Ninv_U)

    logdet_N = np.sum(np.log(Ndiag))
    logdet_Phi = np.sum(np.log(Phidiag))
    _, logdet_Sigma = np.linalg.slogdet(Sigma.astype(float))

    logdet_C = logdet_N + logdet_Phi + logdet_Sigma

    return x_Cinv_y, logdet_C


def _get_wx2pl_lnlike(
    model: "pint.models.TimingModel", component_name: str, ignore_fyr: bool = True
) -> float:
    from pint.models.noise_model import powerlaw
    from pint import DMconst

<<<<<<< HEAD
    assert component_name in {"WaveX", "DMWaveX"}
    prefix = "WX" if component_name == "WaveX" else "DMWX"
=======
    assert component_name in {"WaveX", "DMWaveX", "CMWaveX"}
    prefix_dict = {"WaveX": "WX", "DMWaveX": "DMWX", "CMWaveX": "CMWX"}
    prefix = prefix_dict[component_name]
>>>>>>> 916fcf8b

    idxs = np.array(model.components[component_name].get_indices())

    fs = np.array(
        [model[f"{prefix}FREQ_{idx:04d}"].quantity.to_value(u.Hz) for idx in idxs]
    )
    f0 = np.min(fs)
    fyr = (1 / u.year).to_value(u.Hz)

    assert np.allclose(
        np.diff(np.diff(fs)), 0
    ), "WaveX/DMWaveX/CMWaveX frequencies must be uniformly spaced for this conversion to work."

    if ignore_fyr:
        year_mask = np.abs(((fs - fyr) / f0)) > 0.5

        idxs = idxs[year_mask]
        fs = np.array(
            [model[f"{prefix}FREQ_{idx:04d}"].quantity.to_value(u.Hz) for idx in idxs]
        )
        f0 = np.min(fs)

    scaling_factor = (
        1
        if component_name == "WaveX"
        else (
            DMconst / (1400 * u.MHz) ** 2
            if component_name == "DMWaveX"
            else DMconst / 1400**model.TNCHROMIDX.value
        )
    )

    a = np.array(
        [
            (scaling_factor * model[f"{prefix}SIN_{idx:04d}"].quantity).to_value(u.s)
            for idx in idxs
        ]
    )
    da = np.array(
        [
            (scaling_factor * model[f"{prefix}SIN_{idx:04d}"].uncertainty).to_value(u.s)
            for idx in idxs
        ]
    )
    b = np.array(
        [
            (scaling_factor * model[f"{prefix}COS_{idx:04d}"].quantity).to_value(u.s)
            for idx in idxs
        ]
    )
    db = np.array(
        [
            (scaling_factor * model[f"{prefix}COS_{idx:04d}"].uncertainty).to_value(u.s)
            for idx in idxs
        ]
    )

    def powl_model(params: Tuple[float, float]) -> float:
        """Get the powerlaw spectrum for the WaveX frequencies for a given
        set of parameters. This calls the powerlaw function used by `PLRedNoise`/`PLDMNoise`/`PLChromNoise`.
        """
        gamma, log10_A = params
        return (powerlaw(fs, A=10**log10_A, gamma=gamma) * f0) ** 0.5

    def mlnlike(params: Tuple[float, ...]) -> float:
        """Negative of the likelihood function that acts on the
        `[DM/CM]WaveX` amplitudes."""
        sigma = powl_model(params)
        return 0.5 * float(
            np.sum(
                (a**2 / (sigma**2 + da**2))
                + (b**2 / (sigma**2 + db**2))
                + np.log(sigma**2 + da**2)
                + np.log(sigma**2 + db**2)
            )
        )

    return mlnlike


def plrednoise_from_wavex(
    model: "pint.models.TimingModel", ignore_fyr: bool = True
) -> "pint.models.TimingModel":
    """Convert a `WaveX` representation of red noise to a `PLRedNoise`
    representation. This is done by minimizing a likelihood function
    that acts on the `WaveX` amplitudes over the powerlaw spectral
    parameters.

    Parameters
    ----------
    model: pint.models.timing_model.TimingModel
        The timing model with a `WaveX` component.
    ignore_fyr: bool
        Whether to ignore the frequency bin containinf 1 yr^-1
        while fitting for the spectral parameters.

    Returns
    -------
    pint.models.timing_model.TimingModel
        The timing model with a converted `PLRedNoise` component.
    """
    from pint.models.noise_model import PLRedNoise

    mlnlike = _get_wx2pl_lnlike(model, "WaveX", ignore_fyr=ignore_fyr)

    result = minimize(mlnlike, [4, -13], method="Nelder-Mead")
    if not result.success:
        raise ValueError("Log-likelihood maximization failed to converge.")

    gamma_val, log10_A_val = result.x

    hess = Hessian(mlnlike)
    gamma_err, log10_A_err = np.sqrt(
        np.diag(np.linalg.pinv(hess((gamma_val, log10_A_val))))
    )

    tnredc = len(model.components["WaveX"].get_indices())

    model1 = deepcopy(model)
    model1.remove_component("WaveX")
    model1.add_component(PLRedNoise())
    model1.TNREDAMP.value = log10_A_val
    model1.TNREDGAM.value = gamma_val
    model1.TNREDC.value = tnredc
    model1.TNREDAMP.uncertainty_value = log10_A_err
    model1.TNREDGAM.uncertainty_value = gamma_err

    return model1


def pldmnoise_from_dmwavex(
    model: "pint.models.TimingModel", ignore_fyr: bool = False
) -> "pint.models.TimingModel":
    """Convert a `DMWaveX` representation of red noise to a `PLDMNoise`
    representation. This is done by minimizing a likelihood function
    that acts on the `DMWaveX` amplitudes over the powerlaw spectral
    parameters.

    Parameters
    ----------
    model: pint.models.timing_model.TimingModel
        The timing model with a `DMWaveX` component.

    Returns
    -------
    pint.models.timing_model.TimingModel
        The timing model with a converted `PLDMNoise` component.
    """
    from pint.models.noise_model import PLDMNoise

    mlnlike = _get_wx2pl_lnlike(model, "DMWaveX", ignore_fyr=ignore_fyr)

    result = minimize(mlnlike, [4, -13], method="Nelder-Mead")
    if not result.success:
        raise ValueError("Log-likelihood maximization failed to converge.")

    gamma_val, log10_A_val = result.x

    hess = Hessian(mlnlike)

    H = hess((gamma_val, log10_A_val))
    assert np.all(np.linalg.eigvals(H) > 0), "The Hessian is not positive definite!"

    Hinv = np.linalg.pinv(H)
    assert np.all(
        np.linalg.eigvals(Hinv) > 0
    ), "The inverse Hessian is not positive definite!"

    gamma_err, log10_A_err = np.sqrt(np.diag(Hinv))

    tndmc = len(model.components["DMWaveX"].get_indices())

    model1 = deepcopy(model)
    model1.remove_component("DMWaveX")
    model1.add_component(PLDMNoise())
    model1.TNDMAMP.value = log10_A_val
    model1.TNDMGAM.value = gamma_val
    model1.TNDMC.value = tndmc
    model1.TNDMAMP.uncertainty_value = log10_A_err
    model1.TNDMGAM.uncertainty_value = gamma_err

    return model1


def plchromnoise_from_cmwavex(
    model: "pint.models.TimingModel", ignore_fyr: bool = False
) -> "pint.models.TimingModel":
    """Convert a `CMWaveX` representation of red noise to a `PLChromNoise`
    representation. This is done by minimizing a likelihood function
    that acts on the `CMWaveX` amplitudes over the powerlaw spectral
    parameters.

    Parameters
    ----------
    model: pint.models.timing_model.TimingModel
        The timing model with a `CMWaveX` component.

    Returns
    -------
    pint.models.timing_model.TimingModel
        The timing model with a converted `PLChromNoise` component.
    """
    from pint.models.noise_model import PLChromNoise

    mlnlike = _get_wx2pl_lnlike(model, "CMWaveX", ignore_fyr=ignore_fyr)

    result = minimize(mlnlike, [4, -13], method="Nelder-Mead")
    if not result.success:
        raise ValueError("Log-likelihood maximization failed to converge.")

    gamma_val, log10_A_val = result.x

    hess = Hessian(mlnlike)

    H = hess((gamma_val, log10_A_val))
    assert np.all(np.linalg.eigvals(H) > 0), "The Hessian is not positive definite!"

    Hinv = np.linalg.pinv(H)
    assert np.all(
        np.linalg.eigvals(Hinv) > 0
    ), "The inverse Hessian is not positive definite!"

    gamma_err, log10_A_err = np.sqrt(np.diag(Hinv))

    tndmc = len(model.components["CMWaveX"].get_indices())

    model1 = deepcopy(model)
    model1.remove_component("CMWaveX")
    model1.add_component(PLChromNoise())
    model1.TNCHROMAMP.value = log10_A_val
    model1.TNCHROMGAM.value = gamma_val
    model1.TNCHROMC.value = tndmc
    model1.TNCHROMAMP.uncertainty_value = log10_A_err
    model1.TNCHROMGAM.uncertainty_value = gamma_err

    return model1


def find_optimal_nharms(
    model: "pint.models.TimingModel",
    toas: "pint.toa.TOAs",
    component: Literal["WaveX", "DMWaveX"],
    nharms_max: int = 45,
) -> Tuple[int, np.ndarray]:
    """Find the optimal number of harmonics for `WaveX`/`DMWaveX` using the Akaike Information
    Criterion.

    Parameters
    ----------
    model: `pint.models.timing_model.TimingModel`
        The timing model. Should not already contain `WaveX`/`DMWaveX` or `PLRedNoise`/`PLDMNoise`.
    toas: `pint.toa.TOAs`
        Input TOAs
    component: str
        Component name; "WaveX" or "DMWaveX"
    nharms_max: int
        Maximum number of harmonics

    Returns
    -------
    nharms_opt: int
        Optimal number of harmonics
    aics: ndarray
        Array of normalized AIC values.
    """
    from pint.fitter import Fitter

    assert component in ["WaveX", "DMWaveX"]
    assert (
        component not in model.components
    ), f"{component} is already included in the model."
    assert (
        "PLRedNoise" not in model.components and "PLDMNoise" not in model.components
    ), "PLRedNoise/PLDMNoise cannot be included in the model."

    model1 = deepcopy(model)

    ftr = Fitter.auto(toas, model1, downhill=False)
    ftr.fit_toas(maxiter=5)
    aics = [akaike_information_criterion(model1, toas)]
    model1 = ftr.model

    T_span = toas.get_mjds().max() - toas.get_mjds().min()
    setup_component = wavex_setup if component == "WaveX" else dmwavex_setup
    setup_component(model1, T_span, n_freqs=1, freeze_params=False)

    for _ in range(nharms_max):
        ftr = Fitter.auto(toas, model1, downhill=False)
        ftr.fit_toas(maxiter=5)
        aics.append(akaike_information_criterion(ftr.model, toas))

        model1 = ftr.model
        if component == "WaveX":
            model1.components[component].add_wavex_component(
                (len(model1.components[component].get_indices()) + 1) / T_span,
                frozen=False,
            )
        else:
            model1.components[component].add_dmwavex_component(
                (len(model1.components[component].get_indices()) + 1) / T_span,
                frozen=False,
            )

    assert all(np.isfinite(aics)), "Infs/NaNs found in AICs!"

    return np.argmin(aics), np.array(aics) - np.min(aics)<|MERGE_RESOLUTION|>--- conflicted
+++ resolved
@@ -3110,14 +3110,9 @@
     from pint.models.noise_model import powerlaw
     from pint import DMconst
 
-<<<<<<< HEAD
-    assert component_name in {"WaveX", "DMWaveX"}
-    prefix = "WX" if component_name == "WaveX" else "DMWX"
-=======
     assert component_name in {"WaveX", "DMWaveX", "CMWaveX"}
     prefix_dict = {"WaveX": "WX", "DMWaveX": "DMWX", "CMWaveX": "CMWX"}
     prefix = prefix_dict[component_name]
->>>>>>> 916fcf8b
 
     idxs = np.array(model.components[component_name].get_indices())
 

"""Objects for managing the procedure of fitting models to TOAs.

The objects defined here can be used to set up a fitting problem and carry out
the fit, adjust the model, and repeat the fit as necessary.

The primary objects of interest will be :class:`pint.fitter.WLSFitter` for
basic fitting, :class:`pint.fitter.GLSFitter` for fitting with noise models
that imply correlated errors, and :class:`pint.fitter.WidebandTOAFitter` for
TOAs that contain DM information.  However, the Downhill fitter variants may offer better convergence.

Fitters in use::

    >>> fitter = WLSFitter(toas, model)
    >>> fitter.fit_toas()
    59.57431562376629118
    >>> fitter.print_summary()
    Fitted model using weighted_least_square method with 5 free parameters to 62 TOAs
    Prefit residuals Wrms = 1090.5802622239905 us, Postfit residuals Wrms = 21.182038012901092 us
    Chisq = 59.574 for 56 d.o.f. for reduced Chisq of 1.064

    PAR                        Prefit                  Postfit            Units
    =================== ==================== ============================ =====
    PSR                           1748-2021E                              None
    EPHEM                              DE421                              None
    UNITS                                TDB                              None
    START                                                         53478.3 d
    FINISH                                                        54187.6 d
    POSEPOCH                           53750                              d
    PX                                     0                              mas
    RAJ                         17h48m52.75s    17h48m52.8003s +/- 0.00014 hourangle_second
    DECJ                          -20d21m29s   -20d21m29.3833s +/- 0.033 arcsec
    PMRA                                   0                              mas / yr
    PMDEC                                  0                              mas / yr
    F0                               61.4855          61.485476554373(18) Hz
    F1                            -1.181e-15            -1.1813(14)x10-15 Hz / s
    PEPOCH                             53750                              d
    CORRECT_TROPOSPHERE                    N                              None
    PLANET_SHAPIRO                         N                              None
    NE_SW                                  0                              1 / cm3
    SWM                                    0
    DM                                 223.9                  224.114(35) pc / cm3
    DM1                                    0                              pc / (cm3 yr)
    TZRMJD                           53801.4                              d
    TZRSITE                                1                              None
    TZRFRQ                           1949.61                              MHz

    Derived Parameters:
    Period = 0.01626400340437608 s +/- 4.784091376048965e-15 s
    Pdot = 3.1248325489308735e-19 +/- 3.8139606793005067e-22
    Characteristic age = 8.246e+08 yr (braking index = 3)
    Surface magnetic field = 2.28e+09 G
    Magnetic field at light cylinder = 4806 G
    Spindown Edot = 2.868e+33 erg / s (I=1e+45 cm2 g)

To automatically select a fitter based on the properties of the data and model::

    >>> fitter = Fitter.auto(toas, model)

"""

import contextlib
import copy
from typing import List, Literal, Optional
from warnings import warn
from functools import cached_property

import astropy.units as u
import numpy as np
import scipy.linalg
import scipy.optimize as opt
from loguru import logger as log
from numdifftools import Hessian

import pint
import pint.derived_quantities
from pint.models.timing_model import TimingModel
import pint.utils
from pint.exceptions import (
    ConvergenceFailure,
    CorrelatedErrors,
    DegeneracyWarning,
    MaxiterReached,
    StepProblem,
)
from pint.models.parameter import (
    AngleParameter,
    InvalidModelParameters,
    boolParameter,
    strParameter,
)
from pint.pint_matrix import (
    CorrelationMatrix,
    CovarianceMatrix,
    CovarianceMatrixMaker,
    DesignMatrixMaker,
    combine_covariance_matrix,
    combine_design_matrices_by_param,
    combine_design_matrices_by_quantity,
)
from pint.residuals import Residuals, WidebandTOAResiduals
from pint.toa import TOAs
from pint.utils import FTest, normalize_designmatrix

__all__ = [
    "Fitter",
    "WLSFitter",
    "GLSFitter",
    "WidebandTOAFitter",
    "PowellFitter",
    "DownhillFitter",
    "DownhillWLSFitter",
    "DownhillGLSFitter",
    "WidebandDownhillFitter",
    "WidebandLMFitter",
    "ConvergenceFailure",
    "StepProblem",
    "MaxiterReached",
]


class Fitter:
    """Base class for objects encapsulating fitting problems.

    The fitting function should be defined as the fit_toas() method.

    The Fitter object makes a :func:`copy.deepcopy` of the model and stores it
    in the `.model` attribute. This is the model used for fitting, and it can
    be modified, for example by freezing or thawing parameters
    (``fitter.model.F0.frozen = False``). When
    ``.fit_toas()`` is executed this model will be updated to reflect the
    results of the fitting process.

    The Fitter also caches a copy of the original model so it can be restored
    with ``reset_model()``.

    Try :func:`pint.fitter.Fitter.auto` to automatically get the appropriate fitter type

    Attributes
    ----------
    model : :class:`pint.models.timing_model.TimingModel`
        The model the fitter is working on. Once ``fit_toas()`` has been run,
        this model will be modified to reflect the results.
    model_init : :class:`pint.models.timing_model.TimingModel`
        The initial, prefit model.

    Parameters
    ----------
    toas : a pint TOAs instance
        The input toas.
    model : a pint timing model instance
        The initial timing model for fitting.
    track_mode : str, optional
        How to handle phase wrapping. This is used when creating
        :class:`pint.residuals.Residuals` objects, and its meaning is defined there.
    residuals : :class:`pint.residuals.Residuals`
        Initial residuals. This argument exists to support an optimization, where
        ``GLSFitter`` is used to compute ``chi2`` for appropriate Residuals objects.
    """

    def __init__(
        self,
        toas: TOAs,
        model: TimingModel,
        track_mode: Optional[Literal["use_pulse_numbers", "nearest"]] = None,
        residuals: Residuals = None,
    ):
        if not set(model.free_params).issubset(model.fittable_params):
            free_unfittable_params = set(model.free_params).difference(
                model.fittable_params
            )
            raise ValueError(
                f"Cannot create fitter because the following unfittable parameters "
                f"were found unfrozen in the model: {free_unfittable_params}. "
                f"Freeze these parameters before creating the fitter."
            )

        self.toas = toas
        self.model_init = model
        self.track_mode = track_mode
        if residuals is None:
            self.resids_init = self.make_resids(self.model_init)
        else:
            # residuals were provided, we're just going to use them
            self.resids_init = residuals
            # probably using GLSFitter to compute a chi-squared
        self.model = copy.deepcopy(self.model_init)
        self.resids = copy.deepcopy(self.resids_init)
        self.fitresult = []
        self.method = None
        self.is_wideband = False
        self.converged = False

    @classmethod
    def auto(
        cls, toas, model, downhill=True, track_mode=None, residuals=None, **kwargs
    ):
        """Automatically return the proper :class:`pint.fitter.Fitter` object depending on the TOAs and model.

        In general the `downhill` fitters are to be preferred.
        See https://github.com/nanograv/PINT/wiki/How-To#choose-a-fitter for the logic used.

        Parameters
        ----------
        toas : a pint TOAs instance
            The input toas.
        model : a pint timing model instance
            The initial timing model for fitting.
        downhill : bool, optional
            Whether or not to use the downhill fitter variant
        track_mode : str, optional
            How to handle phase wrapping. This is used when creating
            :class:`pint.residuals.Residuals` objects, and its meaning is defined there.
        residuals : :class:`pint.residuals.Residuals`
            Initial residuals. This argument exists to support an optimization, where
            ``GLSFitter`` is used to compute ``chi2`` for appropriate Residuals objects.

        Returns
        -------
        :class:`pint.fitter.Fitter`
            Returns appropriate subclass
        """
        if toas.wideband:
            if downhill:
                log.info(
                    "For wideband TOAs and downhill fitter, returning 'WidebandDownhillFitter'"
                )
                return WidebandDownhillFitter(
                    toas, model, track_mode=track_mode, residuals=residuals, **kwargs
                )
            else:
                log.info(
                    "For wideband TOAs and non-downhill fitter, returning 'WidebandTOAFitter'"
                )
                return WidebandTOAFitter(toas, model, track_mode=track_mode, **kwargs)
        elif model.has_correlated_errors:
            if downhill:
                log.info(
                    "For narrowband TOAs with correlated errors and downhill fitter, returning 'DownhillGLSFitter'"
                )
                return DownhillGLSFitter(
                    toas,
                    model,
                    track_mode=track_mode,
                    residuals=residuals,
                    **kwargs,
                )
            else:
                log.info(
                    "For narrowband TOAs with correlated errors and non-downhill fitter, returning 'GLSFitter'"
                )
                return GLSFitter(
                    toas,
                    model,
                    track_mode=track_mode,
                    residuals=residuals,
                    **kwargs,
                )
        elif downhill:
            log.info(
                "For narrowband TOAs without correlated errors and downhill fitter, returning 'DownhillWLSFitter'"
            )
            return DownhillWLSFitter(
                toas,
                model,
                track_mode=track_mode,
                residuals=residuals,
                **kwargs,
            )
        else:
            log.info(
                "For narrowband TOAs without correlated errors and non-downhill fitter, returning 'WLSFitter'"
            )
            return WLSFitter(
                toas,
                model,
                track_mode=track_mode,
                residuals=residuals,
                **kwargs,
            )

    def fit_toas(self, maxiter=None, debug=False):
        """Run fitting operation.

        This method needs to be implemented by subclasses. All implementations
        should call ``self.model.validate()`` and
        ``self.model.validate_toas()`` before doing the fitting.
        """
        raise NotImplementedError

    def get_summary(self, nodmx=False):
        """Return a human-readable summary of the Fitter results.

        Parameters
        ----------
        nodmx : bool
            Set to True to suppress printing DMX parameters in summary
        """

        # Need to check that fit has been done first!
        if not hasattr(self, "parameter_covariance_matrix"):
            log.warning(
                "fit_toas() has not been run, so pre-fit and post-fit will be the same!"
            )

        from uncertainties import ufloat

        # Check if Wideband or not
        is_wideband = self.is_wideband

        # First, print fit quality metrics
        s = f"Fitted model using {self.method} method with {len(self.model.free_params)} free parameters to {self.toas.ntoas} TOAs\n"
        if is_wideband:
            s += f"Prefit TOA residuals Wrms = {self.resids_init.toa.rms_weighted()}, Postfit TOA residuals Wrms = {self.resids.toa.rms_weighted()}\n"
            s += f"Prefit DM residuals Wrms = {self.resids_init.dm.rms_weighted()}, Postfit DM residuals Wrms = {self.resids.dm.rms_weighted()}\n"
        else:
            s += f"Prefit residuals Wrms = {self.resids_init.rms_weighted()}, Postfit residuals Wrms = {self.resids.rms_weighted()}\n"
        s += f"Chisq = {self.resids.chi2:.3f} for {self.resids.dof} d.o.f. for reduced Chisq of {self.resids.reduced_chi2:.3f}\n"
        s += "\n"

        # to handle all parameter names, determine the longest length for the first column
        longestName = 0  # optionally specify the minimum length here instead of 0
        for pn in self.model.params:
            if nodmx and pn.startswith("DMX"):
                continue
            if len(pn) > longestName:
                longestName = len(pn)
        # convert to a string to insert before the format call
        spacingName = str(longestName)

        # Next, print the model parameters
        s += ("{:<" + spacingName + "s} {:^20s} {:^28s} {}\n").format(
            "PAR", "Prefit", "Postfit", "Units"
        )
        s += ("{:<" + spacingName + "s} {:>20s} {:>28s} {}\n").format(
            "=" * longestName, "=" * 20, "=" * 28, "=" * 5
        )
        for pn in self.model.params:
            if nodmx and pn.startswith("DMX"):
                continue
            prefitpar = getattr(self.model_init, pn)
            par = getattr(self.model, pn)
            if par.value is not None:
                if isinstance(par, strParameter):
                    s += ("{:" + spacingName + "s} {:>20s} {:28s} {}\n").format(
                        pn,
                        prefitpar.value if prefitpar.value is not None else "",
                        par.value,
                        par.units,
                    )
                elif isinstance(par, AngleParameter):
                    # Add special handling here to put uncertainty into arcsec
                    if par.frozen:
                        s += ("{:" + spacingName + "s} {:>20s} {:>28s} {} \n").format(
                            pn, str(prefitpar.quantity), "", par.units
                        )
                    else:
                        uncertainty_unit = (
                            pint.hourangle_second
                            if par.units == u.hourangle
                            else u.arcsec
                        )
                        s += (
                            "{:" + spacingName + "s} {:>20s}  {:>16s} +/- {:.2g} \n"
                        ).format(
                            pn,
                            str(prefitpar.quantity),
                            str(par.quantity),
                            par.uncertainty.to(uncertainty_unit),
                        )
                elif isinstance(par, boolParameter):
                    s += ("{:" + spacingName + "s} {:>20s} {:28s} {}\n").format(
                        pn, prefitpar.str_quantity(prefitpar.value), "", par.units
                    )
                elif par.frozen:
                    if par.name in ["START", "FINISH"] and prefitpar.value is None:
                        s += ("{:" + spacingName + "s} {:20s} {:28g} {} \n").format(
                            pn, " ", par.value, par.units
                        )
                    elif par.name in ["START", "FINISH"]:
                        s += ("{:" + spacingName + "s} {:20g} {:28g} {} \n").format(
                            pn, prefitpar.value, par.value, par.units
                        )
                    elif (
                        par.name in ["CHI2", "CHI2R", "TRES", "DMRES"]
                        and prefitpar.value is None
                    ):
                        s += ("{:" + spacingName + "s} {:20s} {:28g} {} \n").format(
                            pn, " ", par.value, par.units
                        )
                    elif par.name in ["CHI2", "CHI2R", "TRES", "DMRES"]:
                        s += ("{:" + spacingName + "s} {:20g} {:28g} {} \n").format(
                            pn, prefitpar.value, par.value, par.units
                        )
                    else:
                        s += ("{:" + spacingName + "s} {:20g} {:28s} {} \n").format(
                            pn, prefitpar.value, "", par.units
                        )
                else:
                    s += ("{:" + spacingName + "s} {:20g} {:28SP} {} \n").format(
                        pn,
                        prefitpar.value,
                        ufloat(par.value, par.uncertainty.value),
                        par.units,
                    )
        s += "\n" + self.model.get_derived_params()
        return s

    def get_derived_params(self, returndict=False):
        """Return a string with various derived parameters from the fitted model

        Parameters
        ----------
        returndict : bool, optional
            Whether to only return the string of results or also a dictionary

        Returns
        -------
        results : str
        parameters : dict, optional

        See Also
        --------
        :func:`pint.models.timing_model.TimingModel.get_derived_params`
        """

        return self.model.get_derived_params(
            rms=(
                self.resids.toa.rms_weighted()
                if self.is_wideband
                else self.resids.rms_weighted()
            ),
            ntoas=self.toas.ntoas,
            returndict=returndict,
        )

    def print_summary(self):
        """Write a summary of the TOAs to stdout."""
        print(self.get_summary())

    def plot(self):
        """Make residuals plot.

        This produces a time residual plot.
        """
        import matplotlib.pyplot as plt
        from astropy.visualization import quantity_support

        quantity_support()
        fig, ax = plt.subplots(figsize=(16, 9))
        mjds = self.toas.get_mjds()
        ax.errorbar(mjds, self.resids.time_resids, yerr=self.toas.get_errors(), fmt="+")
        ax.set_xlabel("MJD")
        ax.set_ylabel("Residuals")
        try:
            psr = self.model.PSR
        except AttributeError:
            psr = self.model.PSRJ
        else:
            psr = "Residuals"
        ax.set_title(psr)
        ax.grid(True)
        plt.show()

    def update_model(self, chi2=None):
        """Update the model to reflect fit results and TOA properties.

        This is called by ``fit_toas`` to ensure that parameters like
        ``START``, ``FINISH``, ``EPHEM``, and ``DMDATA`` are set in the model
        to reflect the TOAs in actual use.
        """
        self.model.START.value = self.toas.first_MJD
        self.model.FINISH.value = self.toas.last_MJD
        self.model.NTOA.value = len(self.toas)
        self.model.EPHEM.value = self.toas.ephem
        self.model.DMDATA.value = hasattr(self.resids, "dm")
        self.model.CLOCK.value = (
            f"TT({self.toas.clock_corr_info['bipm_version']})"
            if self.toas.clock_corr_info["include_bipm"]
            else "TT(TAI)"
        )
        if chi2 is not None:
            # assume a fit has been done
            self.model.CHI2.value = chi2
            self.model.CHI2R.value = chi2 / self.resids.dof
            if not self.is_wideband:
                self.model.TRES.quantity = self.resids.rms_weighted()
            else:
                self.model.TRES.quantity = self.resids.rms_weighted()["toa"]
                self.model.DMRES.quantity = self.resids.rms_weighted()["dm"]

    def reset_model(self):
        """Reset the current model to the initial model."""
        self.model = copy.deepcopy(self.model_init)
        self.update_resids()
        self.fitresult = []

    def update_resids(self):
        """Update the residuals.

        Run after updating a model parameter.
        """
        self.resids = self.make_resids(self.model)

    def make_resids(self, model: TimingModel):
        return Residuals(toas=self.toas, model=model, track_mode=self.track_mode)

    def get_designmatrix(self):
        """Return the model's design matrix for these TOAs."""
        return self.model.designmatrix(toas=self.toas, incfrozen=False, incoffset=True)

    def _get_corr_cov_matrix(
        self, matrix_type, with_phase, pretty_print, prec, usecolor
    ):
        if hasattr(self, f"parameter_{matrix_type}_matrix"):
            cm = getattr(self, f"parameter_{matrix_type}_matrix")
            if not pretty_print:
                return cm.prettyprint(prec=prec, offset=with_phase)
            else:
                print(cm.prettyprint(prec=prec, offset=with_phase, usecolor=usecolor))
        else:
            log.error(
                f"You must run .fit_toas() before accessing the {matrix_type} matrix"
            )
            raise AttributeError

    def get_parameter_covariance_matrix(
        self, with_phase=False, pretty_print=False, prec=3
    ):
        """Show the parameter covariance matrix post-fit.

        If with_phase, then show and return the phase column as well.
        If pretty_print, then also pretty-print on stdout the matrix.
        prec is the precision of the floating point results.
        """
        return self._get_corr_cov_matrix(
            "covariance", with_phase, pretty_print, prec, "False"
        )

    def get_parameter_correlation_matrix(
        self, with_phase=False, pretty_print=False, prec=3, usecolor=True
    ):
        """Show the parameter correlation matrix post-fit.

        If with_phase, then show and return the phase column as well.
        If pretty_print, then also pretty-print on stdout the matrix.
        prec is the precision of the floating point results. If
        usecolor is True, then pretty printing will have color.
        """
        return self._get_corr_cov_matrix(
            "correlation", with_phase, pretty_print, prec, usecolor
        )

    def ftest(self, parameter, component, remove=False, full_output=False, maxiter=1):
        """Compare the significance of adding/removing parameters to a timing model.

        Parameters
        -----------
        parameter : PINT parameter object
            (may be a list of parameter objects)
        component : String
            Name of component of timing model that the parameter should be added to (may be a list)
            The number of components must equal number of parameters.
        remove : Bool
            If False, will add the listed parameters to the model. If True will remove the input
            parameters from the timing model.
        full_output : Bool
            If False, just returns the result of the F-Test. If True, will also return the new
            model's residual RMS (us), chi-squared, and number of degrees of freedom of
            new model.
        maxiter : int
            How many times to run the linear least-squares fit, re-evaluating
            the derivatives at each step for the F-tested model. Default is one.

        Returns
        --------
        dictionary

            ft : Float
                F-test significance value for the model with the larger number of
                components over the other. Computed with pint.utils.FTest().

            resid_rms_test : Float (Quantity)
                If full_output is True, returns the RMS of the residuals of the tested model
                fit. Will be in units of microseconds as an astropy quantity. If wideband fitter
                this will be the time residuals.

            resid_wrms_test : Float (Quantity)
                If full_output is True, returns the Weighted RMS of the residuals of the tested model
                fit. Will be in units of microseconds as an astropy quantity. If wideband fitter
                this will be the time residuals.

            chi2_test : Float
                If full_output is True, returns the chi-squared of the tested model. If wideband
                fitter this will be the total chi-squared of the combined residual.

            dof_test : Int
                If full_output is True, returns the degrees of freedom of the tested model.
                If wideband fitter this will be the total chi-squared of the combined residual.

            dm_resid_rms_test : Float (Quantity)
                If full_output is True and a wideband timing fitter is used, returns the
                RMS of the DM residuals of the tested model fit. Will be in units of
                pc/cm^3 as an astropy quantity.

            dm_resid_wrms_test : Float (Quantity)
                If full_output is True and a wideband timing fitter is used, returns the
                Weighted RMS of the DM residuals of the tested model fit. Will be in units of
                pc/cm^3 as an astropy quantity.
        """
        # Check if Wideband or not
        NB = not self.is_wideband
        # Copy the fitter that we do not change the initial model and fitter
        fitter_copy = copy.deepcopy(self)
        # We need the original degrees of freedom and chi-squared value
        # Because this applies to nested models, model 1 must always have fewer parameters
        if remove:
            dof_2 = self.resids.dof
            chi2_2 = self.resids.chi2
        else:
            dof_1 = self.resids.dof
            chi2_1 = self.resids.chi2
        # Single inputs are converted to lists to handle arb. number of parameters
        if type(parameter) is not list:
            parameter = [parameter]
        # also do the components
        if type(component) is not list:
            component = [component]
        # if not the same length, exit with error
        if len(parameter) != len(component):
            raise RuntimeError(
                "Number of input parameters must match number of input components."
            )
        # Now check if we want to remove or add components; start with removing
        if remove:
            # Set values to zero and freeze them
            for p in parameter:
                getattr(fitter_copy.model, "{:}".format(p.name)).value = 0.0
                getattr(fitter_copy.model, "{:}".format(p.name)).uncertainty_value = 0.0
                getattr(fitter_copy.model, "{:}".format(p.name)).frozen = True
            # validate and setup model
            fitter_copy.model.validate()
            fitter_copy.model.setup()
            # Now refit
            fitter_copy.fit_toas(maxiter=maxiter)
            # FIXME: check convergence
            # Now get the new values
            dof_1 = fitter_copy.resids.dof
            chi2_1 = fitter_copy.resids.chi2
        else:
            # Dictionary of parameters to check to makes sure input value isn't zero
            check_params = {
                "M2": 0.25,
                "SINI": 0.8,
                "PB": 10.0,
                "T0": 54000.0,
                "FB0": 1.1574e-6,
            }
            # Add the parameters
            for ii in range(len(parameter)):
                # Check if parameter already exists in model
                if hasattr(fitter_copy.model, "{:}".format(parameter[ii].name)):
                    # Set frozen to False
                    getattr(
                        fitter_copy.model, "{:}".format(parameter[ii].name)
                    ).frozen = False
                    # Check if parameter is one that needs to be checked
                    if (
                        parameter[ii].name in check_params
                        and parameter[ii].value == 0.0
                    ):
                        log.warning(
                            f"Default value for {parameter[ii].name} cannot be 0, resetting to {check_params[parameter[ii].name]}"
                        )
                        parameter[ii].value = check_params[parameter[ii].name]
                    getattr(
                        fitter_copy.model, "{:}".format(parameter[ii].name)
                    ).value = parameter[ii].value
                else:
                    fitter_copy.model.components[component[ii]].add_param(
                        parameter[ii], setup=True
                    )
            # validate and setup model
            fitter_copy.model.validate()
            fitter_copy.model.setup()
            # Now refit
            fitter_copy.fit_toas(maxiter=maxiter)
            # FIXME: check convergence
            # Now get the new values
            dof_2 = fitter_copy.resids.dof
            chi2_2 = fitter_copy.resids.chi2
        # Now run the actual F-test
        ft = FTest(chi2_1, dof_1, chi2_2, dof_2)

        if not full_output:
            return {"ft": ft}
        if remove:
            dof_test = dof_1
            chi2_test = chi2_1
        else:
            dof_test = dof_2
            chi2_test = chi2_2
        if NB:
            resid_rms_test = fitter_copy.resids.time_resids.std().to(u.us)
            resid_wrms_test = fitter_copy.resids.rms_weighted()  # units: us
            return {
                "ft": ft,
                "resid_rms_test": resid_rms_test,
                "resid_wrms_test": resid_wrms_test,
                "chi2_test": chi2_test,
                "dof_test": dof_test,
            }
        else:
            # Return the dm and time resid values separately
            resid_rms_test = fitter_copy.resids.toa.time_resids.std().to(u.us)
            resid_wrms_test = fitter_copy.resids.toa.rms_weighted()  # units: us
            dm_resid_rms_test = fitter_copy.resids.dm.resids.std()
            dm_resid_wrms_test = fitter_copy.resids.dm.rms_weighted()
            return {
                "ft": ft,
                "resid_rms_test": resid_rms_test,
                "resid_wrms_test": resid_wrms_test,
                "chi2_test": chi2_test,
                "dof_test": dof_test,
                "dm_resid_rms_test": dm_resid_rms_test,
                "dm_resid_wrms_test": dm_resid_wrms_test,
            }

    def minimize_func(self, x, *args):
        """Wrapper function for the residual class.

        This is meant to be passed to
        ``scipy.optimize.minimize``. The function must take a single list of input
        values, x, and a second optional tuple of input arguments.  It returns
        a quantity to be minimized (in this case chi^2).
        """
        self.set_params(dict(zip(args, x)))
        self.update_resids()
        # Return chi^2
        return self.resids.chi2

    def get_params_dict(self, which="free", kind="quantity"):
        """Return a dict mapping parameter names to values.

        See :func:`pint.models.timing_model.TimingModel.get_params_dict`.
        """
        return self.model.get_params_dict(which=which, kind=kind)

    def set_fitparams(self, *params):
        """Update the "frozen" attribute of model parameters. Deprecated."""
        warn(
            "This function is confusing and deprecated. Set self.model.free_params instead.",
            category=DeprecationWarning,
        )
        # TODO, maybe reconsider for the input?
        fit_params_name = []
        if isinstance(params[0], (list, tuple)):
            params = params[0]
        for pn in params:
            if pn in self.model.params:
                fit_params_name.append(pn)
            else:
                rn = self.model.match_param_aliases(pn)
                if rn != "":
                    fit_params_name.append(rn)
                else:
                    raise ValueError(f"Unrecognized parameter {pn}")
        self.model.fit_params = fit_params_name

    def get_allparams(self):
        """Return a dict of all param names and values. Deprecated."""
        warn(
            "This function is confusing and deprecated. Use self.model.get_params_dict.",
            category=DeprecationWarning,
        )
        return self.model.get_params_dict("all", "quantity")

    def get_fitparams(self):
        """Return a dict of fittable param names and quantity. Deprecated."""
        warn(
            "This function is confusing and deprecated. Use self.model.get_params_dict.",
            category=DeprecationWarning,
        )
        return self.model.get_params_dict("free", "quantity")

    def get_fitparams_num(self):
        """Return a dict of fittable param names and numeric values. Deprecated."""
        warn(
            "This function is confusing and deprecated. Use self.model.get_params_dict.",
            category=DeprecationWarning,
        )
        return self.model.get_params_dict("free", "num")

    def get_fitparams_uncertainty(self):
        """Return a dict of fittable param names and numeric values. Deprecated."""
        warn(
            "This function is confusing and deprecated. Use self.model.get_params_dict.",
            category=DeprecationWarning,
        )
        return self.model.get_params_dict("free", "uncertainty")

    def set_params(self, fitp):
        """Set the model parameters to the value contained in the input dict.

        See :func:`pint.models.timing_model.TimingModel.set_param_values`.
        """
        self.model.set_param_values(fitp)

    def set_param_uncertainties(self, fitp):
        """Set the model parameters to the value contained in the input dict.

        See :func:`pint.models.timing_model.TimingModel.set_param_uncertainties`.
        """
        self.model.set_param_uncertainties(fitp)

    @property
    def covariance_matrix(self):
        warn(
            "This parameter is deprecated. Use `parameter_covariance_matrix` instead of `covariance_matrix`",
            category=DeprecationWarning,
        )
        return self.parameter_covariance_matrix


class ModelState:
    """Record a model state and cache calculations

    This class keeps track of a particular model state and all the associated
    matrices - design matrices, singular value decompositions, what have you -
    that are needed to compute a step and evaluate the quality of the fit.

    These objects should be regarded as immutable but lazily evaluated.
    """

    def __init__(self, fitter: Fitter, model: TimingModel):
        self.fitter = fitter
        self.model = model

    @cached_property
    def resids(self):
        try:
            return self.fitter.make_resids(self.model)
        except ValueError as e:
            raise InvalidModelParameters("Step landed at invalid point") from e

    @cached_property
    def chi2(self):
        # there may be some shareable computation here
        try:
            return self.resids.chi2
        except ValueError as e:
            raise InvalidModelParameters("Cannot compute chi2") from e

    @cached_property
    def step(self):
        raise NotImplementedError

    @cached_property
    def parameter_covariance_matrix(self):
        raise NotImplementedError

    @property
    def covariance_matrix(self):
        warn(
            "This parameter is deprecated.  Use `parameter_covariance_matrix` instead of `covariance_matrix`",
            category=DeprecationWarning,
        )
        return self.parameter_covariance_matrix

    def predicted_chi2(self, step, lambda_):
        """Predict the chi2 after taking a step based on the linear approximation"""
        raise NotImplementedError

    def take_step_model(self, step, lambda_=1):
        """Make a new model reflecting the new parameters."""
        # log.debug(f"Taking step {lambda_} * {list(zip(self.params, step))}")
        new_model = copy.deepcopy(self.model)
        for p, s in zip(self.params, step * lambda_):
            try:
                with contextlib.suppress(ValueError):
                    log.trace(f"Adjusting {getattr(self.model, p)} by {s}")
                pm = getattr(new_model, p)
                if pm.value is None:
                    pm.value = 0
                pm.value += s
                # getattr(new_model, p).value = getattr(self.model, p).value + s
                # getattr(self.model, p) + s
                # getattr(new_model, p).value = s
            except AttributeError:
                if p != "Offset":
                    log.warning(f"Unexpected parameter {p}")
        return new_model

    def take_step(self, step, lambda_):
        """Return a new state moved by lambda_*step."""
        raise NotImplementedError


class DownhillFitter(Fitter):
    """Abstract base class for downhill fitters.

    These fitters use the algorithm implemented here, in
    :func:`pint.fitter.DownhillFitter.fit_toas` to work their way towards a
    solution, keeping track of convergence. The linear algebra required by
    various kinds of fitting is abstracted away into
    :class:`pint.fitter.ModelState` objects so that this same code can be used
    for correlated or uncorrelated TOA errors and narrowband or wideband TOAs.
    """

    def __init__(
        self,
        toas: TOAs,
        model: TimingModel,
        track_mode=None,
        residuals: Optional[Residuals] = None,
    ):
        super().__init__(
            toas=toas, model=model, residuals=residuals, track_mode=track_mode
        )
        self.method = "downhill_checked"

    def _fit_toas(
        self,
        maxiter=20,
        required_chi2_decrease=1e-2,
        max_chi2_increase=1e-2,
        min_lambda=1e-3,
        debug=False,
    ):
        """Downhill fit implementation for fitting the timing model parameters.
        The `fit_toas()` calls this method iteratively to fit the timing model parameters
        while also fitting for white noise parameters.

        See documentation of the `fit_toas()` method for more details."""
        # setup
        self.model.validate()
        self.model.validate_toas(self.toas)
        current_state = self.create_state()
        best_state = current_state
        self.converged = False
        # algorithm
        exception = None

        for i in range(maxiter):
            step = current_state.step
            lambda_ = 1
            chi2_decrease = 0
            while True:
                try:
                    new_state = current_state.take_step(step, lambda_)
                    chi2_decrease = current_state.chi2 - new_state.chi2
                    if new_state.chi2 < best_state.chi2:
                        best_state = new_state
                    if chi2_decrease < -max_chi2_increase:
                        raise InvalidModelParameters(
                            f"chi2 increased from {current_state.chi2} to {new_state.chi2} "
                            f"when trying to take a step with lambda {lambda_}"
                        )
                    log.trace(
                        f"Iteration {i}: "
                        f"Updating state, chi2 goes down by {chi2_decrease} "
                        f"from {current_state.chi2} "
                        f"to {new_state.chi2}"
                    )
                    exception = None
                    current_state = new_state
                    break
                except InvalidModelParameters as e:
                    # This could be an exception evaluating new_state.chi2 or an increase in value
                    # If bad parameter values escape, look in ModelState.resids for the except
                    # that should catch them
                    lambda_ /= 2
                    log.trace(f"Iteration {i}: Shortening step to {lambda_}: {e}")
                    if lambda_ < min_lambda:
                        log.warning(
                            f"Unable to improve chi2 even with very small steps, stopping "
                            f"but keeping best state, message was: {e}"
                        )
                        exception = e
                        break
            if (
                -max_chi2_increase <= chi2_decrease < required_chi2_decrease
                and lambda_ == 1
            ):
                log.debug(
                    f"Iteration {i}: chi2 does not improve, stopping; "
                    f"decrease: {chi2_decrease}"
                )
                self.converged = True
                break
            if exception is not None:
                break
        else:
            log.debug(
                f"Stopping because maximum number of iterations ({maxiter}) reached"
            )

        self.current_state = best_state
        # collect results
        self.model = self.current_state.model
        self.resids = self.current_state.resids
        self.parameter_covariance_matrix = (
            self.current_state.parameter_covariance_matrix
        )
        self.errors = np.sqrt(np.diag(self.parameter_covariance_matrix.matrix))
        self.parameter_correlation_matrix = (
            self.parameter_covariance_matrix.to_correlation_matrix()
        )

        for p, e in zip(self.current_state.params, self.errors):
            try:
                # I don't know why this fails with multiprocessing, but bypass if it does
                with contextlib.suppress(ValueError):
                    log.trace(f"Setting {getattr(self.model, p)} uncertainty to {e}")
                pm = getattr(self.model, p)
            except AttributeError:
                if p != "Offset":
                    log.warning(f"Unexpected parameter {p}")
            else:
                pm.uncertainty = e * pm.units

        self.update_model(self.current_state.chi2)

        if exception is not None:
            raise StepProblem(
                "Unable to improve chi2 even with very small steps"
            ) from exception
        if not self.converged:
            raise MaxiterReached(f"Convergence not detected after {maxiter} steps.")

        return self.converged

    def fit_toas(
        self,
        maxiter=20,
        noise_fit_niter=2,
        required_chi2_decrease=1e-2,
        max_chi2_increase=1e-2,
        min_lambda=1e-3,
        noisefit_method="Newton-CG",
        compute_noise_uncertainties=True,
        debug=False,
    ):
        """Carry out a cautious downhill fit.

        This tries to take the same steps as
        :func:`pint.fitter.WLSFitter.fit_toas` or
        :func:`pint.fitter.GLSFitter.fit_toas` or
        :func:`pint.fitter.WidebandTOAFitter.fit_toas`.  At each step, it
        checks whether the new model has a better ``chi2`` than the current
        one; if the new model is invalid or worse than the current one, it
        tries taking a shorter step in the same direction. This can exit if it
        exceeds the maximum number of iterations or if improvement is not
        possible even with very short steps, or it can exit successfully if a
        full-size step is taken and it does not decrease the ``chi2`` by much.

        The attribute ``self.converged`` is set to True or False depending on
        whether the process actually converged.

        This function can also estimate white noise parameters (EFACs and EQUADs)
        and their uncertainties.

        If there are no free white noise parameters, this function will do one
        iteration of the downhill fit (implemented in the `_fit_toas()` method).
        If free white noise parameters are present, it will fit for them by numerically
        maximizing the likelihood function (implemented in the `_fit_noise()` method).
        The timing model fit and the noise model fit are run iteratively in an alternating
        fashion. Fitting for a white noise parameter is as simple as::

            fitter.model.EFAC1.frozen = False
            fitter.fit_toas()


        Parameters
        ==========

        maxiter : int
            Abandon the process if this many successful steps have been taken.
        required_chi2_decrease : float
            A full-size step that makes less than this much improvement is taken
            to indicate that the fitter has converged.
        max_chi2_increase : float
            If this is positive, consider taking steps that slightly worsen the chi2 in hopes
            of eventually finding our way downhill.
        min_lambda : float
            If steps are shrunk by this factor and still don't result in improvement, abandon hope
            of convergence and stop.
        noisefit_method: str
            Algorithm used to fit for noise parameters. See the documentation for
            `scipy.optimize.minimize()` for more details and available options.
        """
        free_noise_params = self._get_free_noise_params()

        if len(free_noise_params) == 0:
            return self._fit_toas(
                maxiter=maxiter,
                required_chi2_decrease=required_chi2_decrease,
                max_chi2_increase=required_chi2_decrease,
                min_lambda=required_chi2_decrease,
                debug=debug,
            )

        log.debug("Will fit for noise parameters.")
        for ii in range(noise_fit_niter):
            self._fit_toas(
                maxiter=maxiter,
                required_chi2_decrease=required_chi2_decrease,
                max_chi2_increase=max_chi2_increase,
                min_lambda=min_lambda,
                debug=debug,
            )

            if ii == noise_fit_niter - 1 and compute_noise_uncertainties:
                values, errors = self._fit_noise(
                    noisefit_method=noisefit_method, uncertainty=True
                )
                self._update_noise_params(values, errors)
            else:
                values = self._fit_noise(
                    noisefit_method=noisefit_method, uncertainty=False
                )
                self._update_noise_params(values)

        return self._fit_toas(
            maxiter=maxiter,
            required_chi2_decrease=required_chi2_decrease,
            max_chi2_increase=max_chi2_increase,
            min_lambda=min_lambda,
            debug=debug,
        )

    @property
    def fac(self):
        return self.current_state.fac

    def _get_free_noise_params(self):
        """Returns a list of all free noise parameters."""
        return [
            fp
            for fp in self.model.get_params_of_component_type("NoiseComponent")
            if not getattr(self.model, fp).frozen
        ]

    def _update_noise_params(self, values, errors=None):
        """Update the model using estimated noise parameters."""
        free_noise_params = self._get_free_noise_params()

        if errors is not None:
            for fp, val, err in zip(free_noise_params, values, errors):
                getattr(self.model, fp).value = val
                getattr(self.model, fp).uncertainty_value = err
        else:
            for fp, val in zip(free_noise_params, values):
                getattr(self.model, fp).value = val

    def _fit_noise(self, noisefit_method="Newton-CG", uncertainty=False):
        """Estimate noise parameters and their uncertainties. Noise parameters
        are estimated by numerically maximizing the log-likelihood function including
        the normalization term. The uncertainties thereof are computed using the
        numerically-evaluated Hessian."""
        free_noise_params = self._get_free_noise_params()

        xs0 = [getattr(self.model, fp).value for fp in free_noise_params]

        model1 = copy.deepcopy(self.model)
        res = Residuals(self.toas, model1)

        def _mloglike(xs):
            """Negative of the log-likelihood function."""
            for fp, x in zip(free_noise_params, xs):
                getattr(res.model, fp).value = x

            return -res.lnlikelihood().astype(np.float64)

        if not res.model.has_correlated_errors:

            def _mloglike_grad(xs):
                """Gradient of the negative of the log-likelihood function w.r.t. white noise parameters."""
                for fp, x in zip(free_noise_params, xs):
                    getattr(res.model, fp).value = x

                return np.array(
                    [
                        -res.d_lnlikelihood_d_param(par).value
                        for par in free_noise_params
                    ]
                )

            maxlike_result = opt.minimize(
                _mloglike, xs0, method=noisefit_method, jac=_mloglike_grad
            )
        else:
            maxlike_result = opt.minimize(_mloglike, xs0, method="Nelder-Mead")

        if uncertainty:
            hess = Hessian(_mloglike)
            errs = np.sqrt(np.diag(np.linalg.pinv(hess(maxlike_result.x))))

        return (maxlike_result.x, errs) if uncertainty else maxlike_result.x


class WLSState(ModelState):
    def __init__(self, fitter, model, threshold=None):
        super().__init__(fitter, model)
        self.threshold = threshold

    @cached_property
    def step(self):
        # Define the linear system
        M, params, units = self.model.designmatrix(
            toas=self.fitter.toas, incfrozen=False, incoffset=True
        )
        # Get residuals and TOA uncertainties in seconds
        sigma = self.model.scaled_toa_uncertainty(self.fitter.toas).to(u.s).value
        residuals = self.resids.time_resids.to(u.s).value

        dpars, _, self.fac, (self.U, self.s, self.Vt) = fit_wls_svd(
            residuals,
            sigma,
            M,
            params,
            (self.threshold if self.threshold is not None else 1e-14 * max(M.shape)),
        )

        # TODO: seems like doing this on every iteration is wasteful, and we should just do it once and then update the matrix
        covariance_matrix_labels = {
            param: (i, i + 1, unit)
            for i, (param, unit) in enumerate(zip(params, units))
        }
        # covariance matrix is 2D and symmetric
        covariance_matrix_labels = [covariance_matrix_labels] * 2
        self.parameter_covariance_matrix_labels = covariance_matrix_labels

        self.params = params

        return dpars

    def take_step(self, step, lambda_=1):
        return WLSState(
            self.fitter, self.take_step_model(step, lambda_), threshold=self.threshold
        )

    @cached_property
    def parameter_covariance_matrix(self):
        # make sure we compute the SVD
        self.step
        # Sigma = np.dot(Vt.T / s, U.T)
        # The post-fit parameter covariance matrix
        #   Sigma = V s^-2 V^T
        Sigma = np.dot(self.Vt.T / (self.s**2), self.Vt)
        return CovarianceMatrix(
            (Sigma / self.fac).T / self.fac, self.parameter_covariance_matrix_labels
        )


class DownhillWLSFitter(DownhillFitter):
    """Fitter that uses the shortening-step procedure for WLS fits.

    Most of the machinery here is in :class:`pint.fitter.WLSState`
    or :class:`pint.fitter.DownhillFitter`.
    """

    def __init__(self, toas, model, track_mode=None, residuals=None):
        if model.has_correlated_errors:
            raise CorrelatedErrors(model)
        super().__init__(
            toas=toas, model=model, residuals=residuals, track_mode=track_mode
        )
        self.method = "downhill_wls"

    def fit_toas(self, maxiter=10, threshold=None, debug=False, **kwargs):
        """Fit TOAs.

        This is mostly implemented in
        :func:`pint.fitter.DownhillFitter.fit_toas`.

        Parameters
        ==========
        maxiter : int
            Abandon hope if convergence hasn't occurred after this many steps (successful or not).
        threshold : float
            Discard singular values less than this times the largest; this makes the linear algebra
            a little more stable, but the Levenberg-Marquardt algorithm is supposed to do that anyway.
        kwargs : dict
            Any additional arguments are passed down to
            :func:`pint.fitter.DownhillFitter.fit_toas`
        """
        self.threshold = threshold
        super().fit_toas(maxiter=maxiter, debug=debug, **kwargs)

    def create_state(self):
        return WLSState(self, self.model)


class GLSState(ModelState):
    def __init__(
        self,
        fitter: Fitter,
        model: TimingModel,
        full_cov: bool = False,
        threshold: Optional[float] = None,
    ):
        super().__init__(fitter, model)
        self.threshold = threshold
        self.full_cov = full_cov

    @cached_property
    def step(self):
        residuals = self.resids.time_resids.to(u.s).value

        # compute covariance matrices
        if self.full_cov:
            M, params, units = self.model.designmatrix(toas=self.fitter.toas)
            M, norm = normalize_designmatrix(M, params)
            cov = self.model.toa_covariance_matrix(self.fitter.toas)
            mtcm, mtcy = get_gls_mtcm_mtcy_fullcov(cov, M, residuals)
        else:
            M, params, units = self.model.full_designmatrix(self.fitter.toas)
            M, norm = normalize_designmatrix(M, params)
            phiinv = 1 / self.model.full_basis_weight(self.fitter.toas) / norm**2
            Nvec = (
                self.model.scaled_toa_uncertainty(self.fitter.toas).to_value(u.s) ** 2
            )
            mtcm, mtcy = get_gls_mtcm_mtcy(phiinv, Nvec, M, residuals)

        self.params = params
        self.units = units
        self.M = M
        self.fac = norm

        # TODO: seems like doing this on every iteration is wasteful, and we should just do it once and then update the matrix
        covariance_matrix_labels = {
            param: (i, i + 1, unit)
            for i, (param, unit) in enumerate(zip(params, units))
        }
        # covariance matrix is 2D and symmetric
        self.parameter_covariance_matrix_labels = [covariance_matrix_labels] * 2

        self.xvar, self.xhat = _solve_svd(mtcm, mtcy, self.threshold, params)
        self.norm = norm

        return self.xhat / norm

    def take_step(self, step, lambda_=1):
        return GLSState(
            self.fitter,
            self.take_step_model(step, lambda_),
            threshold=self.threshold,
            full_cov=self.full_cov,
        )

    @cached_property
    def parameter_covariance_matrix(self):
        # make sure we compute the SVD
        self.step
        return CovarianceMatrix(
            (self.xvar / self.norm).T / self.norm,
            self.parameter_covariance_matrix_labels,
        )


class DownhillGLSFitter(DownhillFitter):
    """Fitter that uses the shortening-step procedure for GLS fits.

    Most of the machinery here is in :class:`pint.fitter.GLSState`
    or :class:`pint.fitter.DownhillFitter`.
    """

    # FIXME: do something clever to efficiently compute chi-squared

    def __init__(self, toas, model, track_mode=None, residuals=None):
        if not model.has_correlated_errors:
            log.info(
                "Model does not appear to have correlated errors so the GLS fitter "
                "is unnecessary; DownhillWLSFitter may be faster and more stable."
            )
        super().__init__(
            toas=toas, model=model, residuals=residuals, track_mode=track_mode
        )
        self.method = "downhill_gls"
        self.full_cov = False
        self.threshold = 0

    def create_state(self):
        return GLSState(
            self, self.model, full_cov=self.full_cov, threshold=self.threshold
        )

    def fit_toas(self, maxiter=10, threshold=0, full_cov=False, debug=False, **kwargs):
        """Fit TOAs.

        This is mostly implemented in
        :func:`pint.fitter.DownhillFitter.fit_toas`.

        Parameters
        ==========
        maxiter : int
            Abandon hope if convergence hasn't occurred after this many steps (successful or not).
        threshold : float
            Discard singular values less than this times the largest; this makes the linear algebra
            a little more stable, but the Levenberg-Marquardt algorithm is supposed to do that anyway.
        full_cov : bool
            If True, use the full TOA covariance matrix, which can be huge; if False, use the
            rank-reduced approach (for which Levenberg-Marquardt may not make sense).
        kwargs : dict
            Any additional arguments are passed down to
            :func:`pint.fitter.DownhillFitter.fit_toas`
        """
        self.threshold = threshold
        self.full_cov = full_cov
        r = super().fit_toas(maxiter=maxiter, debug=debug, **kwargs)

        # FIXME: set up noise residuals et cetera
        # Compute the noise realizations if possible
        if not self.full_cov:
            noise_dims = self.model.noise_model_dimensions(self.toas)
            noise_ampls = {}
            ntmpar = self.model.ntmpar
            for comp in noise_dims:
                # The first column of designmatrix is "offset", add 1 to match
                # the indices of noise designmatrix
                p0 = noise_dims[comp][0] + ntmpar
                p1 = p0 + noise_dims[comp][1]
                noise_ampls[comp] = (self.current_state.xhat / self.current_state.norm)[
                    p0:p1
                ] * u.s
                if debug:
                    setattr(
                        self.resids,
                        f"{comp}_M",
                        (
                            self.current_state.M[:, p0:p1],
                            self.current_state.xhat[p0:p1],
                        ),
                    )
                    setattr(self.resids, f"{comp}_M_index", (p0, p1))
            self.resids.noise_ampls = noise_ampls
            if debug:
                setattr(self.resids, "norm", self.current_state.norm)

        return r


class WidebandState(ModelState):
    def __init__(self, fitter, model, full_cov=False, threshold=None):
        super().__init__(fitter, model)
        self.threshold = threshold
        self.full_cov = full_cov
        self.add_args = {}  # for adding arguments to residual creation
        self.resids: WidebandTOAResiduals

    @cached_property
    def M_params_units_norm(self):
        # Define the linear system
        # d_matrix = combine_design_matrices_by_quantity(
        #     [
        #         DesignMatrixMaker("toa", u.s)(
        #             self.fitter.toas, self.model, self.model.free_params, offset=True
        #         ),
        #         DesignMatrixMaker("dm", u.pc / u.cm**3)(
        #             self.fitter.toas, self.model, self.model.free_params, offset=True
        #         ),
        #     ]
        # )
        # M, params, units = (
        #     d_matrix.matrix,
        #     d_matrix.derivative_params,
        #     d_matrix.param_units,
        # )
        M, params, units, _ = self.model.wideband_designmatrix(self.fitter.toas)

<<<<<<< HEAD
        if not self.full_cov:
            phiinv = 1 / self.model.full_basis_weight(self.fitter.toas)
            M, params, units, _ = self.model.full_wideband_designmatrix(
                self.fitter.toas
=======
        # normalize the design matrix
        norm = np.sqrt(np.sum(M**2, axis=0))
        for c in np.where(norm == 0)[0]:
            warn(
                f"Parameter degeneracy; the following parameter yields "
                f"almost no change: {params[c]}",
                DegeneracyWarning,
>>>>>>> 4b563f98
            )

        M, norm = normalize_designmatrix(M, params)
        self.fac = norm

        if not self.full_cov:
            phiinv /= norm**2
            self.phiinv = phiinv

        return M, params, units, norm

    @cached_property
    def M(self):
        return self.M_params_units_norm[0]

    @cached_property
    def params(self):
        return self.M_params_units_norm[1]

    @cached_property
    def units(self):
        return self.M_params_units_norm[2]

    @cached_property
    def norm(self):
        return self.M_params_units_norm[3]

    @cached_property
    def mtcm_mtcy_mtcmplain(self):
        residuals = self.resids.calc_wideband_resids()

        # compute covariance matrices
        if self.full_cov:
            cov = self.model.wideband_covariance_matrix(self.fitter.toas)
            cf = scipy.linalg.cho_factor(cov)
            cm = scipy.linalg.cho_solve(cf, self.M)
            mtcm = np.dot(self.M.T, cm)
            mtcy = np.dot(cm.T, residuals)
            mtcmplain = mtcm
        else:
            Nvec = self.model.scaled_wideband_uncertainty(self.fitter.toas) ** 2
            cinv = 1 / Nvec
            mtcm = np.dot(self.M.T, cinv[:, None] * self.M)
            mtcmplain = mtcm
            mtcm += np.diag(self.phiinv)
            mtcy = np.dot(self.M.T, cinv * residuals)
        return mtcm, mtcy, mtcmplain

    @cached_property
    def mtcm(self):
        return self.mtcm_mtcy_mtcmplain[0]

    @cached_property
    def mtcy(self):
        return self.mtcm_mtcy_mtcmplain[1]

    @cached_property
    def mtcmplain(self):
        return self.mtcm_mtcy_mtcmplain[2]

    @cached_property
    def U_s_Vt_xhat(self):
        U, s, Vt = scipy.linalg.svd(self.mtcm, full_matrices=False)
        s = apply_Sdiag_threshold(s, Vt, self.threshold, self.params)
        xhat = np.dot(Vt.T, np.dot(U.T, self.mtcy) / s)
        return U, s, Vt, xhat

    @cached_property
    def U(self):
        return self.U_s_Vt_xhat[0]

    @cached_property
    def s(self):
        return self.U_s_Vt_xhat[1]

    @cached_property
    def Vt(self):
        return self.U_s_Vt_xhat[2]

    @cached_property
    def xhat(self):
        return self.U_s_Vt_xhat[3]

    # @cached_property
    # def step(self):
    #     # compute absolute estimates, normalized errors, covariance matrix
    #     return self.xhat / self.norm

    @cached_property
    def step(self):
        residuals = self.resids.calc_wideband_resids()

        # compute covariance matrices
        if self.full_cov:
            M, params, units, _ = self.model.wideband_designmatrix(self.fitter.toas)
            M, norm = normalize_designmatrix(M, params)
            cov = self.model.wideband_covariance_matrix(self.fitter.toas)
            mtcm, mtcy = get_gls_mtcm_mtcy_fullcov(cov, M, residuals)
        else:
            M, params, units, _ = self.model.full_wideband_designmatrix(
                self.fitter.toas
            )
            M, norm = normalize_designmatrix(M, params)
            phiinv = 1 / self.model.full_basis_weight(self.fitter.toas) / norm**2
            self.phiinv = phiinv
            Nvec = self.model.scaled_wideband_uncertainty(self.fitter.toas) ** 2
            mtcm, mtcy = get_gls_mtcm_mtcy(phiinv, Nvec, M, residuals)

        self.params = params
        self.units = units
        self.M = M
        self.fac = norm

        # TODO: seems like doing this on every iteration is wasteful, and we should just do it once and then update the matrix
        covariance_matrix_labels = {
            param: (i, i + 1, unit)
            for i, (param, unit) in enumerate(zip(params, units))
        }
        # covariance matrix is 2D and symmetric
        self.parameter_covariance_matrix_labels = [covariance_matrix_labels] * 2

        self.xvar, self.xhat = _solve_svd(mtcm, mtcy, self.threshold, params)
        self.norm = norm

        return self.xhat / norm

    def take_step(self, step, lambda_=1):
        return WidebandState(
            self.fitter, self.take_step_model(step, lambda_), threshold=self.threshold
        )

    @cached_property
    def parameter_covariance_matrix(self):
        # make sure we compute the SVD
        xvar = np.dot(self.Vt.T / self.s, self.Vt)
        # is this the best place to do this?
        covariance_matrix_labels = {
            param: (i, i + 1, unit)
            for i, (param, unit) in enumerate(zip(self.params, self.units))
        }
        # covariance matrix is 2D and symmetric
        covariance_matrix_labels = [covariance_matrix_labels] * 2

        return CovarianceMatrix(
            (xvar / self.norm).T / self.norm, covariance_matrix_labels
        )


class WidebandDownhillFitter(DownhillFitter):
    """Fitter that uses the shortening-step procedure for wideband GLS fits.

    Most of the machinery here is in :class:`pint.fitter.WidebandState`
    or :class:`pint.fitter.DownhillFitter`.
    """

    # FIXME: do something clever to efficiently compute chi-squared

    def __init__(self, toas, model, track_mode=None, residuals=None, add_args=None):
        self.method = "downhill_wideband"
        self.full_cov = False
        self.threshold = 0
        self.add_args = {} if add_args is None else add_args
        super().__init__(
            toas=toas, model=model, residuals=residuals, track_mode=track_mode
        )
        self.is_wideband = True

    def make_resids(self, model):
        return WidebandTOAResiduals(
            self.toas,
            model,
            toa_resid_args=self.add_args.get("toa", {}),
            dm_resid_args=self.add_args.get("dm", {}),
        )

    def create_state(self):
        return WidebandState(
            self, self.model, full_cov=self.full_cov, threshold=self.threshold
        )

    def fit_toas(
        self, maxiter=10, threshold=1e-14, full_cov=False, debug=False, **kwargs
    ):
        """Fit TOAs.

        This is mostly implemented in
        :func:`pint.fitter.DownhillFitter.fit_toas`.

        Parameters
        ==========
        maxiter : int
            Abandon hope if convergence hasn't occurred after this many steps (successful or not).
        threshold : float
            Discard singular values less than this times the largest; this makes the linear algebra
            a little more stable, but the Levenberg-Marquardt algorithm is supposed to do that anyway.
        full_cov : bool
            If True, use the full TOA covariance matrix, which can be huge; if False, use the
            rank-reduced approach (for which Levenberg-Marquardt may not make sense).
        kwargs : dict
            Any additional arguments are passed down to
            :func:`pint.fitter.DownhillFitter.fit_toas`
        """
        self.threshold = threshold
        self.full_cov = full_cov
        # FIXME: set up noise residuals et cetera
        r = super().fit_toas(maxiter=maxiter, debug=debug, **kwargs)
        # Compute the noise realizations if possibl
        if not self.full_cov:
            noise_dims = self.model.noise_model_dimensions(self.toas)
            noise_ampls = {}
            ntmpar = self.model.ntmpar
            for comp in noise_dims:
                # The first column of designmatrix is "offset", add 1 to match
                # the indices of noise designmatrix
                p0 = noise_dims[comp][0] + ntmpar
                p1 = p0 + noise_dims[comp][1]
                noise_ampls[comp] = (self.current_state.xhat / self.current_state.norm)[
                    p0:p1
                ] * u.s
                if debug:
                    setattr(
                        self.resids,
                        f"{comp}_M",
                        (
                            self.current_state.M[:, p0:p1],
                            self.current_state.xhat[p0:p1],
                        ),
                    )
                    setattr(self.resids, f"{comp}_M_index", (p0, p1))
            self.resids.noise_ampls = noise_ampls
            if debug:
                setattr(self.resids, "norm", self.current_state.norm)
        return r


class PowellFitter(Fitter):
    """A fitter that demonstrates how to work with a generic fitting function.

    This class wraps ``scipy.optimize.minimize`` with ``method="Powell"``; this
    uses Powell's method, a simplex optimizer that makes no use of derivatives
    (and is thus rather slow by comparison).

    It is unlikely that this will be useful for timing an actual pulsar, but it
    may serve as an example of how to write your own fitting procedure.
    """

    def __init__(self, toas, model, track_mode=None, residuals=None):
        super().__init__(toas, model, residuals=residuals, track_mode=track_mode)
        self.method = "Powell"

    def fit_toas(self, maxiter=20, debug=False):
        """Carry out the fitting procedure."""
        # check that params of timing model have necessary components
        self.model.validate()
        self.model.validate_toas(self.toas)
        # Initial guesses are model params
        fitp = self.model.get_params_dict("free", "num")
        self.fitresult = opt.minimize(
            self.minimize_func,
            list(fitp.values()),
            args=tuple(fitp.keys()),
            options={"maxiter": maxiter},
            method=self.method,
        )
        # Update model and resids, as the last iteration of minimize is not
        # necessarily the one that yields the best fit
        self.minimize_func(np.atleast_1d(self.fitresult.x), *list(fitp.keys()))

        self.update_model(self.resids.chi2)

        return self.resids.chi2


class WLSFitter(Fitter):
    """Weighted Least Squares fitter.

    This is the primary fitting algorithm in TEMPO and TEMPO2 as well as PINT.
    It requires derivatives and it cannot handle correlated errors (ECORR, for
    example).

    This fitter implements a rudimentary form of the Gauss-Newton algorithm: it
    computes an initial set of residuals from the fit, it computes the design
    matrix, and it treats the problem as a weighted linear least squares
    problem, jumping immediately to the assumed solution. If the initial guess
    is sufficiently close that the objective function is well-approximated by
    its derivatives, this lands very close to the correct answer. This Fitter
    can be told to repeat the process a number of times. The
    Levenburg-Marquardt algorithm and its descendants (trust region algorithms)
    generalize this process to handle situations where the initial guess is not
    close enough that the derivatives are a good approximation.
    """

    def __init__(self, toas, model, track_mode=None, residuals=None):
        super().__init__(
            toas=toas, model=model, residuals=residuals, track_mode=track_mode
        )
        self.method = "weighted_least_square"

    def fit_toas(self, maxiter=1, threshold=None, debug=False):
        """Run a linear weighted least-squared fitting method.

        Parameters
        ----------
        maxiter: int
            Repeat the least-squares fitting up to this many times if necessary.
        threshold : float or None
            Discard singular values smaller than ``threshold`` times the largest
            singular value. If None, use a value based on floating-point epsilon
            and the matrix sizes.
        """
        # check that params of timing model have necessary components
        self.model.validate()
        self.model.validate_toas(self.toas)
        chi2 = 0
        for _ in range(maxiter):
            fitp = self.model.get_params_dict("free", "quantity")
            fitpv = self.model.get_params_dict("free", "num")
            fitperrs = self.model.get_params_dict("free", "uncertainty")
            # Define the linear system
            M, params, units = self.get_designmatrix()
            # Get residuals and TOA uncertainties in seconds
            self.update_resids()
            residuals = self.resids.time_resids.to(u.s).value
            sigma = self.model.scaled_toa_uncertainty(self.toas).to(u.s).value

            dpars, Sigma, norm, _ = fit_wls_svd(
                residuals,
                sigma,
                M,
                params,
                (threshold if threshold is not None else 1e-14 * max(M.shape)),
            )

            # errs = np.sqrt(np.diag(Sigma)) / fac

            errors = np.sqrt(np.diag(Sigma))

            # covariance matrix stuff (for randomized models in pintk)
            # sigma_var = (Sigma / fac).T / fac
            # errors = np.sqrt(np.diag(sigma_var))
            Sigma_cov = (Sigma / errors).T / errors
            # covariance matrix = variances in diagonal, used for gaussian random models
            covariance_matrix = Sigma
            covariance_matrix_labels = {
                param: (i, i + 1, unit)
                for i, (param, unit) in enumerate(zip(params, units))
            }
            # covariance matrix is 2D and symmetric
            covariance_matrix_labels = [
                covariance_matrix_labels
            ] * covariance_matrix.ndim
            self.parameter_covariance_matrix = CovarianceMatrix(
                covariance_matrix, covariance_matrix_labels
            )

            # correlation matrix = 1s in diagonal, use for comparison to tempo/tempo2 cov matrix
            self.parameter_correlation_matrix = CorrelationMatrix(
                Sigma_cov, covariance_matrix_labels
            )
            self.fac = norm
            self.errors = errors

            # The delta-parameter values
            #   dpars = V s^-1 U^T r
            # Scaling by fac recovers original units
            # dpars = np.dot(Vt.T, np.dot(U.T, residuals) / s) / fac
            for pn in fitp.keys():
                uind = params.index(pn)  # Index of designmatrix
                un = 1.0 / (units[uind])  # Unit in designmatrix
                un *= u.s
                pv, dpv = fitpv[pn] * fitp[pn].units, dpars[uind] * un
                fitpv[pn] = np.longdouble((pv + dpv) / fitp[pn].units)
                # NOTE We need some way to use the parameter limits.
                fitperrs[pn] = errors[uind]
            chi2 = self.minimize_func(list(fitpv.values()), *list(fitp.keys()))
            # Update Uncertainties
            self.set_param_uncertainties(fitperrs)

        self.update_model(chi2)

        return chi2


class GLSFitter(Fitter):
    """Generalized least-squares fitting.

    This fitter extends the :class:`pint.fitter.WLSFitter` to permit the errors
    on the data points to be correlated. The fitting proceeds by decomposing
    the data covariance matrix.
    """

    def __init__(self, toas=None, model=None, track_mode=None, residuals=None):
        super().__init__(
            toas=toas, model=model, residuals=residuals, track_mode=track_mode
        )
        self.method = "generalized_least_square"

    def fit_toas(self, maxiter=1, threshold=0, full_cov=False, debug=False):
        """Run a generalized least-squares fitting method.

        A first attempt is made to solve the fitting problem by Cholesky
        decomposition, but if this fails singular value decomposition is
        used instead. In this case singular values below threshold are removed.

        Parameters
        ----------
        maxiter: int
            How many times to run the linear least-squares fit, re-evaluating
            the derivatives at each step.
            If maxiter is less than one, no fitting is done, just the
            chi-squared computation. In this case, you must provide the residuals
            argument when constructing the class.
            If maxiter is one or more, so fitting is actually done, the
            chi-squared value returned is only approximately the chi-squared
            of the improved(?) model. In fact it is the chi-squared of the
            solution to the linear fitting problem, and the full non-linear
            model should be evaluated and new residuals produced if an accurate
            chi-squared is desired.
        threshold: float
            When to start discarding singular values. Typical values are about
            1e-14 - a singular value smaller than this indicates parameters that
            are so degenerate the numerical precision cannot distinguish them.
            Such highly degenerate parameter sets are reported to the user with
            a DegeneracyWarning.  Negative values force a faster but less stable
            Cholesky decomposition method.
        full_cov: bool
            full_cov determines which calculation is used. If true, the full
            covariance matrix is constructed and the calculation is relatively
            straightforward but the full covariance matrix may be enormous.
            If false, an algorithm is used that takes advantage of the structure
            of the covariance matrix, based on information provided by the noise
            model. The two algorithms should give the same result to numerical
            accuracy where they both can be applied.
        """
        # check that params of timing model have necessary components
        self.model.validate()
        self.model.validate_toas(self.toas)
        self.update_resids()
        chi2 = 0
        for _ in range(maxiter):
            fitp = self.model.get_params_dict("free", "quantity")
            fitpv = self.model.get_params_dict("free", "num")
            fitperrs = self.model.get_params_dict("free", "uncertainty")

            residuals = self.resids.time_resids.to(u.s).value

            # compute covariance matrices
            if full_cov:
                M, params, units = self.get_designmatrix()
                M, norm = normalize_designmatrix(M, params)
                cov = self.model.toa_covariance_matrix(self.toas)
                mtcm, mtcy = get_gls_mtcm_mtcy_fullcov(cov, M, residuals)
            else:
                M, params, units = self.model.full_designmatrix(self.toas)
                M, norm = normalize_designmatrix(M, params)
                phiinv = 1 / self.model.full_basis_weight(self.toas) / norm**2
                Nvec = self.model.scaled_toa_uncertainty(self.toas).to(u.s).value ** 2
                mtcm, mtcy = get_gls_mtcm_mtcy(phiinv, Nvec, M, residuals)

            self.fac = norm

            if threshold <= 0:
                try:
                    xvar, xhat = _solve_cholesky(mtcm, mtcy)
                except scipy.linalg.LinAlgError:
                    xvar, xhat = _solve_svd(mtcm, mtcy, threshold, params)
            else:
                xvar, xhat = _solve_svd(mtcm, mtcy, threshold, params)

            # compute absolute estimates, normalized errors, covariance matrix
            dpars = xhat / norm
            errs = np.sqrt(np.diag(xvar)) / norm
            covmat = (xvar / norm).T / norm
            covariance_matrix_labels = {
                param: (i, i + 1, unit)
                for i, (param, unit) in enumerate(zip(params, units))
            }
            # covariance matrix is 2D and symmetric
            covariance_matrix_labels = [covariance_matrix_labels] * covmat.ndim
            self.parameter_covariance_matrix = CovarianceMatrix(
                covmat, covariance_matrix_labels
            )
            self.parameter_correlation_matrix = CorrelationMatrix(
                (covmat / errs).T / errs, covariance_matrix_labels
            )

            for pn in fitp.keys():
                uind = params.index(pn)  # Index of designmatrix
                un = 1.0 / (units[uind])  # Unit in designmatrix
                un *= u.s
                pv, dpv = fitpv[pn] * fitp[pn].units, dpars[uind] * un
                fitpv[pn] = np.longdouble((pv + dpv) / fitp[pn].units)
                # NOTE We need some way to use the parameter limits.
                fitperrs[pn] = errs[uind]

            newparams = dict(zip(list(fitp.keys()), list(fitpv.values())))
            self.set_params(newparams)
            self.update_resids()
            # Update Uncertainties
            self.set_param_uncertainties(fitperrs)

            # Compute the noise realizations if possible
            if not full_cov:
                noise_dims = self.model.noise_model_dimensions(self.toas)
                ntmpar = self.model.ntmpar
                noise_ampls = {}
                for comp in noise_dims:
                    # The first column of designmatrix is "offset", add 1 to match
                    # the indices of noise designmatrix
                    p0 = noise_dims[comp][0] + ntmpar
                    p1 = p0 + noise_dims[comp][1]
                    noise_ampls[comp] = (xhat / norm)[p0:p1] * u.s
                    if debug:
                        setattr(self.resids, f"{comp}_M", (M[:, p0:p1], xhat[p0:p1]))
                        setattr(self.resids, f"{comp}_M_index", (p0, p1))
                self.resids.noise_ampls = noise_ampls
                if debug:
                    setattr(self.resids, "norm", norm)

        chi2 = self.resids.calc_chi2()
        self.update_model(chi2)

        return chi2


class WidebandTOAFitter(Fitter):  # Is GLSFitter the best here?
    """A class to for fitting TOAs and other independent measured data.

    Currently this fitter is only capable of fitting sets of TOAs in which every
    TOA has a DM measurement, and it should be constructed as
    ``WidebandTOAFitter(toas, model)``.

    Parameters
    ----------
    fit_data: data object or a tuple of data objects.
        The data to fit for. Generally this should be a single TOAs object containing
        DM information for every TOA.  If more than one data
        objects are provided, the size of ``fit_data`` has to match the
        ``fit_data_names``. In this fitter, the first fit data should be a TOAs object.
    model: a pint timing model instance
        The initial timing model for fitting.
    fit_data_names: list of str
        The names of the data fit for.
    additional_args: dict, optional
        The additional arguments for making residuals.
    """

    def __init__(
        self,
        fit_data: TOAs,
        model: TimingModel,
        fit_data_names: List[str] = ["toa", "dm"],
        track_mode=None,
        additional_args={},
    ):
        self.model_init = model
        # Check input data and data_type
        self.fit_data_names = fit_data_names
        # convert the non tuple input to a tuple
        if not isinstance(fit_data, (tuple, list)):
            fit_data = [fit_data]
        if not isinstance(fit_data[0], TOAs):
            raise ValueError(
                f"The first data set should be a TOAs object but is {fit_data[0]}."
            )
        if len(fit_data_names) == 0:
            raise ValueError("Please specify the fit data.")
        if len(fit_data) > 1 and len(fit_data_names) != len(fit_data):
            raise ValueError(
                "If one more data sets are provided, the fit "
                "data have to match the fit data names."
            )
        self.fit_data = fit_data
        if track_mode is not None:
            if "toa" not in additional_args:
                additional_args["toa"] = {}
            additional_args["toa"]["track_mode"] = track_mode
        self.additional_args = additional_args
        # Get the makers for fitting parts.
        self.reset_model()
        self.resids_init = copy.deepcopy(self.resids)
        self.designmatrix_makers = [
            DesignMatrixMaker(data_resids.residual_type, data_resids.unit)
            for data_resids in self.resids.residual_objs.values()
        ]
        # Add noise design matrix maker
        self.noise_designmatrix_maker = DesignMatrixMaker("toa_noise", u.s)
        #
        self.covariancematrix_makers = [
            CovarianceMatrixMaker(data_resids.residual_type, data_resids.unit)
            for data_resids in self.resids.residual_objs.values()
        ]
        self.is_wideband = True
        self.method = "General_Data_Fitter"

        self.resids: WidebandTOAResiduals

    @property
    def toas(self):
        return self.fit_data[0]

    def make_combined_residuals(self, add_args={}, model=None):
        """Make the combined residuals between TOA residual and DM residual."""
        return WidebandTOAResiduals(
            self.toas,
            self.model if model is None else model,
            toa_resid_args=add_args.get("toa", {}),
            dm_resid_args=add_args.get("dm", {}),
        )

    def reset_model(self):
        """Reset the current model to the initial model."""
        self.model = copy.deepcopy(self.model_init)
        self.update_resids()
        self.fitresult = []

    def make_resids(self, model):
        """Update the residuals. Run after updating a model parameter."""
        return self.make_combined_residuals(add_args=self.additional_args, model=model)

    def get_designmatrix(self):
        design_matrixs = []
        fit_params = self.model.free_params
        if len(self.fit_data) == 1:
            design_matrixs.extend(
                dmatrix_maker(self.fit_data[0], self.model, fit_params, offset=True)
                for dmatrix_maker in self.designmatrix_makers
            )
        else:
            design_matrixs.extend(
                dmatrix_maker(self.fit_data[ii], self.model, fit_params, offset=True)
                for ii, dmatrix_maker in enumerate(self.designmatrix_makers)
            )
        return combine_design_matrices_by_quantity(design_matrixs)

    def get_noise_covariancematrix(self):
        # TODO This needs to be more general
        cov_matrixs = []
        if len(self.fit_data) == 1:
            cov_matrixs.extend(
                cmatrix_maker(self.fit_data[0], self.model)
                for cmatrix_maker in self.covariancematrix_makers
            )
        else:
            cov_matrixs.extend(
                cmatrix_maker(self.fit_data[ii], self.model)
                for ii, cmatrix_maker in enumerate(self.covariancematrix_makers)
            )
        return combine_covariance_matrix(cov_matrixs)

    def get_data_uncertainty(self, data_name, data_obj):
        """Get the data uncertainty from the data  object.

        Note
        ----
        TODO, make this more general.
        """
        func_map = {"toa": "get_errors", "dm": "get_dm_errors"}
        error_func_name = func_map[data_name]
        if hasattr(data_obj, error_func_name):
            return getattr(data_obj, error_func_name)()
        else:
            raise ValueError("No method to access data error is provided.")

    def fit_toas(self, maxiter=1, threshold=0, full_cov=False, debug=False):
        """Carry out a generalized least-squares fitting procedure.

        The algorithm here is essentially the same as used in
        :func:`pint.fitter.GLSFitter.fit_toas`. See that function
        for details.

        Parameters
        ----------
        maxiter: int
            How many times to run the linear least-squares fit, re-evaluating
            the derivatives at each step.
        threshold: float
            When to start discarding singular values. Default is 1-e14*max(M.shape).
        full_cov: bool
            full_cov determines which calculation is used.
        """
        # Maybe change the name to do_fit?
        # check that params of timing model have necessary components
        self.model.validate()
        self.model.validate_toas(self.toas)
        self.update_resids()
        chi2 = 0
        for _ in range(maxiter):
            fitp = self.model.get_params_dict("free", "quantity")
            fitpv = self.model.get_params_dict("free", "num")
            fitperrs = self.model.get_params_dict("free", "uncertainty")

            # Define the linear system
            d_matrix = self.get_designmatrix()
            M, params, units = (
                d_matrix.matrix,
                d_matrix.derivative_params,
                d_matrix.param_units,
            )

            # Since the residuals may not have the same unit. Thus the residual here
            # has no unit.
            residuals = self.resids.calc_wideband_resids()

            # get any noise design matrices and weight vectors
            if not full_cov:
                # We assume the fit date type is toa
                Mn = self.noise_designmatrix_maker(self.toas, self.model)
                # phi = self.model.noise_model_basis_weight(self.toas)
                phiinv = 1 / self.model.full_basis_weight(self.toas)
                if Mn is not None:
                    # phiinv = np.concatenate((phiinv, 1 / phi))
                    new_d_matrix = combine_design_matrices_by_param(d_matrix, Mn)
                    M, params, units = (
                        new_d_matrix.matrix,
                        new_d_matrix.derivative_params,
                        new_d_matrix.param_units,
                    )

            ntmpar = self.model.ntmpar

            # normalize the design matrix
            M, norm = normalize_designmatrix(M, params)
            self.fac = norm

            # compute covariance matrices
            if full_cov:
                # cov = self.get_noise_covariancematrix().matrix
                cov = self.model.wideband_covariance_matrix(self.toas)
                cf = scipy.linalg.cho_factor(cov)
                cm = scipy.linalg.cho_solve(cf, M)
                mtcm = np.dot(M.T, cm)
                mtcy = np.dot(cm.T, residuals)
                # mtcm, mtcy = get_gls_mtcm_mtcy_fullcov(cov, M, residuals)
            else:
                phiinv /= norm**2
                Nvec = self.model.scaled_wideband_uncertainty(self.toas) ** 2
                cinv = 1 / Nvec
                mtcm = np.dot(M.T, cinv[:, None] * M)
                mtcm += np.diag(phiinv)
                mtcy = np.dot(M.T, cinv * residuals)
                # mtcm, mtcy = get_gls_mtcm_mtcy(phiinv, Nvec, M, residuals)

            if threshold <= 0:
                try:
                    xvar, xhat = _solve_cholesky(mtcm, mtcy)
                except scipy.linalg.LinAlgError:
                    xvar, xhat = _solve_svd(mtcm, mtcy, threshold, params)
            else:
                xvar, xhat = _solve_svd(mtcm, mtcy, threshold, params)

            newres = residuals - np.dot(M, xhat)
            # compute linearized chisq
            chi2 = (
                np.dot(newres, scipy.linalg.cho_solve(cf, newres))
                if full_cov
                else np.dot(newres, cinv * newres) + np.dot(xhat, phiinv * xhat)
            )
            # compute absolute estimates, normalized errors, covariance matrix
            dpars = xhat / norm
            errs = np.sqrt(np.diag(xvar)) / norm
            covmat = (xvar / norm).T / norm
            # TODO: seems like doing this on every iteration is wasteful, and we should just do it once and then update the matrix
            covariance_matrix_labels = {
                param: (i, i + 1, unit)
                for i, (param, unit) in enumerate(zip(params, units))
            }
            # covariance matrix is 2D and symmetric
            covariance_matrix_labels = [covariance_matrix_labels] * covmat.ndim
            self.parameter_covariance_matrix = CovarianceMatrix(
                covmat, covariance_matrix_labels
            )
            self.parameter_correlation_matrix = CorrelationMatrix(
                (covmat / errs).T / errs, covariance_matrix_labels
            )

            # self.covariance_matrix = covmat
            # self.correlation_matrix = (covmat / errs).T / errs

            for pn in fitp.keys():
                uind = params.index(pn)  # Index of designmatrix
                # Here we use design matrix's label, so the unit goes to normal.
                # instead of un = 1 / (units[uind])
                un = units[uind]
                pv, dpv = fitpv[pn] * fitp[pn].units, dpars[uind] * un
                fitpv[pn] = np.longdouble((pv + dpv) / fitp[pn].units)
                # NOTE We need some way to use the parameter limits.
                fitperrs[pn] = errs[uind]
            newparams = dict(zip(list(fitp.keys()), list(fitpv.values())))
            self.set_params(newparams)
            self.update_resids()
            # self.minimize_func(list(fitpv.values()), *list(fitp.keys()))
            # Update Uncertainties
            self.set_param_uncertainties(fitperrs)

            # Compute the noise realizations if possible
            if not full_cov:
                noise_dims = self.model.noise_model_dimensions(self.toas)
                noise_ampls = {}
                for comp in noise_dims:
                    # The first column of designmatrix is "offset", add 1 to match
                    # the indices of noise designmatrix
                    p0 = noise_dims[comp][0] + ntmpar
                    p1 = p0 + noise_dims[comp][1]
                    noise_ampls[comp] = (xhat / norm)[p0:p1] * u.s
                    if debug:
                        setattr(self.resids, f"{comp}_M", (M[:, p0:p1], xhat[p0:p1]))
                        setattr(self.resids, f"{comp}_M_index", (p0, p1))
                self.resids.noise_ampls = noise_ampls
                if debug:
                    setattr(self.resids, "norm", norm)

        self.update_model(chi2)

        return chi2


class LMFitter(Fitter):
    def fit_toas(
        self,
        maxiter=50,
        *,
        min_chi2_decrease=1e-3,
        lambda_factor_decrease=2,
        lambda_factor_increase=3,
        lambda_factor_invalid=10,
        threshold=1e-14,
        min_lambda=0.5,
        debug=False,
    ):
        current_state = self.create_state()
        try:
            try:
                current_state.chi2
            except ValueError as e:
                raise ValueError("Initial configuration is invalid") from e
            self.converged = False
            lambda_ = min_lambda
            ill_conditioned = False
            for i in range(maxiter):
                lf = lambda_ if lambda_ > min_lambda else 0
                # Attempt: do not scale the phiinv penalty factor by lambda
                A = current_state.mtcm + lf * np.diag(np.diag(current_state.mtcmplain))
                b = current_state.mtcy
                if threshold is None:
                    dx = scipy.linalg.solve(A, b, assume_a="pos")
                else:
                    U, s, Vt = scipy.linalg.svd(A, full_matrices=False)
                    log.trace(
                        f"Iteration {i}: Condition number for lambda_ = {lambda_} is {s[0]/s[-1]}"
                    )

                    s = apply_Sdiag_threshold(s, Vt, threshold, current_state.params)

                    dx = np.dot(Vt.T, np.dot(U.T, b) / s)

                step = dx / current_state.norm

                # FIXME: catch problems due to non-invertibility?
                # FIXME: predicted (linear) chi-squared decrease can check how well the
                # derivative matches the function and guide changes in lambda_
                # predicted_chi2 = current_state.predicted_chi2(dx)
                log.trace(f"Iteration {i}: Trying step with lambda_ = {lambda_}")
                new_state = current_state.take_step(step)
                try:
                    chi2_decrease = current_state.chi2 - new_state.chi2
                    if chi2_decrease < -min_chi2_decrease:
                        lambda_ *= (
                            lambda_factor_invalid
                            if ill_conditioned
                            else lambda_factor_increase
                        )
                        log.trace(
                            f"Iteration {i}: chi2 increased from {current_state.chi2} "
                            f"to {new_state.chi2} increasing lambda to {lambda_}"
                        )
                    elif chi2_decrease < 0:
                        log.info(
                            f"Iteration {i}: chi2 increased but only by {-chi2_decrease}, stopping."
                        )
                        self.converged = True
                        break
                    elif chi2_decrease < min_chi2_decrease:
                        log.debug(
                            f"Iteration {i}: chi2 decreased only by {chi2_decrease}, updating "
                            f"state and stopping."
                        )
                        current_state = new_state
                        self.converged = True
                        break
                    else:
                        lambda_ = max(lambda_ / lambda_factor_decrease, min_lambda)
                        log.debug(
                            f"Iteration {i}: Updating state, chi2 goes down by {chi2_decrease} "
                            f"from {current_state.chi2} "
                            f"to {new_state.chi2}; decreasing lambda to "
                            f"{lambda_ if lambda_ > min_lambda else 0}"
                        )
                        current_state = new_state
                except InvalidModelParameters as e:
                    lambda_ *= lambda_factor_invalid
                    log.debug(
                        f"Iteration {i}: Step too aggressive, increasing lambda_ "
                        f"to {lambda_}: {e}"
                    )
            else:
                log.warning(
                    f"Maximum number of iterations ({maxiter}) reached, stopping "
                    f"without convergence."
                )
            self.iterations = i
        except KeyboardInterrupt:
            # could be a finally I suppose? but I'm not sure we want to update if something
            # seriou went wrong.
            log.info("KeyboardInterrupt detected, updating Fitter")
            self.update_from_state(current_state, debug=debug)
            raise
        self.update_from_state(current_state, debug=debug)
        return self.converged


class WidebandLMFitter(LMFitter):
    """Fitter for wideband data based on Levenberg-Marquardt.

    This should carry out a more reliable fitting process than the plain
    WidebandTOAFitter, and a more efficient one than WidebandDownhillFitter.
    Unfortunately it doesn't.
    """

    def __init__(self, toas, model, track_mode=None, residuals=None, add_args=None):
        self.method = "downhill_wideband"
        self.full_cov = False
        self.threshold = 0
        self.add_args = {} if add_args is None else add_args
        super().__init__(
            toas=toas, model=model, residuals=residuals, track_mode=track_mode
        )
        self.is_wideband = True

    def make_resids(self, model):
        return WidebandTOAResiduals(
            self.toas,
            model,
            toa_resid_args=self.add_args.get("toa", {}),
            dm_resid_args=self.add_args.get("dm", {}),
        )

    def create_state(self):
        return WidebandState(
            self, self.model, full_cov=self.full_cov, threshold=self.threshold
        )

    def fit_toas(self, maxiter=50, full_cov=False, debug=False, **kwargs):
        self.full_cov = full_cov
        # FIXME: set up noise residuals et cetera
        return super().fit_toas(maxiter=maxiter, debug=debug, **kwargs)

    def update_from_state(self, state: WidebandState, debug: bool = False):
        # Nicer not to keep this if we have a choice, it introduces reference cycles
        self.current_state = state
        self.model = state.model
        self.resids = state.resids
        self.parameter_covariance_matrix = state.parameter_covariance_matrix
        self.errors = np.sqrt(np.diag(self.parameter_covariance_matrix.matrix))
        for p, e in zip(state.params, self.errors):
            try:
                log.trace(f"Setting {getattr(self.model, p)} uncertainty to {e}")
                pm = self.model[p]
            except AttributeError:
                if p != "Offset":
                    log.warning(f"Unexpected parameter {p}")
            else:
                pm.uncertainty = e * pm.units
        # self.parameter_correlation_matrix = (
        #    self.parameter_covariance_matrix / self.errors
        # ).T / self.errors
        self.parameter_correlation_matrix = CorrelationMatrix(
            (self.parameter_covariance_matrix.matrix / self.errors).T / self.errors,
            self.parameter_covariance_matrix.axis_labels,
        )

        self.update_model(state.chi2)
        # Compute the noise realizations if possible
        if not self.full_cov:
            noise_dims = self.model.noise_model_dimensions(self.toas)
            noise_ampls = {}
            ntmpar = self.model.ntmpar
            for comp in noise_dims:
                # The first column of designmatrix is "offset", add 1 to match
                # the indices of noise designmatrix
                p0 = noise_dims[comp][0] + ntmpar
                p1 = p0 + noise_dims[comp][1]
                noise_ampls[comp] = (state.xhat / state.norm)[p0:p1] * u.s
                if debug:
                    setattr(
                        self.resids, f"{comp}_M", (state.M[:, p0:p1], state.xhat[p0:p1])
                    )
                    setattr(self.resids, f"{comp}_M_index", (p0, p1))
            self.resids.noise_ampls = noise_ampls
            if debug:
                setattr(self.resids, "norm", state.norm)


def apply_Sdiag_threshold(Sdiag, VT, threshold, params):
    bad = np.where(Sdiag <= threshold * Sdiag[0])[0]
    Sdiag[bad] = np.inf
    for c in bad:
        bad_col = VT[c, :]
        bad_col /= abs(bad_col).max()
        bad_combination = " + ".join(
            [
                f"{co}*{p}"
                for (co, p) in reversed(sorted(zip(bad_col, params)))
                if abs(co) > threshold
            ]
        )
        warn(
            f"Parameter degeneracy; the following linear combination yields "
            f"almost no change: {bad_combination}",
            DegeneracyWarning,
        )

    return Sdiag


def fit_wls_svd(r, sigma, M, params, threshold):
    """A utility function used by the WLS fitters.

    Perform a linear WLS fit given timing residuals (r),
    uncertainties (sigma), and design matrix (M) using
    singular value decomposition.

    To handle parameter degeneracies, singular values less than `threshold` are
    replaced with infinity, so that the fit only takes place in a non-singular
    subspace of the parameter space.

    Returns the parameter deviations (`dpars`), parameter covariance
    matrix (`Sigma`), design matrix normalization factors (`Adiag`),
    and the results of the SVD.
    """
    # r1 = N^{-0.5} r
    # N is the diagonal TOA covariance matrix.
    r1 = r / sigma

    # M1 = N^{-0.5} M
    M1 = M / sigma[:, None]

    # M2 = M1 A^{-1}
    # where A = diag[diag[M^T M]]
    # This makes the design matrix elements roughly of the
    # same order of magnitude for improving numerical stability.
    M2, Adiag = normalize_designmatrix(M1, params)

    # M2 = U S V^T
    # Both U and V^T are orthogonal matrices.
    U, Sdiag, VT = scipy.linalg.svd(M2, full_matrices=False)

    # Deal with degeneracies by replacing very small singular
    # values by inf. This is the same thing as using a pseudoinverse
    # instead of (M2^T M)^{-1}.
    Sdiag = apply_Sdiag_threshold(Sdiag, VT, threshold, params)

    # Sigma = (M2^T M)^{-1} = C^{-1} V (S^T S)^{-1} V^T C^-1
    Sigma_ = (VT.T / (Sdiag**2)) @ VT
    Sigma = (Sigma_ / Adiag).T / Adiag

    # betahat = C^{-1} V (S^T S)^{-1} S^T U^T r1
    dpars = (VT.T @ ((U.T @ r1) / Sdiag)) / Adiag

    return dpars, Sigma, Adiag, (U, Sdiag, VT)


def get_gls_mtcm_mtcy_fullcov(cov, M, residuals):
    """A utility function used by the GLS fitters.

    Computes the matrix products `mtcm = M^T C^-1 M` and `mtcy = M^T C^-1 y`
    given the data covariance matrix (`cov`), timing model design matrix (`M`),
    and residuals y (`residuals`).
    """
    cf = scipy.linalg.cho_factor(cov)
    cm = scipy.linalg.cho_solve(cf, M)
    mtcm = np.dot(M.T, cm)
    mtcy = np.dot(cm.T, residuals)
    return mtcm, mtcy


def get_gls_mtcm_mtcy(phiinv, Nvec, M, residuals):
    """A utility function used by the GLS fitters.

    Computes the matrix products `mtcm = M^T N^-1 M` and `mtcy = M^T N^-1 y`
    given the parameter weights (`phiinv`), white noise variances (`Nvec`),
    full design matrix (`M`) containing the timing model design matrix and the
    correlated noise basis, and residuals y (`residuals`).
    """
    cinv = 1 / Nvec
    mtcm = np.dot(M.T, cinv[:, None] * M)
    mtcm += np.diag(phiinv)
    mtcy = np.dot(M.T, cinv * residuals)
    return mtcm, mtcy


def _solve_svd(mtcm, mtcy, threshold, params):
    """A utility function used by the GLS fitters.

    Solves a linearized timing model using singular value decomposition given

        `mtcm = M^T C^-1 M`   and
        `mtcy = M^T C^-1 y`

    If `full_cov` is `True` in `Fitter.fit_toas()`, C is the full covariance
    matrix including white noise and correlated noise,M is the timing model design matrix.
    If `full_cov` is `False` in `Fitter.fit_toas(), C only contains the white noise, and M
    contains both the timing model design matrix and the correlated noise basis.
    y contains the residuals.

    To handle parameter degeneracies, singular values less than `threshold` are
    replaced with infinity, so that the fit only takes place in a non-singular
    subspace of the parameter space.

    Returns the parameter covariance matrix (`xvar`) and the parameter
    deviations (`xhat`). `xhat` elements have the same units as their
    corresponding parameters."""
    U, s, Vt = scipy.linalg.svd(mtcm, full_matrices=False)
    s = apply_Sdiag_threshold(s, Vt, threshold, params)
    xvar = np.dot(Vt.T / s, Vt)
    xhat = np.dot(Vt.T, np.dot(U.T, mtcy) / s)
    return xvar, xhat


def _solve_cholesky(mtcm, mtcy):
    """A utility function used by the GLS fitters.

    Solves a linearized timing model using Cholesky decomposition given

        `mtcm = M^T C^-1 M`   and
        `mtcy = M^T C^-1 y`

    If `full_cov` is `True` in `Fitter.fit_toas()`, C is the full covariance
    matrix including white noise and correlated noise,M is the timing model design matrix.
    If `full_cov` is `False` in `Fitter.fit_toas(), C only contains the white noise, and M
    contains both the timing model design matrix and the correlated noise basis.
    y contains the residuals.

    Returns the parameter covariance matrix (`xvar`) and the parameter
    deviations (`xhat`). `xhat` elements have the same units as their
    corresponding parameters."""
    c = scipy.linalg.cho_factor(mtcm)
    xhat = scipy.linalg.cho_solve(c, mtcy)
    xvar = scipy.linalg.cho_solve(c, np.eye(len(mtcy)))
    return xvar, xhat<|MERGE_RESOLUTION|>--- conflicted
+++ resolved
@@ -1468,20 +1468,10 @@
         # )
         M, params, units, _ = self.model.wideband_designmatrix(self.fitter.toas)
 
-<<<<<<< HEAD
         if not self.full_cov:
             phiinv = 1 / self.model.full_basis_weight(self.fitter.toas)
             M, params, units, _ = self.model.full_wideband_designmatrix(
                 self.fitter.toas
-=======
-        # normalize the design matrix
-        norm = np.sqrt(np.sum(M**2, axis=0))
-        for c in np.where(norm == 0)[0]:
-            warn(
-                f"Parameter degeneracy; the following parameter yields "
-                f"almost no change: {params[c]}",
-                DegeneracyWarning,
->>>>>>> 4b563f98
             )
 
         M, norm = normalize_designmatrix(M, params)

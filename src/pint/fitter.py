--- conflicted
+++ resolved
@@ -1414,13 +1414,9 @@
         if not self.full_cov:
             noise_dims = self.model.noise_model_dimensions(self.toas)
             noise_ampls = {}
-<<<<<<< HEAD
             ntmpar = len(self.model.free_params) + int(
                 "PHOFF" not in self.model.free_params
             )
-=======
-            ntmpar = len(self.current_state.params)
->>>>>>> e5d8cb0c
             for comp in noise_dims:
                 # The first column of designmatrix is "offset", add 1 to match
                 # the indices of noise designmatrix
@@ -1926,37 +1922,15 @@
             fitpv = self.model.get_params_dict("free", "num")
             fitperrs = self.model.get_params_dict("free", "uncertainty")
 
-<<<<<<< HEAD
             # Define the linear system
             # normalize the design matrix
             M, params, units = self.get_designmatrix()
             # M /= norm
 
-            # Get residuals and TOA uncertainties in seconds
-            if i == 0:
-                # Why is this here?
-                self.update_resids()
+            ntmpar = len(fitp)
+
             residuals = self.resids.time_resids.to(u.s).value
 
-            # get any noise design matrices and weight vectors
-            if not full_cov:
-                Mn = self.model.noise_model_designmatrix(self.toas)
-                phi = self.model.noise_model_basis_weight(self.toas)
-                phiinv = np.zeros(M.shape[1])
-                if Mn is not None and phi is not None:
-                    phiinv = np.concatenate((phiinv, 1 / phi))
-                    M = np.hstack((M, Mn))
-
-            ntmpar = len(params)
-
-            # normalize the design matrix
-            M, norm = normalize_designmatrix(M, params)
-            self.fac = norm
-
-=======
-            residuals = self.resids.time_resids.to(u.s).value
-
->>>>>>> e5d8cb0c
             # compute covariance matrices
             if full_cov:
                 M, params, units = self.get_designmatrix()

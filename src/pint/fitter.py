--- conflicted
+++ resolved
@@ -60,11 +60,7 @@
 
 import contextlib
 import copy
-<<<<<<< HEAD
 from typing import List, Literal, Optional
-=======
-from typing import Literal, Optional
->>>>>>> e5d8cb0c
 from warnings import warn
 from functools import cached_property
 
@@ -1217,11 +1213,7 @@
         sigma = self.model.scaled_toa_uncertainty(self.fitter.toas).to(u.s).value
         residuals = self.resids.time_resids.to(u.s).value
 
-<<<<<<< HEAD
-        dpars, _, _, (self.U, self.s, self.Vt, self.fac) = fit_wls_svd(
-=======
         dpars, _, self.fac, (self.U, self.s, self.Vt) = fit_wls_svd(
->>>>>>> e5d8cb0c
             residuals,
             sigma,
             M,
@@ -1329,7 +1321,6 @@
                 self.model.scaled_toa_uncertainty(self.fitter.toas).to_value(u.s) ** 2
             )
             mtcm, mtcy = get_gls_mtcm_mtcy(phiinv, Nvec, M, residuals)
-<<<<<<< HEAD
 
         self.params = params
         self.units = units
@@ -1344,22 +1335,6 @@
         # covariance matrix is 2D and symmetric
         self.parameter_covariance_matrix_labels = [covariance_matrix_labels] * 2
 
-=======
-
-        self.params = params
-        self.units = units
-        self.M = M
-        self.fac = norm
-
-        # TODO: seems like doing this on every iteration is wasteful, and we should just do it once and then update the matrix
-        covariance_matrix_labels = {
-            param: (i, i + 1, unit)
-            for i, (param, unit) in enumerate(zip(params, units))
-        }
-        # covariance matrix is 2D and symmetric
-        self.parameter_covariance_matrix_labels = [covariance_matrix_labels] * 2
-
->>>>>>> e5d8cb0c
         self.xvar, self.xhat = _solve_svd(mtcm, mtcy, self.threshold, params)
         self.norm = norm
 
@@ -2233,11 +2208,7 @@
                 # mtcm, mtcy = get_gls_mtcm_mtcy_fullcov(cov, M, residuals)
             else:
                 phiinv /= norm**2
-<<<<<<< HEAD
                 Nvec = self.model.scaled_wideband_uncertainty(self.toas) ** 2
-=======
-                Nvec = self.scaled_all_sigma() ** 2
->>>>>>> e5d8cb0c
                 cinv = 1 / Nvec
                 mtcm = np.dot(M.T, cinv[:, None] * M)
                 mtcm += np.diag(phiinv)
@@ -2527,10 +2498,6 @@
 
 
 def fit_wls_svd(r, sigma, M, params, threshold):
-<<<<<<< HEAD
-    """Perform a linear WLS fit given timing residuals (r),
-    uncertainties (sigma), and design matrix (M) using SVD."""
-=======
     """A utility function used by the WLS fitters.
 
     Perform a linear WLS fit given timing residuals (r),
@@ -2545,7 +2512,6 @@
     matrix (`Sigma`), design matrix normalization factors (`Adiag`),
     and the results of the SVD.
     """
->>>>>>> e5d8cb0c
     # r1 = N^{-0.5} r
     # N is the diagonal TOA covariance matrix.
     r1 = r / sigma
@@ -2575,12 +2541,6 @@
     # betahat = C^{-1} V (S^T S)^{-1} S^T U^T r1
     dpars = (VT.T @ ((U.T @ r1) / Sdiag)) / Adiag
 
-<<<<<<< HEAD
-    return dpars, Sigma, Adiag, (U, Sdiag, VT, Adiag)
-
-
-def get_gls_mtcm_mtcy_fullcov(cov, M, residuals):
-=======
     return dpars, Sigma, Adiag, (U, Sdiag, VT)
 
 
@@ -2591,7 +2551,6 @@
     given the data covariance matrix (`cov`), timing model design matrix (`M`),
     and residuals y (`residuals`).
     """
->>>>>>> e5d8cb0c
     cf = scipy.linalg.cho_factor(cov)
     cm = scipy.linalg.cho_solve(cf, M)
     mtcm = np.dot(M.T, cm)
@@ -2600,8 +2559,6 @@
 
 
 def get_gls_mtcm_mtcy(phiinv, Nvec, M, residuals):
-<<<<<<< HEAD
-=======
     """A utility function used by the GLS fitters.
 
     Computes the matrix products `mtcm = M^T N^-1 M` and `mtcy = M^T N^-1 y`
@@ -2609,7 +2566,6 @@
     full design matrix (`M`) containing the timing model design matrix and the
     correlated noise basis, and residuals y (`residuals`).
     """
->>>>>>> e5d8cb0c
     cinv = 1 / Nvec
     mtcm = np.dot(M.T, cinv[:, None] * M)
     mtcm += np.diag(phiinv)
@@ -2618,8 +2574,6 @@
 
 
 def _solve_svd(mtcm, mtcy, threshold, params):
-<<<<<<< HEAD
-=======
     """A utility function used by the GLS fitters.
 
     Solves a linearized timing model using singular value decomposition given
@@ -2640,7 +2594,6 @@
     Returns the parameter covariance matrix (`xvar`) and the parameter
     deviations (`xhat`). `xhat` elements have the same units as their
     corresponding parameters."""
->>>>>>> e5d8cb0c
     U, s, Vt = scipy.linalg.svd(mtcm, full_matrices=False)
     s = apply_Sdiag_threshold(s, Vt, threshold, params)
     xvar = np.dot(Vt.T / s, Vt)
@@ -2649,8 +2602,6 @@
 
 
 def _solve_cholesky(mtcm, mtcy):
-<<<<<<< HEAD
-=======
     """A utility function used by the GLS fitters.
 
     Solves a linearized timing model using Cholesky decomposition given
@@ -2667,7 +2618,6 @@
     Returns the parameter covariance matrix (`xvar`) and the parameter
     deviations (`xhat`). `xhat` elements have the same units as their
     corresponding parameters."""
->>>>>>> e5d8cb0c
     c = scipy.linalg.cho_factor(mtcm)
     xhat = scipy.linalg.cho_solve(c, mtcy)
     xvar = scipy.linalg.cho_solve(c, np.eye(len(mtcy)))

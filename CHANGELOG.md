# Changelog
All notable changes to this project will be documented in this file.

The format is based on [Keep a Changelog](https://keepachangelog.com/en/1.0.0/),
and this project, at least loosely, adheres to [Semantic Versioning](https://semver.org/spec/v2.0.0.html).

## Unreleased
### Fixed 
- Fixed an indentation bug in Wideband TOA fitting. 
- The CombinedResidual class has API change on the get_data_error(), child residueal class in save as dictionary.  
### Removed
- Removed Python 2.7 support from travis and tox testing suites and from requirements files
- Removed "landscape" code checker since that package is no longer supported by its author
- Removed scale_by_F0 and scaled_by_F0 as they did not do what they were intended to (PR #861)
### Fixed
- Fixed bug in processing of PHASE commands in .tim file. They are now applied even if pulse numbers are not being used
- Substantial speed increase in Residuals calculation due to removal of redundant phase calculation
- Fixed bug that prevented reading Parkes-format TOAs
- Fixed bug in solar wind model that prevented fitting
- Fix pintempo script so it will respect JUMPs in the TOA file.
### Added
- Added metadata to observatory definition, to keep track of the data origin
- Added other bipm???? files from TEMPO2
- Added ability to find observatories in [astropy](https://github.com/astropy/astropy-data/blob/gh-pages/coordinates/sites.json) if not present in PINT
- Added is_binary property, and orbital_phase() and conjunction() methods to the timing model 
- Allow fitting for either or (not both) of a glitch epoch or its phase
- Added support for -padd flag on TOAs to add phase turns to individual TOAs (matching TEMPO and Tempo2)
- Added caching of TZRMJD TOA to speed up and prevent repeated INFO prints about applying clock corrections
- Added check to ensure clock files are ordered by MJD since interpolation assumes that
- Added ability to disable subtracting mean from residuals
- Added track_mode to Residuals to select pulse number tracking without needing the model to have TRACK -2
- Added support for wideband-TOA fitting (Pennucci 2019).
- Added START and FINISH parameters as MJDParameters to timing_model. They are now 
modified after a fit and are displayed with a model's .par file output.
### Changed
- New observatories will no longer overwrite existing ones silently.  Will either raise ValueError or require overwrite=True
- Large speed increase when using Ecliptic coordinates
- Changed Residuals so that use_weighted_mean and subtract_mean are attributes set on initialization
<<<<<<< HEAD
- Changed requirements to astropy>=4.0
=======
- WidebandDMResiduals now support access to their parts through .toa and .dm attributes (PR #861)
>>>>>>> f8797fe4

## [0.7.0] - 2020-05-27
### Changed
- Changed units of Phase to be u.dimensionless_unscaled instead of u.cycle, which was confusing
- Added checkbox to enable/disable random model plotting in GUI
- Changed algorithm for basic dmx_ranges() function.
- Renamed old dmx_ranges() to dmx_ranges_old() and fix bug under Python 2.7
### Added
- Added safety check so for pickled TOAs to ensure they were created with same PINT version
- Added unit tests for Phase()
- Added __mul__ and __rmul__ to Phase() class
- Added observatory locations for LST and MAGIC gamma-ray observatories
### Fixed
- Fixed missing clock correction info when unpickling TOAs object
- Fixed some bugs in GUI plotting
- Fixed units usage in test that used TimeDelta

## [0.6.3] - 2020-05-04
### Added
- Added pmtot() convenience function
- Added dmxstats() utility function
- Added chisq gridding utilities
### Fixed
- Cleaned up some unnecessary warnings in tests
### Changed
- Defer updating IERS B from when pint is imported to when erfautils is imported (for conda testing)
- Fixed installation instructions in README

## [0.6.2] - 2020-05-04
### Changed
- Removed deprecated pytest-runner from setup.cfg

## [0.6.1] - 2020-04-30
### Added
- Added dmx_ranges to compute DMX bins and build a Component
- Add function to compute epoch averaged residuals based on ECORR
- Added model comparison pretty printer
- Added functions to change PEPOCH, DMEPOCH, and binary epoch
- Aded dmxparse function
- Added code to ensure that IERS B table is up to date
- Added fitter.print_summary()
### Changed
- Changed API for adding and removing model components
- Increased minimum version required for numpy
- Change calculation of positions and velocities to use astropy
- Changed the way scaled parameters like PBDOT are handled (no longer scales units)
- Reworked tutorial notebooks in docs
- Changed random_models to return list of models
- Adjusted logging to have fewer unnecessary INFO messages
### Removed
- Remove Python 3.5 support
### Fixed
- Fixed incorrect calculation of degrees of freedom in fit
- Fixed incorrect uncertainties on RAJ, DECJ
- Fix some bugs when adding JUMPs
- Fixed bug in zima plotting
- Fixed bug in Powell fitter (actually accommodate upstream issue with scipy)

## [0.5.7] - 2020-03-16
### Added
- First release using PyPI
- Initial entry in CHANGELOG<|MERGE_RESOLUTION|>--- conflicted
+++ resolved
@@ -36,11 +36,8 @@
 - New observatories will no longer overwrite existing ones silently.  Will either raise ValueError or require overwrite=True
 - Large speed increase when using Ecliptic coordinates
 - Changed Residuals so that use_weighted_mean and subtract_mean are attributes set on initialization
-<<<<<<< HEAD
 - Changed requirements to astropy>=4.0
-=======
 - WidebandDMResiduals now support access to their parts through .toa and .dm attributes (PR #861)
->>>>>>> f8797fe4
 
 ## [0.7.0] - 2020-05-27
 ### Changed

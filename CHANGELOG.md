--- conflicted
+++ resolved
@@ -13,12 +13,9 @@
 - Can initialize observatories with lat/lon/altitude
 - Can output observatories as JSON
 - Can extract single TOAs as length=1 table
-<<<<<<< HEAD
 - SWM=1 models can be used
 - SWX models to fit the solar wind over various intervals
-=======
 - Added a pintk helper function to delete jumped TOAs/remove existing jumps. Fixed indexing issue for single clicks.
->>>>>>> 4fbb5bf3
 - Added PLDMNoise component which allows modeling of stochastic DM variations as red noise with a power law spectrum
 - Added Bayesian interface (Timing model and white noise only)
 ### Fixed

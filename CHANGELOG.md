# Changelog
All notable changes to this project will be documented in this file.

The format is based on [Keep a Changelog](https://keepachangelog.com/en/1.0.0/),
and this project, at least loosely, adheres to [Semantic Versioning](https://semver.org/spec/v2.0.0.html).

## [0.8.6 == 0.8.7] 2022-05-10
### Added
- Added computation of other Kopeikin solutions (`solutions = model.alternative_solutions()`)
- Added computation of extra parameters in gridding
- Added gridding based on tuples of parameters (not just regular mesh)
- Added passing of extra parameters to gridding fitter
- Added option to photonphase to compute phases using polycos
- New `colorize()` function in `pint.utils` which can be used for string and unicode output
- Split out get_derived_params() from get_summary() in fitter.py.  Can be used other places.
<<<<<<< HEAD
- Warning when A1DOT is used with a DDK model
=======
- `pintk` can now automatically select the right fitter, and can otherwise specify fitter from the command-line or a dropdown
- automatic fitter selection available with standard API as well
- added tempo(2) par/tim output to `pintk` 
- added icon to `pintk`
>>>>>>> e255e9d9
### Fixed
- Huge number of bugs and improvements to `pintk`, and some to `pintempo`
- Multiple bug fixes in get_summary()/get_derived_params(), especially for binary calculations
- DMDATA now an integer for tempo/tempo2 parfile output
### Changed
- Changed logging to use `loguru`
- Changed to floating point format and added color for correlation matrix output
- prefix parameters no longer inherit frozen status
- Updated clock files for GBT (`time_gbt.dat`) and GPS to UTC conversion (`gps2utc.clk`) with new entries

## [0.8.5] 2022-02-24
### Added
- Added support for Chandra and Swift event data in photonphase.py
### Fixed
- Attempt to fix documentation build by removing very slow notebooks
- Improved compatibility with TEMPO/Tempo2 parfiles
- Fixed handling of Swift and Chandra FITS files (PR #1157)
- Cleaned up some deprecated usages
### Changed
- Gridding code now allows options to be supplied and other parameters to be returned (PR #1173)

## [0.8.4] 2021-10-06
### Fixed
- 0.8.3 was tagged without an updated CHANGELOG. This fixes that.
- Now ensures T2CMETHOD is IAU2000B if it is set at all; likewise DILATEFREQ and TIMEEPH (PR #970)
- Merging TOAs objects now ensures that their index columns don't overlap (PR #1029)
- change_dmepoch now works even if DMEPOCH is not set (PR #1025)
- Fixed factor of 2 error in d_phase_d_toa() (PR #1129)
- Fixed change_binary_epoch (PR #1120)
### Added
- DownhillWLSFitter, DownhillGLSFitter, WidebandDownhillFitter are new Fitters that are more careful about convergence than the existing ones (PR #975)
- Fitters have a .is_wideband boolean attribute (PR #975)
- TOAs now have a .renumber() method to simplify their index column (PR #1029)
- TOAs objects have a .alias_translation attribute to allow them to output TEMPO-compatible observatory names (PR #1017)
- TimingModel objects now remember which alias their parameters were called when read in and write those out by default; this can be overridden with the .use_aliases() method to ensure PINT-default or TEMPO-compatible names. (PR #1017)
- New function utils.info_string() to return information about the PINT run (user, version, OS, optional comments).  This is run during TOA output to tim file or model output to par file by default, but can be suppressed by setting include_info=False (PR #1069)
- New functions for calculations of post-Keplerian parameters (PR #1088)
- New tutorial for simulating data and making a mass-mass plot (PR #1096)
- Added better axis scaling to pintk (PR #1116)
### Changed
- Changed observatory coordinates for CHIME, AO, EFF, and JB (PRs #1143, #1145)
- get_groups() is renamed to get_clusters() and is no longer automatically called during TOA creation.  Can still be run manually, with the gap specified.  Addition of a clusters column to the TOA.table object is optional (PR #1070)
- Some functions from utils.py are now in derived_quantities.py (PR #1102)
- Data for tutorials etc. and clock files are now installed properly, with locations retrievable at runtime (PR #1103)
- Changed from using astropy logging to python logging (PR #1093)
- Code coverage reports are now informational and don't cause CI to fail (PRs #1085, #1087)
- API for TOA flags significantly changes, now only hold strings and allow fancy indexing (PR #1074)

## [0.8.2] - 2021-01-27
### Fixed
- Now preserves the name column in tempo2 files (PR #926)
- Make_fake_toas now uses ephemeris and other settings from the model (PR #926)
- Fix dof bug when updating TOAs (PR #955)
### Added
- get_TOAs can read and cache multiple .tim files (PR #926)
- pickling can be done manually with load_pickle and save_pickle (PR #926)
- TOAs can be checked against the files they were loaded from with check_hashes() (PR #926)
- TOAs can now be checked for equality with == (PR #926)
- Add bounds checking for spacecraft obs and other changes (PR #961)
- Added script/notebook to reproduce profiling tables from PINT paper (PR #934)
### Changed
- Improvements to pulse numbering and track mode
- Removed all __future__ stuff that supported Python 2 (PR #946)

## [0.8.1] - 2021-01-07
### Fixed
- Right click to delete TOAs in pintk now works
- Added exception if orbit extrapolates for satellite observatories
- Fixed Actions to compute and upload coverage
- Doc building fixes
- Fixed badges in README
- Added GitHub Actions for CI testing
- Fix setup.cfg to disable Py2.7 support
- Fixed bug in
### Removed
- Removed two unused files
- Removed use of Travis-CI
### Changed
- Sped up some tests
### Added
- Added Python 3.9 support
- Added DMX support functions add_DMX_range() and remove_DMX_range()
- Improvements to make_fake_toas() to support wideband TOAs

## [0.8] - 2020-12-21
### Fixed
- Fixed an indentation bug in Wideband TOA fitting.
- The CombinedResidual class has API change on the get_data_error(), child residueal class in save as dictionary.
### Removed
- Removed Python 2.7 support from travis and tox testing suites and from requirements files
- Removed "landscape" code checker since that package is no longer supported by its author
- Removed scale_by_F0 and scaled_by_F0 as they did not do what they were intended to (PR #861)
### Fixed
- Fixed bug in processing of PHASE commands in .tim file. They are now applied even if pulse numbers are not being used
- Substantial speed increase in Residuals calculation due to removal of redundant phase calculation
- Fixed bug that prevented reading Parkes-format TOAs
- Fixed bug in solar wind model that prevented fitting
- Fix pintempo script so it will respect JUMPs in the TOA file.
- Uncertainties are no longer set to zero if some TOAs lack EFACs. (PR #890)
- Fixed solar wind calculation (PR #894)
- RMS functions in pintk code are now correct (PR #876)
- Fixed orbital phase calculations on ELL1 (PR #795)
### Added
- Added merge_TOAs() function in pint.toa to merge compatible TOAs instances (PR #908)
- Added a get_model_and_toas() function in model_builder to read both, including model-based commands affecting the TOAs (PR #889)
- Added ability to load TOAs including relevant commands (e.g. EPHEM, CLOCK, PLANET_SHAPIRO) from a timing model in get_TOAs() (PR #889)
- Added metadata to observatory definition, to keep track of the data origin
- Added other bipm???? files from TEMPO2
- Added ability to find observatories in [astropy](https://github.com/astropy/astropy-data/blob/gh-pages/coordinates/sites.json) if not present in PINT
- Added is_binary property, and orbital_phase() and conjunction() methods to the timing model
- Allow fitting for either or (not both) of a glitch epoch or its phase
- Added support for -padd flag on TOAs to add phase turns to individual TOAs (matching TEMPO and Tempo2)
- Added caching of TZRMJD TOA to speed up and prevent repeated INFO prints about applying clock corrections
- Added check to ensure clock files are ordered by MJD since interpolation assumes that
- Added ability to disable subtracting mean from residuals
- Added track_mode to Residuals to select pulse number tracking without needing the model to have TRACK -2
- Added support for wideband-TOA fitting (Pennucci 2019).
- Added START and FINISH parameters as MJDParameters to timing_model. They are now modified after a fit and are displayed with a model's .par file output.
- Added solar_angle calculation (PR #892)
- Added parameters to TimingModel to support TEMPO/TEMPO2 compatible par files. (PR #900)
- Added position vectors to Neptune (PR #901)
- Added checking for TOAs in DMX bins and other similar parameters, if free (PR #874)
- Added PiecewiseSpindown model, for spindown correction lasting for a given MJD range
### Changed
- New observatories will no longer overwrite existing ones silently.  Will either raise ValueError or require overwrite=True
- Large speed increase when using Ecliptic coordinates
- Changed Residuals so that use_weighted_mean and subtract_mean are attributes set on initialization
- Refactored code for orbiting observatories, most now share a single class, see observatory/satellite_obs.py
- Fixed 2mus amplitude bug in TT to TDB conversion for orbiting observatories.
- Changed requirements to astropy>=4.0
- get_model can now read from file-like, including StringIO, objects (handy for testing) (PR #871)
- WidebandDMResiduals now support access to their parts through .toa and .dm attributes (PR #861)
- Fitters now update the fitted model to record things like EPHEM used for the TOAs (PR #900)
- EFACs and EQUADs can be set independently from each other now. (PR #890)
- WLSFitter and GLSFitter and WidebandTOAFitter can now report degenerate parameter combinations (PR #874)
- Raise an exception if the DDK model is provided with SINI (PR #864)
- Free parameters on models can now be set by assigning to model.free_params (PR #871)
- Deprecated chi2_reduced in favor of reduced_ch2 (which we already had) (PR #859)
- TimingModel objects now act like dictionaries of their parameters (PR #855)
- Notebooks are stored in a more convenient format and are now downloadable from the PINT documentation (PR #849)
- TOAs objects now support fancy indexing to select subsets (PR #844)
- Fitters can now respect pulse numbers (PR #814)
- Updated clock files (PR #835)
- Pickles are now (partially) recomputed if the ephemeris or other settings change (PR #838)
- Default BIPM version is BIPM2019 (was BIPM2015)
## [0.7.0] - 2020-05-27
### Changed
- Changed units of Phase to be u.dimensionless_unscaled instead of u.cycle, which was confusing
- Added checkbox to enable/disable random model plotting in GUI
- Changed algorithm for basic dmx_ranges() function.
- Renamed old dmx_ranges() to dmx_ranges_old() and fix bug under Python 2.7
### Added
- Added safety check so for pickled TOAs to ensure they were created with same PINT version
- Added unit tests for Phase()
- Added __mul__ and __rmul__ to Phase() class
- Added observatory locations for LST and MAGIC gamma-ray observatories
### Fixed
- Fixed missing clock correction info when unpickling TOAs object
- Fixed some bugs in GUI plotting
- Fixed units usage in test that used TimeDelta

## [0.6.3] - 2020-05-04
### Added
- Added pmtot() convenience function
- Added dmxstats() utility function
- Added chisq gridding utilities
### Fixed
- Cleaned up some unnecessary warnings in tests
### Changed
- Defer updating IERS B from when pint is imported to when erfautils is imported (for conda testing)
- Fixed installation instructions in README

## [0.6.2] - 2020-05-04
### Changed
- Removed deprecated pytest-runner from setup.cfg

## [0.6.1] - 2020-04-30
### Added
- Added dmx_ranges to compute DMX bins and build a Component
- Add function to compute epoch averaged residuals based on ECORR
- Added model comparison pretty printer
- Added functions to change PEPOCH, DMEPOCH, and binary epoch
- Aded dmxparse function
- Added code to ensure that IERS B table is up to date
- Added fitter.print_summary()
### Changed
- Changed API for adding and removing model components
- Increased minimum version required for numpy
- Change calculation of positions and velocities to use astropy
- Changed the way scaled parameters like PBDOT are handled (no longer scales units)
- Reworked tutorial notebooks in docs
- Changed random_models to return list of models
- Adjusted logging to have fewer unnecessary INFO messages
### Removed
- Remove Python 3.5 support
### Fixed
- Fixed incorrect calculation of degrees of freedom in fit
- Fixed incorrect uncertainties on RAJ, DECJ
- Fix some bugs when adding JUMPs
- Fixed bug in zima plotting
- Fixed bug in Powell fitter (actually accommodate upstream issue with scipy)

## [0.5.7] - 2020-03-16
### Added
- First release using PyPI
- Initial entry in CHANGELOG<|MERGE_RESOLUTION|>--- conflicted
+++ resolved
@@ -3,6 +3,12 @@
 
 The format is based on [Keep a Changelog](https://keepachangelog.com/en/1.0.0/),
 and this project, at least loosely, adheres to [Semantic Versioning](https://semver.org/spec/v2.0.0.html).
+
+## Unreleased
+### Added
+- Warning when A1DOT parameter used with DDK model
+### Fixed
+### Changed
 
 ## [0.8.6 == 0.8.7] 2022-05-10
 ### Added
@@ -13,14 +19,10 @@
 - Added option to photonphase to compute phases using polycos
 - New `colorize()` function in `pint.utils` which can be used for string and unicode output
 - Split out get_derived_params() from get_summary() in fitter.py.  Can be used other places.
-<<<<<<< HEAD
-- Warning when A1DOT is used with a DDK model
-=======
 - `pintk` can now automatically select the right fitter, and can otherwise specify fitter from the command-line or a dropdown
 - automatic fitter selection available with standard API as well
 - added tempo(2) par/tim output to `pintk` 
 - added icon to `pintk`
->>>>>>> e255e9d9
 ### Fixed
 - Huge number of bugs and improvements to `pintk`, and some to `pintempo`
 - Multiple bug fixes in get_summary()/get_derived_params(), especially for binary calculations

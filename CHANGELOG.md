# Changelog
All notable changes to this project will be documented in this file.

The format is based on [Keep a Changelog](https://keepachangelog.com/en/1.0.0/),
and this project, at least loosely, adheres to [Semantic Versioning](https://semver.org/spec/v2.0.0.html).

## Unreleased
### Changed
- Changed minimum supported version of `scipy` to 1.4.1
- Moved `DMconst` from `pint.models.dispersion_model` to `pint` to avoid circular imports
- Removed references to `astropy._erfa` (removed since `astropy` 4.2)
- Refactor `Dre` method, fix expressions for Einstein delay and post-Keplerian parameters in DD model
- Updated contributor list (AUTHORS.rst)
- Emit an informative warning for "MODE" statement in TOA file; Ignore "MODE 1" silently
- Version of `sphinx-rtd-theme` updated in `requirements_dev.txt` 
- Updated `black` version to 23.x
### Added
- Documentation: Explanation for DM
- Methods to compute dispersion slope and to convert DM using the CODATA value of DMconst
- `TimingModel.total_dispersion_slope` method
- Explicit discussion of DT92 convention to DDK model
<<<<<<< HEAD
- H.E.S.S. telescope to the list of known observatories
- Documentation: making TOAs from array of times added to HowTo
- Method to make TOAs from an array of times
=======
- HESS and ORT telescopes to the list of known observatories
- Documentation: making TOAs from a list of times added to HowTo
>>>>>>> cfe46564
- Clock correction for LEAP
- Wideband TOA simulation feature in `pint.simulation` and `zima`
- ELL1k timing model
- Test for `MCMCFitter`
<<<<<<< HEAD
- Can adjust or merge TOAs using '+'
=======
- Added multiprocessing capability to `event_optimize`
>>>>>>> cfe46564
### Fixed
- Broken notebooks CI test
- BIPM correction for simulated TOAs
- Added try/except to `test_pldmnoise.py`/`test_PLRedNoise_recovery` to avoid exceptions during CI
- Import for `longdouble2str` in `get_tempo_result`
### Removed

## [0.9.3] 2022-12-16
### Added
- Method to identify mask parameters with no TOAs and optionally freeze them
### Fixed
- Creating fake TOAs properly handles site clock corrections
- Corrected a precision issue with reading ASCII representations of pulse profiles
- Fixed matplotlib 3.6 import issue in pintk
### Removed
- termios import for solar_wind_dispersion

## [0.9.2] 2022-11-30
### Changed
- Minimum supported versions updated to numpy 1.18.5, matplotlib 3.2.0
- `introduces_correlated_errors` is now a class attribute of `NoiseComponent`s
### Added
- Can ignore pulse_number column on TOA read or write (to help merging)
- Can add in missing columns when merging unless told not to
- Can initialize observatories with lat/lon/altitude
- Can output observatories as JSON
- Can extract single TOAs as length=1 table
- SWM=1 models can be used
- SWX models to fit the solar wind over various intervals
- Added a pintk helper function to delete jumped TOAs/remove existing jumps. Fixed indexing issue for single clicks.
- Added PLDMNoise component which allows modeling of stochastic DM variations as red noise with a power law spectrum
- Added Bayesian interface (Timing model and white noise only)
- Can add multiple DMX values at once
- Can add overlapping DMX ranges
- New tests to improve test coverage
- Documentation: Instructions to checkout development branch
- Clock file for effix
- Added energy dependent templates to the lctemplates utilities and added tests
### Fixed
- global clock files now emit a warning instead of an exception if expired and the download fails
- dmxparse outputs to dmxparse.out if save=True
- Excluded noise parameters from the design matrix.
- Split the computation of correlated noise basis matrix and weights into two functions.
- Fixed bug in combining design matrices
- Fixed bug in dmxparse
- Fixed bug in photonphase with polycos
- Made clock file loading log entries a little friendlier
- Typo fixes in documentation
- Fixed failing HealthCheck in tests/test_precision.py
### Removed
- Removed obsolete `ltinterface` module
- Removed old and WIP functions from `gridutils` module


## [0.9.1] 2022-08-12
### Changed
- No tests now change based on $TEMPO or $TEMPO2
- Ensure Fitters work with ELL1 even on Astropy 4 (bug #1316)
- index.txt is only checked at most once a day
- Moved observatories to JSON file.  Changed way observatories are loaded/overloaded
- Split Jodrell Bank observatory based on backend to get correct clock files
- Clock files can be marked as being valid past the end of the data they contain
- Polycos can be written/read from Path or Stream objects
- Polyco format registration now done once as a class method
- Polyco reading/generation from timing model done as class methods
### Added
- delta_pulse_number column is now saved to -padd flag on TOA write
- command-line utility to compare parfiles
- FD_delay_frequency function to easily access the FD model's excess delay
- scripts now have explicit setting of verbosity and `-q`/`-v` options
### Fixed
- TOA flags are properly deepcopy'd when desired (to deal with [astropy bug](https://github.com/astropy/astropy/issues/13435))

## [0.9.0] 2022-06-24
### Changed
- `model.phase()` now defaults to `abs_phase=True` when TZR* params are in the model
- TOAs no longer need to be grouped by observatory
- removed explicit download of IERS and leap second data (handled now by astropy)
- The default version of TT(BIPM) uses BIPM2021
- ClockFile no longer uses metaclass magic or many subclasses, and have friendly names for use in messages
- `model.setup()` now gets called automatically after removing a parameter as part of `remove_param`
- Cleaned up handling of telescopes with no clock files so they don't emit ERROR messages
### Added
- logging now needs to be setup explicitly
- Color-by-jump mode for pintk
- `pytest-xdist` now allows `pytest -n auto` to use all cores on the machine to run tests in parallel; `make test` now does this.
- Added the ability to write clock files in TEMPO or TEMPO2 format
- Added examples of how to write a par file to tutorials
- Added `TimingModel.write_parfile()`
- Added generator for iterating over like items in an array
- Added iterator to iterate over observatory groups
- Clock files are now searched for in the directory PINT_CLOCK_OVERRIDE
- Clock files are now searched for in the online global repository
- You can export the clock files you are using with `export_all_clock_corrections()`
- You can request that all your clock files be updated and loaded into the cache with `update_clock_files()` 
- The `temp_cache` fixture that runs tests with an empty, scratch Astropy cache
### Fixed
- Selecting of TOAs in `pintk` was broken if some TOAs were deleted (bug #1290)
- INCLUDE lines in tim files are now relative to the location of the tim file (bug #1269)
- jump_flags_to_params now works if some JUMPs are present, never modifies the TOAs, and is idempotent
- jump_params_to_flags is now idempotent and unconditionally sets the -jump flag to a correct state
### Changed
- Required version of python updated to 3.8

## [0.8.8] 2022-05-26
### Added
- Warning when A1DOT parameter used with DDK model
- Added the limits="warn" or limits="error" to get_TOAs to select handling of uncorrected TOAs
- Added functions in pint.observatory to request the status of PINT's available clock corrections
- Added the ability to query clock correction files or observatories for their last corrected MJD
- Added an example showing how to check the status of your clock corrections
### Fixed
- WLS fitters no longer ignore EFAC/EQUAD (bug #1226)
### Changed
- Clock correction files that are entirely missing are handled the same way as TOAs past the end of a clock correction file
- Observatory objects can now note that their clock correction files include a bogus "99999" (or similar) entry at the end
- Clock correction files are now checked for being in order (necessary for PINT's interpolation to function)
- Observatories using TEMPO-format clock files now refer to the clock file (for example time_ao.dat) rather than via time.dat
- Observatories that don't use clock corrections (for example CHIME uses GPS time directly) just use an empty list of clock correction files rather than files containing only zeros
- Updated Jodrell clock corrections to include post-1997
- DDK model will now use ICRS or ECL coordinates depending on what the input model is

## [0.8.6 == 0.8.7] 2022-05-10
### Added
- Added computation of other Kopeikin solutions (`solutions = model.alternative_solutions()`)
- Added computation of extra parameters in gridding
- Added gridding based on tuples of parameters (not just regular mesh)
- Added passing of extra parameters to gridding fitter
- Added option to photonphase to compute phases using polycos
- New `colorize()` function in `pint.utils` which can be used for string and unicode output
- Split out get_derived_params() from get_summary() in fitter.py.  Can be used other places.
- `pintk` can now automatically select the right fitter, and can otherwise specify fitter from the command-line or a dropdown
- automatic fitter selection available with standard API as well
- added tempo(2) par/tim output to `pintk` 
- added icon to `pintk`
### Fixed
- Huge number of bugs and improvements to `pintk`, and some to `pintempo`
- Multiple bug fixes in get_summary()/get_derived_params(), especially for binary calculations
- DMDATA now an integer for tempo/tempo2 parfile output
### Changed
- Changed logging to use `loguru`
- Changed to floating point format and added color for correlation matrix output
- prefix parameters no longer inherit frozen status
- Updated clock files for GBT (`time_gbt.dat`) and GPS to UTC conversion (`gps2utc.clk`) with new entries

## [0.8.5] 2022-02-24
### Added
- Added support for Chandra and Swift event data in photonphase.py
### Fixed
- Attempt to fix documentation build by removing very slow notebooks
- Improved compatibility with TEMPO/Tempo2 parfiles
- Fixed handling of Swift and Chandra FITS files (PR #1157)
- Cleaned up some deprecated usages
### Changed
- Gridding code now allows options to be supplied and other parameters to be returned (PR #1173)

## [0.8.4] 2021-10-06
### Fixed
- 0.8.3 was tagged without an updated CHANGELOG. This fixes that.
- Now ensures T2CMETHOD is IAU2000B if it is set at all; likewise DILATEFREQ and TIMEEPH (PR #970)
- Merging TOAs objects now ensures that their index columns don't overlap (PR #1029)
- change_dmepoch now works even if DMEPOCH is not set (PR #1025)
- Fixed factor of 2 error in d_phase_d_toa() (PR #1129)
- Fixed change_binary_epoch (PR #1120)
### Added
- DownhillWLSFitter, DownhillGLSFitter, WidebandDownhillFitter are new Fitters that are more careful about convergence than the existing ones (PR #975)
- Fitters have a .is_wideband boolean attribute (PR #975)
- TOAs now have a .renumber() method to simplify their index column (PR #1029)
- TOAs objects have a .alias_translation attribute to allow them to output TEMPO-compatible observatory names (PR #1017)
- TimingModel objects now remember which alias their parameters were called when read in and write those out by default; this can be overridden with the .use_aliases() method to ensure PINT-default or TEMPO-compatible names. (PR #1017)
- New function utils.info_string() to return information about the PINT run (user, version, OS, optional comments).  This is run during TOA output to tim file or model output to par file by default, but can be suppressed by setting include_info=False (PR #1069)
- New functions for calculations of post-Keplerian parameters (PR #1088)
- New tutorial for simulating data and making a mass-mass plot (PR #1096)
- Added better axis scaling to pintk (PR #1116)
### Changed
- Changed observatory coordinates for CHIME, AO, EFF, and JB (PRs #1143, #1145)
- get_groups() is renamed to get_clusters() and is no longer automatically called during TOA creation.  Can still be run manually, with the gap specified.  Addition of a clusters column to the TOA.table object is optional (PR #1070)
- Some functions from utils.py are now in derived_quantities.py (PR #1102)
- Data for tutorials etc. and clock files are now installed properly, with locations retrievable at runtime (PR #1103)
- Changed from using astropy logging to python logging (PR #1093)
- Code coverage reports are now informational and don't cause CI to fail (PRs #1085, #1087)
- API for TOA flags significantly changes, now only hold strings and allow fancy indexing (PR #1074)

## [0.8.2] - 2021-01-27
### Fixed
- Now preserves the name column in tempo2 files (PR #926)
- Make_fake_toas now uses ephemeris and other settings from the model (PR #926)
- Fix dof bug when updating TOAs (PR #955)
### Added
- get_TOAs can read and cache multiple .tim files (PR #926)
- pickling can be done manually with load_pickle and save_pickle (PR #926)
- TOAs can be checked against the files they were loaded from with check_hashes() (PR #926)
- TOAs can now be checked for equality with == (PR #926)
- Add bounds checking for spacecraft obs and other changes (PR #961)
- Added script/notebook to reproduce profiling tables from PINT paper (PR #934)
### Changed
- Improvements to pulse numbering and track mode
- Removed all __future__ stuff that supported Python 2 (PR #946)

## [0.8.1] - 2021-01-07
### Fixed
- Right click to delete TOAs in pintk now works
- Added exception if orbit extrapolates for satellite observatories
- Fixed Actions to compute and upload coverage
- Doc building fixes
- Fixed badges in README
- Added GitHub Actions for CI testing
- Fix setup.cfg to disable Py2.7 support
- Fixed bug in
### Removed
- Removed two unused files
- Removed use of Travis-CI
### Changed
- Sped up some tests
### Added
- Added Python 3.9 support
- Added DMX support functions add_DMX_range() and remove_DMX_range()
- Improvements to make_fake_toas() to support wideband TOAs

## [0.8] - 2020-12-21
### Fixed
- Fixed an indentation bug in Wideband TOA fitting.
- The CombinedResidual class has API change on the get_data_error(), child residual class in save as dictionary.
### Removed
- Removed Python 2.7 support from travis and tox testing suites and from requirements files
- Removed "landscape" code checker since that package is no longer supported by its author
- Removed scale_by_F0 and scaled_by_F0 as they did not do what they were intended to (PR #861)
### Fixed
- Fixed bug in processing of PHASE commands in .tim file. They are now applied even if pulse numbers are not being used
- Substantial speed increase in Residuals calculation due to removal of redundant phase calculation
- Fixed bug that prevented reading Parkes-format TOAs
- Fixed bug in solar wind model that prevented fitting
- Fix pintempo script so it will respect JUMPs in the TOA file.
- Uncertainties are no longer set to zero if some TOAs lack EFACs. (PR #890)
- Fixed solar wind calculation (PR #894)
- RMS functions in pintk code are now correct (PR #876)
- Fixed orbital phase calculations on ELL1 (PR #795)
### Added
- Added merge_TOAs() function in pint.toa to merge compatible TOAs instances (PR #908)
- Added a get_model_and_toas() function in model_builder to read both, including model-based commands affecting the TOAs (PR #889)
- Added ability to load TOAs including relevant commands (e.g. EPHEM, CLOCK, PLANET_SHAPIRO) from a timing model in get_TOAs() (PR #889)
- Added metadata to observatory definition, to keep track of the data origin
- Added other bipm???? files from TEMPO2
- Added ability to find observatories in [astropy](https://github.com/astropy/astropy-data/blob/gh-pages/coordinates/sites.json) if not present in PINT
- Added is_binary property, and orbital_phase() and conjunction() methods to the timing model
- Allow fitting for either or (not both) of a glitch epoch or its phase
- Added support for -padd flag on TOAs to add phase turns to individual TOAs (matching TEMPO and Tempo2)
- Added caching of TZRMJD TOA to speed up and prevent repeated INFO prints about applying clock corrections
- Added check to ensure clock files are ordered by MJD since interpolation assumes that
- Added ability to disable subtracting mean from residuals
- Added track_mode to Residuals to select pulse number tracking without needing the model to have TRACK -2
- Added support for wideband-TOA fitting (Pennucci 2019).
- Added START and FINISH parameters as MJDParameters to timing_model. They are now modified after a fit and are displayed with a model's .par file output.
- Added solar_angle calculation (PR #892)
- Added parameters to TimingModel to support TEMPO/TEMPO2 compatible par files. (PR #900)
- Added position vectors to Neptune (PR #901)
- Added checking for TOAs in DMX bins and other similar parameters, if free (PR #874)
- Added PiecewiseSpindown model, for spindown correction lasting for a given MJD range
### Changed
- New observatories will no longer overwrite existing ones silently.  Will either raise ValueError or require overwrite=True
- Large speed increase when using Ecliptic coordinates
- Changed Residuals so that use_weighted_mean and subtract_mean are attributes set on initialization
- Refactored code for orbiting observatories, most now share a single class, see observatory/satellite_obs.py
- Fixed 2mus amplitude bug in TT to TDB conversion for orbiting observatories.
- Changed requirements to astropy>=4.0
- get_model can now read from file-like, including StringIO, objects (handy for testing) (PR #871)
- WidebandDMResiduals now support access to their parts through .toa and .dm attributes (PR #861)
- Fitters now update the fitted model to record things like EPHEM used for the TOAs (PR #900)
- EFACs and EQUADs can be set independently from each other now. (PR #890)
- WLSFitter and GLSFitter and WidebandTOAFitter can now report degenerate parameter combinations (PR #874)
- Raise an exception if the DDK model is provided with SINI (PR #864)
- Free parameters on models can now be set by assigning to model.free_params (PR #871)
- Deprecated chi2_reduced in favor of reduced_ch2 (which we already had) (PR #859)
- TimingModel objects now act like dictionaries of their parameters (PR #855)
- Notebooks are stored in a more convenient format and are now downloadable from the PINT documentation (PR #849)
- TOAs objects now support fancy indexing to select subsets (PR #844)
- Fitters can now respect pulse numbers (PR #814)
- Updated clock files (PR #835)
- Pickles are now (partially) recomputed if the ephemeris or other settings change (PR #838)
- Default BIPM version is BIPM2019 (was BIPM2015)
## [0.7.0] - 2020-05-27
### Changed
- Changed units of Phase to be u.dimensionless_unscaled instead of u.cycle, which was confusing
- Added checkbox to enable/disable random model plotting in GUI
- Changed algorithm for basic dmx_ranges() function.
- Renamed old dmx_ranges() to dmx_ranges_old() and fix bug under Python 2.7
### Added
- Added safety check so for pickled TOAs to ensure they were created with same PINT version
- Added unit tests for Phase()
- Added __mul__ and __rmul__ to Phase() class
- Added observatory locations for LST and MAGIC gamma-ray observatories
### Fixed
- Fixed missing clock correction info when unpickling TOAs object
- Fixed some bugs in GUI plotting
- Fixed units usage in test that used TimeDelta

## [0.6.3] - 2020-05-04
### Added
- Added pmtot() convenience function
- Added dmxstats() utility function
- Added chisq gridding utilities
### Fixed
- Cleaned up some unnecessary warnings in tests
### Changed
- Defer updating IERS B from when pint is imported to when erfautils is imported (for conda testing)
- Fixed installation instructions in README

## [0.6.2] - 2020-05-04
### Changed
- Removed deprecated pytest-runner from setup.cfg

## [0.6.1] - 2020-04-30
### Added
- Added dmx_ranges to compute DMX bins and build a Component
- Add function to compute epoch averaged residuals based on ECORR
- Added model comparison pretty printer
- Added functions to change PEPOCH, DMEPOCH, and binary epoch
- Added dmxparse function
- Added code to ensure that IERS B table is up to date
- Added fitter.print_summary()
### Changed
- Changed API for adding and removing model components
- Increased minimum version required for numpy
- Change calculation of positions and velocities to use astropy
- Changed the way scaled parameters like PBDOT are handled (no longer scales units)
- Reworked tutorial notebooks in docs
- Changed random_models to return list of models
- Adjusted logging to have fewer unnecessary INFO messages
### Removed
- Remove Python 3.5 support
### Fixed
- Fixed incorrect calculation of degrees of freedom in fit
- Fixed incorrect uncertainties on RAJ, DECJ
- Fix some bugs when adding JUMPs
- Fixed bug in zima plotting
- Fixed bug in Powell fitter (actually accommodate upstream issue with scipy)

## [0.5.7] - 2020-03-16
### Added
- First release using PyPI
- Initial entry in CHANGELOG <|MERGE_RESOLUTION|>--- conflicted
+++ resolved
@@ -19,23 +19,15 @@
 - Methods to compute dispersion slope and to convert DM using the CODATA value of DMconst
 - `TimingModel.total_dispersion_slope` method
 - Explicit discussion of DT92 convention to DDK model
-<<<<<<< HEAD
-- H.E.S.S. telescope to the list of known observatories
+- HESS and ORT telescopes to the list of known observatories
 - Documentation: making TOAs from array of times added to HowTo
 - Method to make TOAs from an array of times
-=======
-- HESS and ORT telescopes to the list of known observatories
-- Documentation: making TOAs from a list of times added to HowTo
->>>>>>> cfe46564
 - Clock correction for LEAP
 - Wideband TOA simulation feature in `pint.simulation` and `zima`
 - ELL1k timing model
 - Test for `MCMCFitter`
-<<<<<<< HEAD
+- Added multiprocessing capability to `event_optimize`
 - Can adjust or merge TOAs using '+'
-=======
-- Added multiprocessing capability to `event_optimize`
->>>>>>> cfe46564
 ### Fixed
 - Broken notebooks CI test
 - BIPM correction for simulated TOAs

--- conflicted
+++ resolved
@@ -13,11 +13,8 @@
 - `pytest-xdist` now allows `pytest -n auto` to use all cores on the machine to run tests in parallel; `make test` now does this.
 - Added the ability to write clock files in TEMPO or TEMPO2 format
 ### Fixed
-<<<<<<< HEAD
 - INCLUDE lines in tim files are now relative to the location of the tim file (bug #1269)
 ### Changed
-=======
->>>>>>> 6f4edf2a
 
 ## [0.8.8] 2022-05-26
 ### Added

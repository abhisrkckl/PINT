# Changelog
All notable changes to this project will be documented in this file.

The format is based on [Keep a Changelog](https://keepachangelog.com/en/1.0.0/),
and this project, at least loosely, adheres to [Semantic Versioning](https://semver.org/spec/v2.0.0.html).

## Unreleased
### Changed
- Minimum supported versions updated to numpy 1.18.5, matplotlib 3.2.0
### Added
- Can ignore pulse_number column on TOA read or write (to help merging)
- Can add in missing columns when merging unless told not to
- Can initialize observatories with lat/lon/altitude
- Can output observatories as JSON
- Can extract single TOAs as length=1 table
<<<<<<< HEAD
- Added a pintk helper function to delete jumped TOAs/remove existing jumps. Fixed indexing issue for single clicks.
=======
- Added PLDMNoise component which allows modeling of stochastic DM variations as red noise with a power law spectrum
- Added Bayesian interface (Timing model and white noise only)
>>>>>>> 18c643a9
### Fixed
- global clock files now emit a warning instead of an exception if expired and the download fails
- dmxparse outputs to dmxparse.out if save=True
- Excluded noise parameters from the design matrix.
- Split the computation of correlated noise basis matrix and weights into two functions.
- Fixed bug in combining design matrices
- Fixed bug in dmxparse
- Fixed bug in photonphase with polycos

## [0.9.1] 2022-08-12
### Changed
- No tests now change based on $TEMPO or $TEMPO2
- Ensure Fitters work with ELL1 even on Astropy 4 (bug #1316)
- index.txt is only checked at most once a day
- Moved observatories to JSON file.  Changed way observatories are loaded/overloaded
- Split Jodrell Bank observatory based on backend to get correct clock files
- Clock files can be marked as being valid past the end of the data they contain
- Polycos can be written/read from Path or Stream objects
- Polyco format registration now done once as a class method
- Polyco reading/generation from timing model done as class methods
### Added
- delta_pulse_number column is now saved to -padd flag on TOA write
- command-line utility to compare parfiles
- FD_delay_frequency function to easily access the FD model's excess delay
- scripts now have explicit setting of verbosity and `-q`/`-v` options
### Fixed
- TOA flags are properly deepcopy'd when desired (to deal with [astropy bug](https://github.com/astropy/astropy/issues/13435))

## [0.9.0] 2022-06-24
### Changed
- `model.phase()` now defaults to `abs_phase=True` when TZR* params are in the model
- TOAs no longer need to be grouped by observatory
- removed explicit download of IERS and leapsecond data (handled now by astropy)
- The default version of TT(BIPM) uses BIPM2021
- ClockFile no longer uses metaclass magic or many subclasses, and have friendly names for use in messages
- `model.setup()` now gets called automatically after removing a parameter as part of `remove_param`
- Cleaned up handling of telescopes with no clock files so they don't emit ERROR messages
### Added
- logging now needs to be setup explicitly
- Color-by-jump mode for pintk
- `pytest-xdist` now allows `pytest -n auto` to use all cores on the machine to run tests in parallel; `make test` now does this.
- Added the ability to write clock files in TEMPO or TEMPO2 format
- Added examples of how to write a par file to tutorials
- Added `TimingModel.write_parfile()`
- Added generator for iterating over like items in an array
- Added iterator to iterate over observatory groups
- Clock files are now searched for in the directory PINT_CLOCK_OVERRIDE
- Clock files are now searched for in the online global repository
- You can export the clock files you are using with `export_all_clock_corrections()`
- You can request that all your clock files be updated and loaded into the cache with `update_clock_files()` 
- The `temp_cache` fixture that runs tests with an empty, scratch Astropy cache
### Fixed
- Selecting of TOAs in `pintk` was broken if some TOAs were deleted (bug #1290)
- INCLUDE lines in tim files are now relative to the location of the tim file (bug #1269)
- jump_flags_to_params now works if some JUMPs are present, never modifies the TOAs, and is idempotent
- jump_params_to_flags is now idempotent and unconditionally sets the -jump flag to a correct state
### Changed
- Required version of python updated to 3.8

## [0.8.8] 2022-05-26
### Added
- Warning when A1DOT parameter used with DDK model
- Added the limits="warn" or limits="error" to get_TOAs to select handling of uncorrected TOAs
- Added functions in pint.observatory to request the status of PINT's available clock corrections
- Added the ability to query clock correction files or observatories for their last corrected MJD
- Added an example showing how to check the status of your clock corrections
### Fixed
- WLS fitters no longer ignore EFAC/EQUAD (bug #1226)
### Changed
- Clock correction files that are entirely missing are handled the same way as TOAs past the end of a clock correction file
- Observatory objects can now note that their clock correction files include a bogus "99999" (or similar) entry at the end
- Clock correction files are now checked for being in order (necessary for PINT's interpolation to function)
- Observatories using TEMPO-format clock files now refer to the clock file (for example time_ao.dat) rather than via time.dat
- Observatories that don't use clock corrections (for example CHIME uses GPS time directly) just use an empty list of clock correction files rather than files containing only zeros
- Updated Jodrell clock corrections to include post-1997
- DDK model will now use ICRS or ECL coordinates depending on what the input model is

## [0.8.6 == 0.8.7] 2022-05-10
### Added
- Added computation of other Kopeikin solutions (`solutions = model.alternative_solutions()`)
- Added computation of extra parameters in gridding
- Added gridding based on tuples of parameters (not just regular mesh)
- Added passing of extra parameters to gridding fitter
- Added option to photonphase to compute phases using polycos
- New `colorize()` function in `pint.utils` which can be used for string and unicode output
- Split out get_derived_params() from get_summary() in fitter.py.  Can be used other places.
- `pintk` can now automatically select the right fitter, and can otherwise specify fitter from the command-line or a dropdown
- automatic fitter selection available with standard API as well
- added tempo(2) par/tim output to `pintk` 
- added icon to `pintk`
### Fixed
- Huge number of bugs and improvements to `pintk`, and some to `pintempo`
- Multiple bug fixes in get_summary()/get_derived_params(), especially for binary calculations
- DMDATA now an integer for tempo/tempo2 parfile output
### Changed
- Changed logging to use `loguru`
- Changed to floating point format and added color for correlation matrix output
- prefix parameters no longer inherit frozen status
- Updated clock files for GBT (`time_gbt.dat`) and GPS to UTC conversion (`gps2utc.clk`) with new entries

## [0.8.5] 2022-02-24
### Added
- Added support for Chandra and Swift event data in photonphase.py
### Fixed
- Attempt to fix documentation build by removing very slow notebooks
- Improved compatibility with TEMPO/Tempo2 parfiles
- Fixed handling of Swift and Chandra FITS files (PR #1157)
- Cleaned up some deprecated usages
### Changed
- Gridding code now allows options to be supplied and other parameters to be returned (PR #1173)

## [0.8.4] 2021-10-06
### Fixed
- 0.8.3 was tagged without an updated CHANGELOG. This fixes that.
- Now ensures T2CMETHOD is IAU2000B if it is set at all; likewise DILATEFREQ and TIMEEPH (PR #970)
- Merging TOAs objects now ensures that their index columns don't overlap (PR #1029)
- change_dmepoch now works even if DMEPOCH is not set (PR #1025)
- Fixed factor of 2 error in d_phase_d_toa() (PR #1129)
- Fixed change_binary_epoch (PR #1120)
### Added
- DownhillWLSFitter, DownhillGLSFitter, WidebandDownhillFitter are new Fitters that are more careful about convergence than the existing ones (PR #975)
- Fitters have a .is_wideband boolean attribute (PR #975)
- TOAs now have a .renumber() method to simplify their index column (PR #1029)
- TOAs objects have a .alias_translation attribute to allow them to output TEMPO-compatible observatory names (PR #1017)
- TimingModel objects now remember which alias their parameters were called when read in and write those out by default; this can be overridden with the .use_aliases() method to ensure PINT-default or TEMPO-compatible names. (PR #1017)
- New function utils.info_string() to return information about the PINT run (user, version, OS, optional comments).  This is run during TOA output to tim file or model output to par file by default, but can be suppressed by setting include_info=False (PR #1069)
- New functions for calculations of post-Keplerian parameters (PR #1088)
- New tutorial for simulating data and making a mass-mass plot (PR #1096)
- Added better axis scaling to pintk (PR #1116)
### Changed
- Changed observatory coordinates for CHIME, AO, EFF, and JB (PRs #1143, #1145)
- get_groups() is renamed to get_clusters() and is no longer automatically called during TOA creation.  Can still be run manually, with the gap specified.  Addition of a clusters column to the TOA.table object is optional (PR #1070)
- Some functions from utils.py are now in derived_quantities.py (PR #1102)
- Data for tutorials etc. and clock files are now installed properly, with locations retrievable at runtime (PR #1103)
- Changed from using astropy logging to python logging (PR #1093)
- Code coverage reports are now informational and don't cause CI to fail (PRs #1085, #1087)
- API for TOA flags significantly changes, now only hold strings and allow fancy indexing (PR #1074)

## [0.8.2] - 2021-01-27
### Fixed
- Now preserves the name column in tempo2 files (PR #926)
- Make_fake_toas now uses ephemeris and other settings from the model (PR #926)
- Fix dof bug when updating TOAs (PR #955)
### Added
- get_TOAs can read and cache multiple .tim files (PR #926)
- pickling can be done manually with load_pickle and save_pickle (PR #926)
- TOAs can be checked against the files they were loaded from with check_hashes() (PR #926)
- TOAs can now be checked for equality with == (PR #926)
- Add bounds checking for spacecraft obs and other changes (PR #961)
- Added script/notebook to reproduce profiling tables from PINT paper (PR #934)
### Changed
- Improvements to pulse numbering and track mode
- Removed all __future__ stuff that supported Python 2 (PR #946)

## [0.8.1] - 2021-01-07
### Fixed
- Right click to delete TOAs in pintk now works
- Added exception if orbit extrapolates for satellite observatories
- Fixed Actions to compute and upload coverage
- Doc building fixes
- Fixed badges in README
- Added GitHub Actions for CI testing
- Fix setup.cfg to disable Py2.7 support
- Fixed bug in
### Removed
- Removed two unused files
- Removed use of Travis-CI
### Changed
- Sped up some tests
### Added
- Added Python 3.9 support
- Added DMX support functions add_DMX_range() and remove_DMX_range()
- Improvements to make_fake_toas() to support wideband TOAs

## [0.8] - 2020-12-21
### Fixed
- Fixed an indentation bug in Wideband TOA fitting.
- The CombinedResidual class has API change on the get_data_error(), child residueal class in save as dictionary.
### Removed
- Removed Python 2.7 support from travis and tox testing suites and from requirements files
- Removed "landscape" code checker since that package is no longer supported by its author
- Removed scale_by_F0 and scaled_by_F0 as they did not do what they were intended to (PR #861)
### Fixed
- Fixed bug in processing of PHASE commands in .tim file. They are now applied even if pulse numbers are not being used
- Substantial speed increase in Residuals calculation due to removal of redundant phase calculation
- Fixed bug that prevented reading Parkes-format TOAs
- Fixed bug in solar wind model that prevented fitting
- Fix pintempo script so it will respect JUMPs in the TOA file.
- Uncertainties are no longer set to zero if some TOAs lack EFACs. (PR #890)
- Fixed solar wind calculation (PR #894)
- RMS functions in pintk code are now correct (PR #876)
- Fixed orbital phase calculations on ELL1 (PR #795)
### Added
- Added merge_TOAs() function in pint.toa to merge compatible TOAs instances (PR #908)
- Added a get_model_and_toas() function in model_builder to read both, including model-based commands affecting the TOAs (PR #889)
- Added ability to load TOAs including relevant commands (e.g. EPHEM, CLOCK, PLANET_SHAPIRO) from a timing model in get_TOAs() (PR #889)
- Added metadata to observatory definition, to keep track of the data origin
- Added other bipm???? files from TEMPO2
- Added ability to find observatories in [astropy](https://github.com/astropy/astropy-data/blob/gh-pages/coordinates/sites.json) if not present in PINT
- Added is_binary property, and orbital_phase() and conjunction() methods to the timing model
- Allow fitting for either or (not both) of a glitch epoch or its phase
- Added support for -padd flag on TOAs to add phase turns to individual TOAs (matching TEMPO and Tempo2)
- Added caching of TZRMJD TOA to speed up and prevent repeated INFO prints about applying clock corrections
- Added check to ensure clock files are ordered by MJD since interpolation assumes that
- Added ability to disable subtracting mean from residuals
- Added track_mode to Residuals to select pulse number tracking without needing the model to have TRACK -2
- Added support for wideband-TOA fitting (Pennucci 2019).
- Added START and FINISH parameters as MJDParameters to timing_model. They are now modified after a fit and are displayed with a model's .par file output.
- Added solar_angle calculation (PR #892)
- Added parameters to TimingModel to support TEMPO/TEMPO2 compatible par files. (PR #900)
- Added position vectors to Neptune (PR #901)
- Added checking for TOAs in DMX bins and other similar parameters, if free (PR #874)
- Added PiecewiseSpindown model, for spindown correction lasting for a given MJD range
### Changed
- New observatories will no longer overwrite existing ones silently.  Will either raise ValueError or require overwrite=True
- Large speed increase when using Ecliptic coordinates
- Changed Residuals so that use_weighted_mean and subtract_mean are attributes set on initialization
- Refactored code for orbiting observatories, most now share a single class, see observatory/satellite_obs.py
- Fixed 2mus amplitude bug in TT to TDB conversion for orbiting observatories.
- Changed requirements to astropy>=4.0
- get_model can now read from file-like, including StringIO, objects (handy for testing) (PR #871)
- WidebandDMResiduals now support access to their parts through .toa and .dm attributes (PR #861)
- Fitters now update the fitted model to record things like EPHEM used for the TOAs (PR #900)
- EFACs and EQUADs can be set independently from each other now. (PR #890)
- WLSFitter and GLSFitter and WidebandTOAFitter can now report degenerate parameter combinations (PR #874)
- Raise an exception if the DDK model is provided with SINI (PR #864)
- Free parameters on models can now be set by assigning to model.free_params (PR #871)
- Deprecated chi2_reduced in favor of reduced_ch2 (which we already had) (PR #859)
- TimingModel objects now act like dictionaries of their parameters (PR #855)
- Notebooks are stored in a more convenient format and are now downloadable from the PINT documentation (PR #849)
- TOAs objects now support fancy indexing to select subsets (PR #844)
- Fitters can now respect pulse numbers (PR #814)
- Updated clock files (PR #835)
- Pickles are now (partially) recomputed if the ephemeris or other settings change (PR #838)
- Default BIPM version is BIPM2019 (was BIPM2015)
## [0.7.0] - 2020-05-27
### Changed
- Changed units of Phase to be u.dimensionless_unscaled instead of u.cycle, which was confusing
- Added checkbox to enable/disable random model plotting in GUI
- Changed algorithm for basic dmx_ranges() function.
- Renamed old dmx_ranges() to dmx_ranges_old() and fix bug under Python 2.7
### Added
- Added safety check so for pickled TOAs to ensure they were created with same PINT version
- Added unit tests for Phase()
- Added __mul__ and __rmul__ to Phase() class
- Added observatory locations for LST and MAGIC gamma-ray observatories
### Fixed
- Fixed missing clock correction info when unpickling TOAs object
- Fixed some bugs in GUI plotting
- Fixed units usage in test that used TimeDelta

## [0.6.3] - 2020-05-04
### Added
- Added pmtot() convenience function
- Added dmxstats() utility function
- Added chisq gridding utilities
### Fixed
- Cleaned up some unnecessary warnings in tests
### Changed
- Defer updating IERS B from when pint is imported to when erfautils is imported (for conda testing)
- Fixed installation instructions in README

## [0.6.2] - 2020-05-04
### Changed
- Removed deprecated pytest-runner from setup.cfg

## [0.6.1] - 2020-04-30
### Added
- Added dmx_ranges to compute DMX bins and build a Component
- Add function to compute epoch averaged residuals based on ECORR
- Added model comparison pretty printer
- Added functions to change PEPOCH, DMEPOCH, and binary epoch
- Aded dmxparse function
- Added code to ensure that IERS B table is up to date
- Added fitter.print_summary()
### Changed
- Changed API for adding and removing model components
- Increased minimum version required for numpy
- Change calculation of positions and velocities to use astropy
- Changed the way scaled parameters like PBDOT are handled (no longer scales units)
- Reworked tutorial notebooks in docs
- Changed random_models to return list of models
- Adjusted logging to have fewer unnecessary INFO messages
### Removed
- Remove Python 3.5 support
### Fixed
- Fixed incorrect calculation of degrees of freedom in fit
- Fixed incorrect uncertainties on RAJ, DECJ
- Fix some bugs when adding JUMPs
- Fixed bug in zima plotting
- Fixed bug in Powell fitter (actually accommodate upstream issue with scipy)

## [0.5.7] - 2020-03-16
### Added
- First release using PyPI
- Initial entry in CHANGELOG <|MERGE_RESOLUTION|>--- conflicted
+++ resolved
@@ -13,12 +13,9 @@
 - Can initialize observatories with lat/lon/altitude
 - Can output observatories as JSON
 - Can extract single TOAs as length=1 table
-<<<<<<< HEAD
 - Added a pintk helper function to delete jumped TOAs/remove existing jumps. Fixed indexing issue for single clicks.
-=======
 - Added PLDMNoise component which allows modeling of stochastic DM variations as red noise with a power law spectrum
 - Added Bayesian interface (Timing model and white noise only)
->>>>>>> 18c643a9
 ### Fixed
 - global clock files now emit a warning instead of an exception if expired and the download fails
 - dmxparse outputs to dmxparse.out if save=True

# Changelog
All notable changes to this project will be documented in this file.

The format is based on [Keep a Changelog](https://keepachangelog.com/en/1.0.0/),
and this project, at least loosely, adheres to [Semantic Versioning](https://semver.org/spec/v2.0.0.html).

## Unreleased
### Changed
- Minimum supported versions updated to numpy 1.18.5, matplotlib 3.2.0
### Added
- Can ignore pulse_number column on TOA read or write (to help merging)
- Can add in missing columns when merging unless told not to
- Can initialize observatories with lat/lon/altitude
- Can output observatories as JSON
- Can extract single TOAs as length=1 table
<<<<<<< HEAD
- SWM=1 models can be used
- SWX models to fit the solar wind over various intervals
=======
- Added PLDMNoise component which allows modeling of stochastic DM variations as red noise with a power law spectrum
>>>>>>> 7d691ad4
### Fixed
- global clock files now emit a warning instead of an exception if expired and the download fails
- dmxparse outputs to dmxparse.out if save=True
- Excluded noise parameters from the design matrix.
- Split the computation of correlated noise basis matrix and weights into two functions.
- Fixed bug in combining design matrices
- Fixed bug in dmxparse
- Fixed bug in photonphase with polycos

## [0.9.1] 2022-08-12
### Changed
- No tests now change based on $TEMPO or $TEMPO2
- Ensure Fitters work with ELL1 even on Astropy 4 (bug #1316)
- index.txt is only checked at most once a day
- Moved observatories to JSON file.  Changed way observatories are loaded/overloaded
- Split Jodrell Bank observatory based on backend to get correct clock files
- Clock files can be marked as being valid past the end of the data they contain
- Polycos can be written/read from Path or Stream objects
- Polyco format registration now done once as a class method
- Polyco reading/generation from timing model done as class methods
### Added
- delta_pulse_number column is now saved to -padd flag on TOA write
- command-line utility to compare parfiles
- FD_delay_frequency function to easily access the FD model's excess delay
- scripts now have explicit setting of verbosity and `-q`/`-v` options
### Fixed
- TOA flags are properly deepcopy'd when desired (to deal with [astropy bug](https://github.com/astropy/astropy/issues/13435))

## [0.9.0] 2022-06-24
### Changed
- `model.phase()` now defaults to `abs_phase=True` when TZR* params are in the model
- TOAs no longer need to be grouped by observatory
- removed explicit download of IERS and leapsecond data (handled now by astropy)
- The default version of TT(BIPM) uses BIPM2021
- ClockFile no longer uses metaclass magic or many subclasses, and have friendly names for use in messages
- `model.setup()` now gets called automatically after removing a parameter as part of `remove_param`
- Cleaned up handling of telescopes with no clock files so they don't emit ERROR messages
### Added
- logging now needs to be setup explicitly
- Color-by-jump mode for pintk
- `pytest-xdist` now allows `pytest -n auto` to use all cores on the machine to run tests in parallel; `make test` now does this.
- Added the ability to write clock files in TEMPO or TEMPO2 format
- Added examples of how to write a par file to tutorials
- Added `TimingModel.write_parfile()`
- Added generator for iterating over like items in an array
- Added iterator to iterate over observatory groups
- Clock files are now searched for in the directory PINT_CLOCK_OVERRIDE
- Clock files are now searched for in the online global repository
- You can export the clock files you are using with `export_all_clock_corrections()`
- You can request that all your clock files be updated and loaded into the cache with `update_clock_files()` 
- The `temp_cache` fixture that runs tests with an empty, scratch Astropy cache
### Fixed
- Selecting of TOAs in `pintk` was broken if some TOAs were deleted (bug #1290)
- INCLUDE lines in tim files are now relative to the location of the tim file (bug #1269)
- jump_flags_to_params now works if some JUMPs are present, never modifies the TOAs, and is idempotent
- jump_params_to_flags is now idempotent and unconditionally sets the -jump flag to a correct state
### Changed
- Required version of python updated to 3.8

## [0.8.8] 2022-05-26
### Added
- Warning when A1DOT parameter used with DDK model
- Added the limits="warn" or limits="error" to get_TOAs to select handling of uncorrected TOAs
- Added functions in pint.observatory to request the status of PINT's available clock corrections
- Added the ability to query clock correction files or observatories for their last corrected MJD
- Added an example showing how to check the status of your clock corrections
### Fixed
- WLS fitters no longer ignore EFAC/EQUAD (bug #1226)
### Changed
- Clock correction files that are entirely missing are handled the same way as TOAs past the end of a clock correction file
- Observatory objects can now note that their clock correction files include a bogus "99999" (or similar) entry at the end
- Clock correction files are now checked for being in order (necessary for PINT's interpolation to function)
- Observatories using TEMPO-format clock files now refer to the clock file (for example time_ao.dat) rather than via time.dat
- Observatories that don't use clock corrections (for example CHIME uses GPS time directly) just use an empty list of clock correction files rather than files containing only zeros
- Updated Jodrell clock corrections to include post-1997
- DDK model will now use ICRS or ECL coordinates depending on what the input model is

## [0.8.6 == 0.8.7] 2022-05-10
### Added
- Added computation of other Kopeikin solutions (`solutions = model.alternative_solutions()`)
- Added computation of extra parameters in gridding
- Added gridding based on tuples of parameters (not just regular mesh)
- Added passing of extra parameters to gridding fitter
- Added option to photonphase to compute phases using polycos
- New `colorize()` function in `pint.utils` which can be used for string and unicode output
- Split out get_derived_params() from get_summary() in fitter.py.  Can be used other places.
- `pintk` can now automatically select the right fitter, and can otherwise specify fitter from the command-line or a dropdown
- automatic fitter selection available with standard API as well
- added tempo(2) par/tim output to `pintk` 
- added icon to `pintk`
### Fixed
- Huge number of bugs and improvements to `pintk`, and some to `pintempo`
- Multiple bug fixes in get_summary()/get_derived_params(), especially for binary calculations
- DMDATA now an integer for tempo/tempo2 parfile output
### Changed
- Changed logging to use `loguru`
- Changed to floating point format and added color for correlation matrix output
- prefix parameters no longer inherit frozen status
- Updated clock files for GBT (`time_gbt.dat`) and GPS to UTC conversion (`gps2utc.clk`) with new entries

## [0.8.5] 2022-02-24
### Added
- Added support for Chandra and Swift event data in photonphase.py
### Fixed
- Attempt to fix documentation build by removing very slow notebooks
- Improved compatibility with TEMPO/Tempo2 parfiles
- Fixed handling of Swift and Chandra FITS files (PR #1157)
- Cleaned up some deprecated usages
### Changed
- Gridding code now allows options to be supplied and other parameters to be returned (PR #1173)

## [0.8.4] 2021-10-06
### Fixed
- 0.8.3 was tagged without an updated CHANGELOG. This fixes that.
- Now ensures T2CMETHOD is IAU2000B if it is set at all; likewise DILATEFREQ and TIMEEPH (PR #970)
- Merging TOAs objects now ensures that their index columns don't overlap (PR #1029)
- change_dmepoch now works even if DMEPOCH is not set (PR #1025)
- Fixed factor of 2 error in d_phase_d_toa() (PR #1129)
- Fixed change_binary_epoch (PR #1120)
### Added
- DownhillWLSFitter, DownhillGLSFitter, WidebandDownhillFitter are new Fitters that are more careful about convergence than the existing ones (PR #975)
- Fitters have a .is_wideband boolean attribute (PR #975)
- TOAs now have a .renumber() method to simplify their index column (PR #1029)
- TOAs objects have a .alias_translation attribute to allow them to output TEMPO-compatible observatory names (PR #1017)
- TimingModel objects now remember which alias their parameters were called when read in and write those out by default; this can be overridden with the .use_aliases() method to ensure PINT-default or TEMPO-compatible names. (PR #1017)
- New function utils.info_string() to return information about the PINT run (user, version, OS, optional comments).  This is run during TOA output to tim file or model output to par file by default, but can be suppressed by setting include_info=False (PR #1069)
- New functions for calculations of post-Keplerian parameters (PR #1088)
- New tutorial for simulating data and making a mass-mass plot (PR #1096)
- Added better axis scaling to pintk (PR #1116)
### Changed
- Changed observatory coordinates for CHIME, AO, EFF, and JB (PRs #1143, #1145)
- get_groups() is renamed to get_clusters() and is no longer automatically called during TOA creation.  Can still be run manually, with the gap specified.  Addition of a clusters column to the TOA.table object is optional (PR #1070)
- Some functions from utils.py are now in derived_quantities.py (PR #1102)
- Data for tutorials etc. and clock files are now installed properly, with locations retrievable at runtime (PR #1103)
- Changed from using astropy logging to python logging (PR #1093)
- Code coverage reports are now informational and don't cause CI to fail (PRs #1085, #1087)
- API for TOA flags significantly changes, now only hold strings and allow fancy indexing (PR #1074)

## [0.8.2] - 2021-01-27
### Fixed
- Now preserves the name column in tempo2 files (PR #926)
- Make_fake_toas now uses ephemeris and other settings from the model (PR #926)
- Fix dof bug when updating TOAs (PR #955)
### Added
- get_TOAs can read and cache multiple .tim files (PR #926)
- pickling can be done manually with load_pickle and save_pickle (PR #926)
- TOAs can be checked against the files they were loaded from with check_hashes() (PR #926)
- TOAs can now be checked for equality with == (PR #926)
- Add bounds checking for spacecraft obs and other changes (PR #961)
- Added script/notebook to reproduce profiling tables from PINT paper (PR #934)
### Changed
- Improvements to pulse numbering and track mode
- Removed all __future__ stuff that supported Python 2 (PR #946)

## [0.8.1] - 2021-01-07
### Fixed
- Right click to delete TOAs in pintk now works
- Added exception if orbit extrapolates for satellite observatories
- Fixed Actions to compute and upload coverage
- Doc building fixes
- Fixed badges in README
- Added GitHub Actions for CI testing
- Fix setup.cfg to disable Py2.7 support
- Fixed bug in
### Removed
- Removed two unused files
- Removed use of Travis-CI
### Changed
- Sped up some tests
### Added
- Added Python 3.9 support
- Added DMX support functions add_DMX_range() and remove_DMX_range()
- Improvements to make_fake_toas() to support wideband TOAs

## [0.8] - 2020-12-21
### Fixed
- Fixed an indentation bug in Wideband TOA fitting.
- The CombinedResidual class has API change on the get_data_error(), child residueal class in save as dictionary.
### Removed
- Removed Python 2.7 support from travis and tox testing suites and from requirements files
- Removed "landscape" code checker since that package is no longer supported by its author
- Removed scale_by_F0 and scaled_by_F0 as they did not do what they were intended to (PR #861)
### Fixed
- Fixed bug in processing of PHASE commands in .tim file. They are now applied even if pulse numbers are not being used
- Substantial speed increase in Residuals calculation due to removal of redundant phase calculation
- Fixed bug that prevented reading Parkes-format TOAs
- Fixed bug in solar wind model that prevented fitting
- Fix pintempo script so it will respect JUMPs in the TOA file.
- Uncertainties are no longer set to zero if some TOAs lack EFACs. (PR #890)
- Fixed solar wind calculation (PR #894)
- RMS functions in pintk code are now correct (PR #876)
- Fixed orbital phase calculations on ELL1 (PR #795)
### Added
- Added merge_TOAs() function in pint.toa to merge compatible TOAs instances (PR #908)
- Added a get_model_and_toas() function in model_builder to read both, including model-based commands affecting the TOAs (PR #889)
- Added ability to load TOAs including relevant commands (e.g. EPHEM, CLOCK, PLANET_SHAPIRO) from a timing model in get_TOAs() (PR #889)
- Added metadata to observatory definition, to keep track of the data origin
- Added other bipm???? files from TEMPO2
- Added ability to find observatories in [astropy](https://github.com/astropy/astropy-data/blob/gh-pages/coordinates/sites.json) if not present in PINT
- Added is_binary property, and orbital_phase() and conjunction() methods to the timing model
- Allow fitting for either or (not both) of a glitch epoch or its phase
- Added support for -padd flag on TOAs to add phase turns to individual TOAs (matching TEMPO and Tempo2)
- Added caching of TZRMJD TOA to speed up and prevent repeated INFO prints about applying clock corrections
- Added check to ensure clock files are ordered by MJD since interpolation assumes that
- Added ability to disable subtracting mean from residuals
- Added track_mode to Residuals to select pulse number tracking without needing the model to have TRACK -2
- Added support for wideband-TOA fitting (Pennucci 2019).
- Added START and FINISH parameters as MJDParameters to timing_model. They are now modified after a fit and are displayed with a model's .par file output.
- Added solar_angle calculation (PR #892)
- Added parameters to TimingModel to support TEMPO/TEMPO2 compatible par files. (PR #900)
- Added position vectors to Neptune (PR #901)
- Added checking for TOAs in DMX bins and other similar parameters, if free (PR #874)
- Added PiecewiseSpindown model, for spindown correction lasting for a given MJD range
### Changed
- New observatories will no longer overwrite existing ones silently.  Will either raise ValueError or require overwrite=True
- Large speed increase when using Ecliptic coordinates
- Changed Residuals so that use_weighted_mean and subtract_mean are attributes set on initialization
- Refactored code for orbiting observatories, most now share a single class, see observatory/satellite_obs.py
- Fixed 2mus amplitude bug in TT to TDB conversion for orbiting observatories.
- Changed requirements to astropy>=4.0
- get_model can now read from file-like, including StringIO, objects (handy for testing) (PR #871)
- WidebandDMResiduals now support access to their parts through .toa and .dm attributes (PR #861)
- Fitters now update the fitted model to record things like EPHEM used for the TOAs (PR #900)
- EFACs and EQUADs can be set independently from each other now. (PR #890)
- WLSFitter and GLSFitter and WidebandTOAFitter can now report degenerate parameter combinations (PR #874)
- Raise an exception if the DDK model is provided with SINI (PR #864)
- Free parameters on models can now be set by assigning to model.free_params (PR #871)
- Deprecated chi2_reduced in favor of reduced_ch2 (which we already had) (PR #859)
- TimingModel objects now act like dictionaries of their parameters (PR #855)
- Notebooks are stored in a more convenient format and are now downloadable from the PINT documentation (PR #849)
- TOAs objects now support fancy indexing to select subsets (PR #844)
- Fitters can now respect pulse numbers (PR #814)
- Updated clock files (PR #835)
- Pickles are now (partially) recomputed if the ephemeris or other settings change (PR #838)
- Default BIPM version is BIPM2019 (was BIPM2015)
## [0.7.0] - 2020-05-27
### Changed
- Changed units of Phase to be u.dimensionless_unscaled instead of u.cycle, which was confusing
- Added checkbox to enable/disable random model plotting in GUI
- Changed algorithm for basic dmx_ranges() function.
- Renamed old dmx_ranges() to dmx_ranges_old() and fix bug under Python 2.7
### Added
- Added safety check so for pickled TOAs to ensure they were created with same PINT version
- Added unit tests for Phase()
- Added __mul__ and __rmul__ to Phase() class
- Added observatory locations for LST and MAGIC gamma-ray observatories
### Fixed
- Fixed missing clock correction info when unpickling TOAs object
- Fixed some bugs in GUI plotting
- Fixed units usage in test that used TimeDelta

## [0.6.3] - 2020-05-04
### Added
- Added pmtot() convenience function
- Added dmxstats() utility function
- Added chisq gridding utilities
### Fixed
- Cleaned up some unnecessary warnings in tests
### Changed
- Defer updating IERS B from when pint is imported to when erfautils is imported (for conda testing)
- Fixed installation instructions in README

## [0.6.2] - 2020-05-04
### Changed
- Removed deprecated pytest-runner from setup.cfg

## [0.6.1] - 2020-04-30
### Added
- Added dmx_ranges to compute DMX bins and build a Component
- Add function to compute epoch averaged residuals based on ECORR
- Added model comparison pretty printer
- Added functions to change PEPOCH, DMEPOCH, and binary epoch
- Aded dmxparse function
- Added code to ensure that IERS B table is up to date
- Added fitter.print_summary()
### Changed
- Changed API for adding and removing model components
- Increased minimum version required for numpy
- Change calculation of positions and velocities to use astropy
- Changed the way scaled parameters like PBDOT are handled (no longer scales units)
- Reworked tutorial notebooks in docs
- Changed random_models to return list of models
- Adjusted logging to have fewer unnecessary INFO messages
### Removed
- Remove Python 3.5 support
### Fixed
- Fixed incorrect calculation of degrees of freedom in fit
- Fixed incorrect uncertainties on RAJ, DECJ
- Fix some bugs when adding JUMPs
- Fixed bug in zima plotting
- Fixed bug in Powell fitter (actually accommodate upstream issue with scipy)

## [0.5.7] - 2020-03-16
### Added
- First release using PyPI
- Initial entry in CHANGELOG <|MERGE_RESOLUTION|>--- conflicted
+++ resolved
@@ -13,12 +13,9 @@
 - Can initialize observatories with lat/lon/altitude
 - Can output observatories as JSON
 - Can extract single TOAs as length=1 table
-<<<<<<< HEAD
 - SWM=1 models can be used
 - SWX models to fit the solar wind over various intervals
-=======
 - Added PLDMNoise component which allows modeling of stochastic DM variations as red noise with a power law spectrum
->>>>>>> 7d691ad4
 ### Fixed
 - global clock files now emit a warning instead of an exception if expired and the download fails
 - dmxparse outputs to dmxparse.out if save=True

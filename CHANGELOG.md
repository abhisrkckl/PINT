# Changelog
All notable changes to this project will be documented in this file.

The format is based on [Keep a Changelog](https://keepachangelog.com/en/1.0.0/),
and this project, at least loosely, adheres to [Semantic Versioning](https://semver.org/spec/v2.0.0.html).

## Unreleased
### Changed
- Changed minimum supported version of scipy to 1.4.1
- Moved DMconst from `pint.models.dispersion_model` to `pint` to avoid circular imports
- Removed references to `astropy._erfa` (removed since astropy 4.2)
- Refactor `Dre` method, fix expressions for Einstein delay and post-Keplerian parameters in DD model
- Updated contributor list (AUTHORS.rst)
- Emit an informative warning for "MODE" statement in TOA file; Ignore "MODE 1" silently
<<<<<<< HEAD
- Version of sphinx-rtd-them updated in requirements_dev.txt 
=======
- Updated black version to 23.x
>>>>>>> cc09154f
### Added
- Documentation: Explanation for DM
- Methods to compute dispersion slope and to convert DM using the CODATA value of DMconst
- `TimingModel.total_dispersion_slope` method
- Explicit discussion of DT92 convention to DDK model
- H.E.S.S. telescope to the list of known observatories
- Documentation: making TOAs from a list of times added to HowTo
- Clock correction for LEAP
- Wideband TOA simulation feature in `pint.simulation` and `zima`
- ELL1k timing model
- Test for `MCMCFitter`
### Fixed
- Broken notebooks CI test
- BIPM correction for simulated TOAs
### Removed

## [0.9.3] 2022-12-16
### Added
- Method to identify mask parameters with no TOAs and optionally freeze them
### Fixed
- Creating fake TOAs properly handles site clock corrections
- Corrected a precision issue with reading ASCII representations of pulse profiles
- Fixed matplotlib 3.6 import issue in pintk
### Removed
- termios import for solar_wind_dispersion

## [0.9.2] 2022-11-30
### Changed
- Minimum supported versions updated to numpy 1.18.5, matplotlib 3.2.0
- `introduces_correlated_errors` is now a class attribute of `NoiseComponent`s
### Added
- Can ignore pulse_number column on TOA read or write (to help merging)
- Can add in missing columns when merging unless told not to
- Can initialize observatories with lat/lon/altitude
- Can output observatories as JSON
- Can extract single TOAs as length=1 table
- SWM=1 models can be used
- SWX models to fit the solar wind over various intervals
- Added a pintk helper function to delete jumped TOAs/remove existing jumps. Fixed indexing issue for single clicks.
- Added PLDMNoise component which allows modeling of stochastic DM variations as red noise with a power law spectrum
- Added Bayesian interface (Timing model and white noise only)
- Can add multiple DMX values at once
- Can add overlapping DMX ranges
- New tests to improve test coverage
- Documentation: Instructions to checkout development branch
- Clock file for effix
- Added energy dependent templates to the lctemplates utilities and added tests
### Fixed
- global clock files now emit a warning instead of an exception if expired and the download fails
- dmxparse outputs to dmxparse.out if save=True
- Excluded noise parameters from the design matrix.
- Split the computation of correlated noise basis matrix and weights into two functions.
- Fixed bug in combining design matrices
- Fixed bug in dmxparse
- Fixed bug in photonphase with polycos
- Made clock file loading log entries a little friendlier
- Typo fixes in documentation
- Fixed failing HealthCheck in tests/test_precision.py
### Removed
- Removed obsolete `ltinterface` module
- Removed old and WIP functions from `gridutils` module


## [0.9.1] 2022-08-12
### Changed
- No tests now change based on $TEMPO or $TEMPO2
- Ensure Fitters work with ELL1 even on Astropy 4 (bug #1316)
- index.txt is only checked at most once a day
- Moved observatories to JSON file.  Changed way observatories are loaded/overloaded
- Split Jodrell Bank observatory based on backend to get correct clock files
- Clock files can be marked as being valid past the end of the data they contain
- Polycos can be written/read from Path or Stream objects
- Polyco format registration now done once as a class method
- Polyco reading/generation from timing model done as class methods
### Added
- delta_pulse_number column is now saved to -padd flag on TOA write
- command-line utility to compare parfiles
- FD_delay_frequency function to easily access the FD model's excess delay
- scripts now have explicit setting of verbosity and `-q`/`-v` options
### Fixed
- TOA flags are properly deepcopy'd when desired (to deal with [astropy bug](https://github.com/astropy/astropy/issues/13435))

## [0.9.0] 2022-06-24
### Changed
- `model.phase()` now defaults to `abs_phase=True` when TZR* params are in the model
- TOAs no longer need to be grouped by observatory
- removed explicit download of IERS and leap second data (handled now by astropy)
- The default version of TT(BIPM) uses BIPM2021
- ClockFile no longer uses metaclass magic or many subclasses, and have friendly names for use in messages
- `model.setup()` now gets called automatically after removing a parameter as part of `remove_param`
- Cleaned up handling of telescopes with no clock files so they don't emit ERROR messages
### Added
- logging now needs to be setup explicitly
- Color-by-jump mode for pintk
- `pytest-xdist` now allows `pytest -n auto` to use all cores on the machine to run tests in parallel; `make test` now does this.
- Added the ability to write clock files in TEMPO or TEMPO2 format
- Added examples of how to write a par file to tutorials
- Added `TimingModel.write_parfile()`
- Added generator for iterating over like items in an array
- Added iterator to iterate over observatory groups
- Clock files are now searched for in the directory PINT_CLOCK_OVERRIDE
- Clock files are now searched for in the online global repository
- You can export the clock files you are using with `export_all_clock_corrections()`
- You can request that all your clock files be updated and loaded into the cache with `update_clock_files()` 
- The `temp_cache` fixture that runs tests with an empty, scratch Astropy cache
### Fixed
- Selecting of TOAs in `pintk` was broken if some TOAs were deleted (bug #1290)
- INCLUDE lines in tim files are now relative to the location of the tim file (bug #1269)
- jump_flags_to_params now works if some JUMPs are present, never modifies the TOAs, and is idempotent
- jump_params_to_flags is now idempotent and unconditionally sets the -jump flag to a correct state
### Changed
- Required version of python updated to 3.8

## [0.8.8] 2022-05-26
### Added
- Warning when A1DOT parameter used with DDK model
- Added the limits="warn" or limits="error" to get_TOAs to select handling of uncorrected TOAs
- Added functions in pint.observatory to request the status of PINT's available clock corrections
- Added the ability to query clock correction files or observatories for their last corrected MJD
- Added an example showing how to check the status of your clock corrections
### Fixed
- WLS fitters no longer ignore EFAC/EQUAD (bug #1226)
### Changed
- Clock correction files that are entirely missing are handled the same way as TOAs past the end of a clock correction file
- Observatory objects can now note that their clock correction files include a bogus "99999" (or similar) entry at the end
- Clock correction files are now checked for being in order (necessary for PINT's interpolation to function)
- Observatories using TEMPO-format clock files now refer to the clock file (for example time_ao.dat) rather than via time.dat
- Observatories that don't use clock corrections (for example CHIME uses GPS time directly) just use an empty list of clock correction files rather than files containing only zeros
- Updated Jodrell clock corrections to include post-1997
- DDK model will now use ICRS or ECL coordinates depending on what the input model is

## [0.8.6 == 0.8.7] 2022-05-10
### Added
- Added computation of other Kopeikin solutions (`solutions = model.alternative_solutions()`)
- Added computation of extra parameters in gridding
- Added gridding based on tuples of parameters (not just regular mesh)
- Added passing of extra parameters to gridding fitter
- Added option to photonphase to compute phases using polycos
- New `colorize()` function in `pint.utils` which can be used for string and unicode output
- Split out get_derived_params() from get_summary() in fitter.py.  Can be used other places.
- `pintk` can now automatically select the right fitter, and can otherwise specify fitter from the command-line or a dropdown
- automatic fitter selection available with standard API as well
- added tempo(2) par/tim output to `pintk` 
- added icon to `pintk`
### Fixed
- Huge number of bugs and improvements to `pintk`, and some to `pintempo`
- Multiple bug fixes in get_summary()/get_derived_params(), especially for binary calculations
- DMDATA now an integer for tempo/tempo2 parfile output
### Changed
- Changed logging to use `loguru`
- Changed to floating point format and added color for correlation matrix output
- prefix parameters no longer inherit frozen status
- Updated clock files for GBT (`time_gbt.dat`) and GPS to UTC conversion (`gps2utc.clk`) with new entries

## [0.8.5] 2022-02-24
### Added
- Added support for Chandra and Swift event data in photonphase.py
### Fixed
- Attempt to fix documentation build by removing very slow notebooks
- Improved compatibility with TEMPO/Tempo2 parfiles
- Fixed handling of Swift and Chandra FITS files (PR #1157)
- Cleaned up some deprecated usages
### Changed
- Gridding code now allows options to be supplied and other parameters to be returned (PR #1173)

## [0.8.4] 2021-10-06
### Fixed
- 0.8.3 was tagged without an updated CHANGELOG. This fixes that.
- Now ensures T2CMETHOD is IAU2000B if it is set at all; likewise DILATEFREQ and TIMEEPH (PR #970)
- Merging TOAs objects now ensures that their index columns don't overlap (PR #1029)
- change_dmepoch now works even if DMEPOCH is not set (PR #1025)
- Fixed factor of 2 error in d_phase_d_toa() (PR #1129)
- Fixed change_binary_epoch (PR #1120)
### Added
- DownhillWLSFitter, DownhillGLSFitter, WidebandDownhillFitter are new Fitters that are more careful about convergence than the existing ones (PR #975)
- Fitters have a .is_wideband boolean attribute (PR #975)
- TOAs now have a .renumber() method to simplify their index column (PR #1029)
- TOAs objects have a .alias_translation attribute to allow them to output TEMPO-compatible observatory names (PR #1017)
- TimingModel objects now remember which alias their parameters were called when read in and write those out by default; this can be overridden with the .use_aliases() method to ensure PINT-default or TEMPO-compatible names. (PR #1017)
- New function utils.info_string() to return information about the PINT run (user, version, OS, optional comments).  This is run during TOA output to tim file or model output to par file by default, but can be suppressed by setting include_info=False (PR #1069)
- New functions for calculations of post-Keplerian parameters (PR #1088)
- New tutorial for simulating data and making a mass-mass plot (PR #1096)
- Added better axis scaling to pintk (PR #1116)
### Changed
- Changed observatory coordinates for CHIME, AO, EFF, and JB (PRs #1143, #1145)
- get_groups() is renamed to get_clusters() and is no longer automatically called during TOA creation.  Can still be run manually, with the gap specified.  Addition of a clusters column to the TOA.table object is optional (PR #1070)
- Some functions from utils.py are now in derived_quantities.py (PR #1102)
- Data for tutorials etc. and clock files are now installed properly, with locations retrievable at runtime (PR #1103)
- Changed from using astropy logging to python logging (PR #1093)
- Code coverage reports are now informational and don't cause CI to fail (PRs #1085, #1087)
- API for TOA flags significantly changes, now only hold strings and allow fancy indexing (PR #1074)

## [0.8.2] - 2021-01-27
### Fixed
- Now preserves the name column in tempo2 files (PR #926)
- Make_fake_toas now uses ephemeris and other settings from the model (PR #926)
- Fix dof bug when updating TOAs (PR #955)
### Added
- get_TOAs can read and cache multiple .tim files (PR #926)
- pickling can be done manually with load_pickle and save_pickle (PR #926)
- TOAs can be checked against the files they were loaded from with check_hashes() (PR #926)
- TOAs can now be checked for equality with == (PR #926)
- Add bounds checking for spacecraft obs and other changes (PR #961)
- Added script/notebook to reproduce profiling tables from PINT paper (PR #934)
### Changed
- Improvements to pulse numbering and track mode
- Removed all __future__ stuff that supported Python 2 (PR #946)

## [0.8.1] - 2021-01-07
### Fixed
- Right click to delete TOAs in pintk now works
- Added exception if orbit extrapolates for satellite observatories
- Fixed Actions to compute and upload coverage
- Doc building fixes
- Fixed badges in README
- Added GitHub Actions for CI testing
- Fix setup.cfg to disable Py2.7 support
- Fixed bug in
### Removed
- Removed two unused files
- Removed use of Travis-CI
### Changed
- Sped up some tests
### Added
- Added Python 3.9 support
- Added DMX support functions add_DMX_range() and remove_DMX_range()
- Improvements to make_fake_toas() to support wideband TOAs

## [0.8] - 2020-12-21
### Fixed
- Fixed an indentation bug in Wideband TOA fitting.
- The CombinedResidual class has API change on the get_data_error(), child residual class in save as dictionary.
### Removed
- Removed Python 2.7 support from travis and tox testing suites and from requirements files
- Removed "landscape" code checker since that package is no longer supported by its author
- Removed scale_by_F0 and scaled_by_F0 as they did not do what they were intended to (PR #861)
### Fixed
- Fixed bug in processing of PHASE commands in .tim file. They are now applied even if pulse numbers are not being used
- Substantial speed increase in Residuals calculation due to removal of redundant phase calculation
- Fixed bug that prevented reading Parkes-format TOAs
- Fixed bug in solar wind model that prevented fitting
- Fix pintempo script so it will respect JUMPs in the TOA file.
- Uncertainties are no longer set to zero if some TOAs lack EFACs. (PR #890)
- Fixed solar wind calculation (PR #894)
- RMS functions in pintk code are now correct (PR #876)
- Fixed orbital phase calculations on ELL1 (PR #795)
### Added
- Added merge_TOAs() function in pint.toa to merge compatible TOAs instances (PR #908)
- Added a get_model_and_toas() function in model_builder to read both, including model-based commands affecting the TOAs (PR #889)
- Added ability to load TOAs including relevant commands (e.g. EPHEM, CLOCK, PLANET_SHAPIRO) from a timing model in get_TOAs() (PR #889)
- Added metadata to observatory definition, to keep track of the data origin
- Added other bipm???? files from TEMPO2
- Added ability to find observatories in [astropy](https://github.com/astropy/astropy-data/blob/gh-pages/coordinates/sites.json) if not present in PINT
- Added is_binary property, and orbital_phase() and conjunction() methods to the timing model
- Allow fitting for either or (not both) of a glitch epoch or its phase
- Added support for -padd flag on TOAs to add phase turns to individual TOAs (matching TEMPO and Tempo2)
- Added caching of TZRMJD TOA to speed up and prevent repeated INFO prints about applying clock corrections
- Added check to ensure clock files are ordered by MJD since interpolation assumes that
- Added ability to disable subtracting mean from residuals
- Added track_mode to Residuals to select pulse number tracking without needing the model to have TRACK -2
- Added support for wideband-TOA fitting (Pennucci 2019).
- Added START and FINISH parameters as MJDParameters to timing_model. They are now modified after a fit and are displayed with a model's .par file output.
- Added solar_angle calculation (PR #892)
- Added parameters to TimingModel to support TEMPO/TEMPO2 compatible par files. (PR #900)
- Added position vectors to Neptune (PR #901)
- Added checking for TOAs in DMX bins and other similar parameters, if free (PR #874)
- Added PiecewiseSpindown model, for spindown correction lasting for a given MJD range
### Changed
- New observatories will no longer overwrite existing ones silently.  Will either raise ValueError or require overwrite=True
- Large speed increase when using Ecliptic coordinates
- Changed Residuals so that use_weighted_mean and subtract_mean are attributes set on initialization
- Refactored code for orbiting observatories, most now share a single class, see observatory/satellite_obs.py
- Fixed 2mus amplitude bug in TT to TDB conversion for orbiting observatories.
- Changed requirements to astropy>=4.0
- get_model can now read from file-like, including StringIO, objects (handy for testing) (PR #871)
- WidebandDMResiduals now support access to their parts through .toa and .dm attributes (PR #861)
- Fitters now update the fitted model to record things like EPHEM used for the TOAs (PR #900)
- EFACs and EQUADs can be set independently from each other now. (PR #890)
- WLSFitter and GLSFitter and WidebandTOAFitter can now report degenerate parameter combinations (PR #874)
- Raise an exception if the DDK model is provided with SINI (PR #864)
- Free parameters on models can now be set by assigning to model.free_params (PR #871)
- Deprecated chi2_reduced in favor of reduced_ch2 (which we already had) (PR #859)
- TimingModel objects now act like dictionaries of their parameters (PR #855)
- Notebooks are stored in a more convenient format and are now downloadable from the PINT documentation (PR #849)
- TOAs objects now support fancy indexing to select subsets (PR #844)
- Fitters can now respect pulse numbers (PR #814)
- Updated clock files (PR #835)
- Pickles are now (partially) recomputed if the ephemeris or other settings change (PR #838)
- Default BIPM version is BIPM2019 (was BIPM2015)
## [0.7.0] - 2020-05-27
### Changed
- Changed units of Phase to be u.dimensionless_unscaled instead of u.cycle, which was confusing
- Added checkbox to enable/disable random model plotting in GUI
- Changed algorithm for basic dmx_ranges() function.
- Renamed old dmx_ranges() to dmx_ranges_old() and fix bug under Python 2.7
### Added
- Added safety check so for pickled TOAs to ensure they were created with same PINT version
- Added unit tests for Phase()
- Added __mul__ and __rmul__ to Phase() class
- Added observatory locations for LST and MAGIC gamma-ray observatories
### Fixed
- Fixed missing clock correction info when unpickling TOAs object
- Fixed some bugs in GUI plotting
- Fixed units usage in test that used TimeDelta

## [0.6.3] - 2020-05-04
### Added
- Added pmtot() convenience function
- Added dmxstats() utility function
- Added chisq gridding utilities
### Fixed
- Cleaned up some unnecessary warnings in tests
### Changed
- Defer updating IERS B from when pint is imported to when erfautils is imported (for conda testing)
- Fixed installation instructions in README

## [0.6.2] - 2020-05-04
### Changed
- Removed deprecated pytest-runner from setup.cfg

## [0.6.1] - 2020-04-30
### Added
- Added dmx_ranges to compute DMX bins and build a Component
- Add function to compute epoch averaged residuals based on ECORR
- Added model comparison pretty printer
- Added functions to change PEPOCH, DMEPOCH, and binary epoch
- Added dmxparse function
- Added code to ensure that IERS B table is up to date
- Added fitter.print_summary()
### Changed
- Changed API for adding and removing model components
- Increased minimum version required for numpy
- Change calculation of positions and velocities to use astropy
- Changed the way scaled parameters like PBDOT are handled (no longer scales units)
- Reworked tutorial notebooks in docs
- Changed random_models to return list of models
- Adjusted logging to have fewer unnecessary INFO messages
### Removed
- Remove Python 3.5 support
### Fixed
- Fixed incorrect calculation of degrees of freedom in fit
- Fixed incorrect uncertainties on RAJ, DECJ
- Fix some bugs when adding JUMPs
- Fixed bug in zima plotting
- Fixed bug in Powell fitter (actually accommodate upstream issue with scipy)

## [0.5.7] - 2020-03-16
### Added
- First release using PyPI
- Initial entry in CHANGELOG <|MERGE_RESOLUTION|>--- conflicted
+++ resolved
@@ -12,11 +12,8 @@
 - Refactor `Dre` method, fix expressions for Einstein delay and post-Keplerian parameters in DD model
 - Updated contributor list (AUTHORS.rst)
 - Emit an informative warning for "MODE" statement in TOA file; Ignore "MODE 1" silently
-<<<<<<< HEAD
 - Version of sphinx-rtd-them updated in requirements_dev.txt 
-=======
 - Updated black version to 23.x
->>>>>>> cc09154f
 ### Added
 - Documentation: Explanation for DM
 - Methods to compute dispersion slope and to convert DM using the CODATA value of DMconst

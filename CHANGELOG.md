# Changelog
All notable changes to this project will be documented in this file.

The format is based on [Keep a Changelog](https://keepachangelog.com/en/1.0.0/),
and this project, at least loosely, adheres to [Semantic Versioning](https://semver.org/spec/v2.0.0.html).

<<<<<<< HEAD
## Unreleased
=======
## [0.9.0] 2022-06-24
### Changed
- `model.phase()` now defaults to `abs_phase=True` when TZR* params are in the model
- TOAs no longer need to be grouped by observatory
- removed explicit download of IERS and leapsecond data (handled now by astropy)
- The default version of TT(BIPM) uses BIPM2021
- ClockFile no longer uses metaclass magic or many subclasses, and have friendly names for use in messages
- `model.setup()` now gets called automatically after removing a parameter as part of `remove_param`
>>>>>>> a74b41d2
### Added
- logging now needs to be setup explicitly
- Color-by-jump mode for pintk
- `pytest-xdist` now allows `pytest -n auto` to use all cores on the machine to run tests in parallel; `make test` now does this.
- Added the ability to write clock files in TEMPO or TEMPO2 format
- Added examples of how to write a par file to tutorials
- Added `TimingModel.write_parfile()`
- Added generator for iterating over like items in an array
- Added iterator to iterate over observatory groups
- Clock files are now searched for in the directory PINT_CLOCK_OVERRIDE
- Clock files are now searched for in the online global repository
- You can export the clock files you are using with `export_all_clock_corrections()`
- You can request that all your clock files be updated and loaded into the cache with `update_clock_files()` 
- The `temp_cache` fixture that runs tests with an empty, scratch Astropy cache
### Fixed
- Selecting of TOAs in `pintk` was broken if some TOAs were deleted (bug #1290)
- INCLUDE lines in tim files are now relative to the location of the tim file (bug #1269)
- jump_flags_to_params now works if some JUMPs are present, never modifies the TOAs, and is idempotent
- jump_params_to_flags is now idempotent and unconditionally sets the -jump flag to a correct state
### Changed
- TOAs no longer need to be grouped by observatory
- model.phase() now defaults to abs_phase=True when TZR* params are in the model
- removed explicit download of IERS and leapsecond data (handled now by astropy)
- The default version of TT(BIPM) uses BIPM2021
- Required version of python updated to 3.8
- Moved observatories to JSON file.  Changed way observatories are loaded/overloaded

## [0.8.8] 2022-05-26
### Added
- Warning when A1DOT parameter used with DDK model
- Added the limits="warn" or limits="error" to get_TOAs to select handling of uncorrected TOAs
- Added functions in pint.observatory to request the status of PINT's available clock corrections
- Added the ability to query clock correction files or observatories for their last corrected MJD
- Added an example showing how to check the status of your clock corrections
### Fixed
- WLS fitters no longer ignore EFAC/EQUAD (bug #1226)
### Changed
- Clock correction files that are entirely missing are handled the same way as TOAs past the end of a clock correction file
- Observatory objects can now note that their clock correction files include a bogus "99999" (or similar) entry at the end
- Clock correction files are now checked for being in order (necessary for PINT's interpolation to function)
- Observatories using TEMPO-format clock files now refer to the clock file (for example time_ao.dat) rather than via time.dat
- Observatories that don't use clock corrections (for example CHIME uses GPS time directly) just use an empty list of clock correction files rather than files containing only zeros
- Updated Jodrell clock corrections to include post-1997
- DDK model will now use ICRS or ECL coordinates depending on what the input model is

## [0.8.6 == 0.8.7] 2022-05-10
### Added
- Added computation of other Kopeikin solutions (`solutions = model.alternative_solutions()`)
- Added computation of extra parameters in gridding
- Added gridding based on tuples of parameters (not just regular mesh)
- Added passing of extra parameters to gridding fitter
- Added option to photonphase to compute phases using polycos
- New `colorize()` function in `pint.utils` which can be used for string and unicode output
- Split out get_derived_params() from get_summary() in fitter.py.  Can be used other places.
- `pintk` can now automatically select the right fitter, and can otherwise specify fitter from the command-line or a dropdown
- automatic fitter selection available with standard API as well
- added tempo(2) par/tim output to `pintk` 
- added icon to `pintk`
### Fixed
- Huge number of bugs and improvements to `pintk`, and some to `pintempo`
- Multiple bug fixes in get_summary()/get_derived_params(), especially for binary calculations
- DMDATA now an integer for tempo/tempo2 parfile output
### Changed
- Changed logging to use `loguru`
- Changed to floating point format and added color for correlation matrix output
- prefix parameters no longer inherit frozen status
- Updated clock files for GBT (`time_gbt.dat`) and GPS to UTC conversion (`gps2utc.clk`) with new entries

## [0.8.5] 2022-02-24
### Added
- Added support for Chandra and Swift event data in photonphase.py
### Fixed
- Attempt to fix documentation build by removing very slow notebooks
- Improved compatibility with TEMPO/Tempo2 parfiles
- Fixed handling of Swift and Chandra FITS files (PR #1157)
- Cleaned up some deprecated usages
### Changed
- Gridding code now allows options to be supplied and other parameters to be returned (PR #1173)

## [0.8.4] 2021-10-06
### Fixed
- 0.8.3 was tagged without an updated CHANGELOG. This fixes that.
- Now ensures T2CMETHOD is IAU2000B if it is set at all; likewise DILATEFREQ and TIMEEPH (PR #970)
- Merging TOAs objects now ensures that their index columns don't overlap (PR #1029)
- change_dmepoch now works even if DMEPOCH is not set (PR #1025)
- Fixed factor of 2 error in d_phase_d_toa() (PR #1129)
- Fixed change_binary_epoch (PR #1120)
### Added
- DownhillWLSFitter, DownhillGLSFitter, WidebandDownhillFitter are new Fitters that are more careful about convergence than the existing ones (PR #975)
- Fitters have a .is_wideband boolean attribute (PR #975)
- TOAs now have a .renumber() method to simplify their index column (PR #1029)
- TOAs objects have a .alias_translation attribute to allow them to output TEMPO-compatible observatory names (PR #1017)
- TimingModel objects now remember which alias their parameters were called when read in and write those out by default; this can be overridden with the .use_aliases() method to ensure PINT-default or TEMPO-compatible names. (PR #1017)
- New function utils.info_string() to return information about the PINT run (user, version, OS, optional comments).  This is run during TOA output to tim file or model output to par file by default, but can be suppressed by setting include_info=False (PR #1069)
- New functions for calculations of post-Keplerian parameters (PR #1088)
- New tutorial for simulating data and making a mass-mass plot (PR #1096)
- Added better axis scaling to pintk (PR #1116)
### Changed
- Changed observatory coordinates for CHIME, AO, EFF, and JB (PRs #1143, #1145)
- get_groups() is renamed to get_clusters() and is no longer automatically called during TOA creation.  Can still be run manually, with the gap specified.  Addition of a clusters column to the TOA.table object is optional (PR #1070)
- Some functions from utils.py are now in derived_quantities.py (PR #1102)
- Data for tutorials etc. and clock files are now installed properly, with locations retrievable at runtime (PR #1103)
- Changed from using astropy logging to python logging (PR #1093)
- Code coverage reports are now informational and don't cause CI to fail (PRs #1085, #1087)
- API for TOA flags significantly changes, now only hold strings and allow fancy indexing (PR #1074)

## [0.8.2] - 2021-01-27
### Fixed
- Now preserves the name column in tempo2 files (PR #926)
- Make_fake_toas now uses ephemeris and other settings from the model (PR #926)
- Fix dof bug when updating TOAs (PR #955)
### Added
- get_TOAs can read and cache multiple .tim files (PR #926)
- pickling can be done manually with load_pickle and save_pickle (PR #926)
- TOAs can be checked against the files they were loaded from with check_hashes() (PR #926)
- TOAs can now be checked for equality with == (PR #926)
- Add bounds checking for spacecraft obs and other changes (PR #961)
- Added script/notebook to reproduce profiling tables from PINT paper (PR #934)
### Changed
- Improvements to pulse numbering and track mode
- Removed all __future__ stuff that supported Python 2 (PR #946)

## [0.8.1] - 2021-01-07
### Fixed
- Right click to delete TOAs in pintk now works
- Added exception if orbit extrapolates for satellite observatories
- Fixed Actions to compute and upload coverage
- Doc building fixes
- Fixed badges in README
- Added GitHub Actions for CI testing
- Fix setup.cfg to disable Py2.7 support
- Fixed bug in
### Removed
- Removed two unused files
- Removed use of Travis-CI
### Changed
- Sped up some tests
### Added
- Added Python 3.9 support
- Added DMX support functions add_DMX_range() and remove_DMX_range()
- Improvements to make_fake_toas() to support wideband TOAs

## [0.8] - 2020-12-21
### Fixed
- Fixed an indentation bug in Wideband TOA fitting.
- The CombinedResidual class has API change on the get_data_error(), child residueal class in save as dictionary.
### Removed
- Removed Python 2.7 support from travis and tox testing suites and from requirements files
- Removed "landscape" code checker since that package is no longer supported by its author
- Removed scale_by_F0 and scaled_by_F0 as they did not do what they were intended to (PR #861)
### Fixed
- Fixed bug in processing of PHASE commands in .tim file. They are now applied even if pulse numbers are not being used
- Substantial speed increase in Residuals calculation due to removal of redundant phase calculation
- Fixed bug that prevented reading Parkes-format TOAs
- Fixed bug in solar wind model that prevented fitting
- Fix pintempo script so it will respect JUMPs in the TOA file.
- Uncertainties are no longer set to zero if some TOAs lack EFACs. (PR #890)
- Fixed solar wind calculation (PR #894)
- RMS functions in pintk code are now correct (PR #876)
- Fixed orbital phase calculations on ELL1 (PR #795)
### Added
- Added merge_TOAs() function in pint.toa to merge compatible TOAs instances (PR #908)
- Added a get_model_and_toas() function in model_builder to read both, including model-based commands affecting the TOAs (PR #889)
- Added ability to load TOAs including relevant commands (e.g. EPHEM, CLOCK, PLANET_SHAPIRO) from a timing model in get_TOAs() (PR #889)
- Added metadata to observatory definition, to keep track of the data origin
- Added other bipm???? files from TEMPO2
- Added ability to find observatories in [astropy](https://github.com/astropy/astropy-data/blob/gh-pages/coordinates/sites.json) if not present in PINT
- Added is_binary property, and orbital_phase() and conjunction() methods to the timing model
- Allow fitting for either or (not both) of a glitch epoch or its phase
- Added support for -padd flag on TOAs to add phase turns to individual TOAs (matching TEMPO and Tempo2)
- Added caching of TZRMJD TOA to speed up and prevent repeated INFO prints about applying clock corrections
- Added check to ensure clock files are ordered by MJD since interpolation assumes that
- Added ability to disable subtracting mean from residuals
- Added track_mode to Residuals to select pulse number tracking without needing the model to have TRACK -2
- Added support for wideband-TOA fitting (Pennucci 2019).
- Added START and FINISH parameters as MJDParameters to timing_model. They are now modified after a fit and are displayed with a model's .par file output.
- Added solar_angle calculation (PR #892)
- Added parameters to TimingModel to support TEMPO/TEMPO2 compatible par files. (PR #900)
- Added position vectors to Neptune (PR #901)
- Added checking for TOAs in DMX bins and other similar parameters, if free (PR #874)
- Added PiecewiseSpindown model, for spindown correction lasting for a given MJD range
### Changed
- New observatories will no longer overwrite existing ones silently.  Will either raise ValueError or require overwrite=True
- Large speed increase when using Ecliptic coordinates
- Changed Residuals so that use_weighted_mean and subtract_mean are attributes set on initialization
- Refactored code for orbiting observatories, most now share a single class, see observatory/satellite_obs.py
- Fixed 2mus amplitude bug in TT to TDB conversion for orbiting observatories.
- Changed requirements to astropy>=4.0
- get_model can now read from file-like, including StringIO, objects (handy for testing) (PR #871)
- WidebandDMResiduals now support access to their parts through .toa and .dm attributes (PR #861)
- Fitters now update the fitted model to record things like EPHEM used for the TOAs (PR #900)
- EFACs and EQUADs can be set independently from each other now. (PR #890)
- WLSFitter and GLSFitter and WidebandTOAFitter can now report degenerate parameter combinations (PR #874)
- Raise an exception if the DDK model is provided with SINI (PR #864)
- Free parameters on models can now be set by assigning to model.free_params (PR #871)
- Deprecated chi2_reduced in favor of reduced_ch2 (which we already had) (PR #859)
- TimingModel objects now act like dictionaries of their parameters (PR #855)
- Notebooks are stored in a more convenient format and are now downloadable from the PINT documentation (PR #849)
- TOAs objects now support fancy indexing to select subsets (PR #844)
- Fitters can now respect pulse numbers (PR #814)
- Updated clock files (PR #835)
- Pickles are now (partially) recomputed if the ephemeris or other settings change (PR #838)
- Default BIPM version is BIPM2019 (was BIPM2015)
## [0.7.0] - 2020-05-27
### Changed
- Changed units of Phase to be u.dimensionless_unscaled instead of u.cycle, which was confusing
- Added checkbox to enable/disable random model plotting in GUI
- Changed algorithm for basic dmx_ranges() function.
- Renamed old dmx_ranges() to dmx_ranges_old() and fix bug under Python 2.7
### Added
- Added safety check so for pickled TOAs to ensure they were created with same PINT version
- Added unit tests for Phase()
- Added __mul__ and __rmul__ to Phase() class
- Added observatory locations for LST and MAGIC gamma-ray observatories
### Fixed
- Fixed missing clock correction info when unpickling TOAs object
- Fixed some bugs in GUI plotting
- Fixed units usage in test that used TimeDelta

## [0.6.3] - 2020-05-04
### Added
- Added pmtot() convenience function
- Added dmxstats() utility function
- Added chisq gridding utilities
### Fixed
- Cleaned up some unnecessary warnings in tests
### Changed
- Defer updating IERS B from when pint is imported to when erfautils is imported (for conda testing)
- Fixed installation instructions in README

## [0.6.2] - 2020-05-04
### Changed
- Removed deprecated pytest-runner from setup.cfg

## [0.6.1] - 2020-04-30
### Added
- Added dmx_ranges to compute DMX bins and build a Component
- Add function to compute epoch averaged residuals based on ECORR
- Added model comparison pretty printer
- Added functions to change PEPOCH, DMEPOCH, and binary epoch
- Aded dmxparse function
- Added code to ensure that IERS B table is up to date
- Added fitter.print_summary()
### Changed
- Changed API for adding and removing model components
- Increased minimum version required for numpy
- Change calculation of positions and velocities to use astropy
- Changed the way scaled parameters like PBDOT are handled (no longer scales units)
- Reworked tutorial notebooks in docs
- Changed random_models to return list of models
- Adjusted logging to have fewer unnecessary INFO messages
### Removed
- Remove Python 3.5 support
### Fixed
- Fixed incorrect calculation of degrees of freedom in fit
- Fixed incorrect uncertainties on RAJ, DECJ
- Fix some bugs when adding JUMPs
- Fixed bug in zima plotting
- Fixed bug in Powell fitter (actually accommodate upstream issue with scipy)

## [0.5.7] - 2020-03-16
### Added
- First release using PyPI
- Initial entry in CHANGELOG<|MERGE_RESOLUTION|>--- conflicted
+++ resolved
@@ -4,9 +4,12 @@
 The format is based on [Keep a Changelog](https://keepachangelog.com/en/1.0.0/),
 and this project, at least loosely, adheres to [Semantic Versioning](https://semver.org/spec/v2.0.0.html).
 
-<<<<<<< HEAD
 ## Unreleased
-=======
+### Added
+### Fixed
+### Changed
+- Moved observatories to JSON file.  Changed way observatories are loaded/overloaded
+
 ## [0.9.0] 2022-06-24
 ### Changed
 - `model.phase()` now defaults to `abs_phase=True` when TZR* params are in the model
@@ -15,7 +18,6 @@
 - The default version of TT(BIPM) uses BIPM2021
 - ClockFile no longer uses metaclass magic or many subclasses, and have friendly names for use in messages
 - `model.setup()` now gets called automatically after removing a parameter as part of `remove_param`
->>>>>>> a74b41d2
 ### Added
 - logging now needs to be setup explicitly
 - Color-by-jump mode for pintk
@@ -41,7 +43,6 @@
 - removed explicit download of IERS and leapsecond data (handled now by astropy)
 - The default version of TT(BIPM) uses BIPM2021
 - Required version of python updated to 3.8
-- Moved observatories to JSON file.  Changed way observatories are loaded/overloaded
 
 ## [0.8.8] 2022-05-26
 ### Added

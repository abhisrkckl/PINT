--- conflicted
+++ resolved
@@ -19,11 +19,8 @@
 ### Changed
 - Changed logging to use `loguru`
 - Changed to floating point format and added color for correlation matrix output
-<<<<<<< HEAD
 - prefix parameters no longer inherit frozen status
-=======
 - Updated clock files for GBT (`time_gbt.dat`) and GPS to UTC conversion (`gps2utc.clk`) with new entries
->>>>>>> 62d765f8
 
 ## [0.8.5] 2022-02-24
 ### Added

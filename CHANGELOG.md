--- conflicted
+++ resolved
@@ -25,11 +25,8 @@
 - Wideband TOA simulation feature in `pint.simulation` and `zima`
 - ELL1k timing model
 - Test for `MCMCFitter`
-<<<<<<< HEAD
+- Added multiprocessing capability to `event_optimize`
 - `funcParameters` defined as functions operating on other parameters
-=======
-- Added multiprocessing capability to `event_optimize`
->>>>>>> cfe46564
 ### Fixed
 - Broken notebooks CI test
 - BIPM correction for simulated TOAs

--- conflicted
+++ resolved
@@ -17,15 +17,12 @@
 - Methods to compute dispersion slope and to convert DM using the CODATA value of DMconst
 - `TimingModel.total_dispersion_slope` method
 - Explicit discussion of DT92 convention to DDK model
-<<<<<<< HEAD
-- `funcParameters` defined as functions operating on other parameters
-=======
 - H.E.S.S. telescope to the list of known observatories
 - Documentation: making TOAs from a list of times added to HowTo
 - Clock correction for LEAP
 - Wideband TOA simulation feature in `pint.simulation` and `zima`
 - Test for `MCMCFitter`
->>>>>>> c50b8513
+- `funcParameters` defined as functions operating on other parameters
 ### Fixed
 - Broken notebooks CI test
 - BIPM correction for simulated TOAs
